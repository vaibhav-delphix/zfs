--- conflicted
+++ resolved
@@ -2833,17 +2833,10 @@
 void
 arc_release(arc_buf_t *buf, void *tag)
 {
-<<<<<<< HEAD
-	arc_buf_hdr_t *hdr = buf->b_hdr;
-	kmutex_t *hash_lock = HDR_LOCK(hdr);
-	l2arc_buf_hdr_t *l2hdr = NULL;
-	uint64_t buf_size = 0;
-=======
 	arc_buf_hdr_t *hdr;
 	kmutex_t *hash_lock;
 	l2arc_buf_hdr_t *l2hdr;
-	uint64_t buf_size;
->>>>>>> 96072c88
+	uint64_t buf_size = 0;
 
 	rw_enter(&buf->b_lock, RW_WRITER);
 	hdr = buf->b_hdr;
