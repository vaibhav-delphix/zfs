dnl #
dnl # 2.6.38 API change
dnl # ns_capable() was introduced
dnl #
AC_DEFUN([ZFS_AC_KERNEL_SRC_NS_CAPABLE], [
	ZFS_LINUX_TEST_SRC([ns_capable], [
		#include <linux/capability.h>
	],[
		ns_capable((struct user_namespace *)NULL, CAP_SYS_ADMIN);
	])
])

AC_DEFUN([ZFS_AC_KERNEL_NS_CAPABLE], [
	AC_MSG_CHECKING([whether ns_capable exists])
	ZFS_LINUX_TEST_RESULT([ns_capable], [
<<<<<<< HEAD
		AC_MSG_RESULT(yes)
=======
		AC_MSG_RESULT(yes)
	],[
		ZFS_LINUX_TEST_ERROR([ns_capable()])
	])
])

dnl #
dnl # 4.10 API change
dnl # has_capability() was exported.
dnl #
AC_DEFUN([ZFS_AC_KERNEL_SRC_HAS_CAPABILITY], [
	ZFS_LINUX_TEST_SRC([has_capability], [
		#include <linux/capability.h>
	],[
		struct task_struct *task = NULL;
		int cap = 0;
		bool result __attribute__ ((unused));

		result = has_capability(task, cap);
	])
])

AC_DEFUN([ZFS_AC_KERNEL_HAS_CAPABILITY], [
	AC_MSG_CHECKING([whether has_capability() is available])
	ZFS_LINUX_TEST_RESULT_SYMBOL([has_capability],
	    [has_capability], [kernel/capability.c], [
		AC_MSG_RESULT(yes)
		AC_DEFINE(HAVE_HAS_CAPABILITY, 1, [has_capability() is available])
>>>>>>> cab24ec5
	],[
		ZFS_LINUX_TEST_ERROR([ns_capable()])
	])
])

dnl #
dnl # 2.6.39 API change
dnl # struct user_namespace was added to struct cred_t as cred->user_ns member
dnl #
AC_DEFUN([ZFS_AC_KERNEL_SRC_CRED_USER_NS], [
	ZFS_LINUX_TEST_SRC([cred_user_ns], [
		#include <linux/cred.h>
	],[
		struct cred cr;
		cr.user_ns = (struct user_namespace *)NULL;
	])
])

AC_DEFUN([ZFS_AC_KERNEL_CRED_USER_NS], [
	AC_MSG_CHECKING([whether cred_t->user_ns exists])
	ZFS_LINUX_TEST_RESULT([cred_user_ns], [
		AC_MSG_RESULT(yes)
	],[
		ZFS_LINUX_TEST_ERROR([cred_t->user_ns()])
	])
])

dnl #
dnl # 3.4 API change
dnl # kuid_has_mapping() and kgid_has_mapping() were added to distinguish
dnl # between internal kernel uids/gids and user namespace uids/gids.
dnl #
AC_DEFUN([ZFS_AC_KERNEL_SRC_KUID_HAS_MAPPING], [
	ZFS_LINUX_TEST_SRC([kuid_has_mapping], [
		#include <linux/uidgid.h>
	],[
		kuid_has_mapping((struct user_namespace *)NULL, KUIDT_INIT(0));
		kgid_has_mapping((struct user_namespace *)NULL, KGIDT_INIT(0));
	])
])

AC_DEFUN([ZFS_AC_KERNEL_KUID_HAS_MAPPING], [
	AC_MSG_CHECKING([whether kuid_has_mapping/kgid_has_mapping exist])
	ZFS_LINUX_TEST_RESULT([kuid_has_mapping], [
		AC_MSG_RESULT(yes)
	],[
		ZFS_LINUX_TEST_ERROR([kuid_has_mapping()])
	])
])

AC_DEFUN([ZFS_AC_KERNEL_SRC_USERNS_CAPABILITIES], [
	ZFS_AC_KERNEL_SRC_NS_CAPABLE
<<<<<<< HEAD
=======
	ZFS_AC_KERNEL_SRC_HAS_CAPABILITY
>>>>>>> cab24ec5
	ZFS_AC_KERNEL_SRC_CRED_USER_NS
	ZFS_AC_KERNEL_SRC_KUID_HAS_MAPPING
])

AC_DEFUN([ZFS_AC_KERNEL_USERNS_CAPABILITIES], [
	ZFS_AC_KERNEL_NS_CAPABLE
	ZFS_AC_KERNEL_HAS_CAPABILITY
	ZFS_AC_KERNEL_CRED_USER_NS
	ZFS_AC_KERNEL_KUID_HAS_MAPPING
])<|MERGE_RESOLUTION|>--- conflicted
+++ resolved
@@ -13,9 +13,6 @@
 AC_DEFUN([ZFS_AC_KERNEL_NS_CAPABLE], [
 	AC_MSG_CHECKING([whether ns_capable exists])
 	ZFS_LINUX_TEST_RESULT([ns_capable], [
-<<<<<<< HEAD
-		AC_MSG_RESULT(yes)
-=======
 		AC_MSG_RESULT(yes)
 	],[
 		ZFS_LINUX_TEST_ERROR([ns_capable()])
@@ -44,9 +41,8 @@
 	    [has_capability], [kernel/capability.c], [
 		AC_MSG_RESULT(yes)
 		AC_DEFINE(HAVE_HAS_CAPABILITY, 1, [has_capability() is available])
->>>>>>> cab24ec5
 	],[
-		ZFS_LINUX_TEST_ERROR([ns_capable()])
+		AC_MSG_RESULT(no)
 	])
 ])
 
@@ -97,10 +93,7 @@
 
 AC_DEFUN([ZFS_AC_KERNEL_SRC_USERNS_CAPABILITIES], [
 	ZFS_AC_KERNEL_SRC_NS_CAPABLE
-<<<<<<< HEAD
-=======
 	ZFS_AC_KERNEL_SRC_HAS_CAPABILITY
->>>>>>> cab24ec5
 	ZFS_AC_KERNEL_SRC_CRED_USER_NS
 	ZFS_AC_KERNEL_SRC_KUID_HAS_MAPPING
 ])
