dnl #
dnl # Supported symlink APIs
dnl #
AC_DEFUN([ZFS_AC_KERNEL_SRC_PUT_LINK], [
	ZFS_LINUX_TEST_SRC([put_link_cookie], [
		#include <linux/fs.h>
		void put_link(struct inode *ip, void *cookie)
		    { return; }
		static struct inode_operations
		    iops __attribute__ ((unused)) = {
			.put_link = put_link,
		};
	],[])

	ZFS_LINUX_TEST_SRC([put_link_nameidata], [
		#include <linux/fs.h>
		void put_link(struct dentry *de, struct
		    nameidata *nd, void *ptr) { return; }
		static struct inode_operations
		    iops __attribute__ ((unused)) = {
			.put_link = put_link,
		};
	],[])
])

AC_DEFUN([ZFS_AC_KERNEL_PUT_LINK], [
	dnl #
	dnl # 4.5 API change
	dnl # get_link() uses delayed done, there is no put_link() interface.
<<<<<<< HEAD
	dnl # This check intially uses the inode_operations_get_link result
=======
	dnl # This check initially uses the inode_operations_get_link result
>>>>>>> cab24ec5
	dnl #
	ZFS_LINUX_TEST_RESULT([inode_operations_get_link], [
		AC_DEFINE(HAVE_PUT_LINK_DELAYED, 1, [iops->put_link() delayed])
	],[
		dnl #
		dnl # 4.2 API change
		dnl # This kernel retired the nameidata structure.
		dnl #
		AC_MSG_CHECKING([whether iops->put_link() passes cookie])
		ZFS_LINUX_TEST_RESULT([put_link_cookie], [
			AC_MSG_RESULT(yes)
			AC_DEFINE(HAVE_PUT_LINK_COOKIE, 1,
			    [iops->put_link() cookie])
		],[
			AC_MSG_RESULT(no)

			dnl #
			dnl # 2.6.32 API
			dnl #
			AC_MSG_CHECKING(
			    [whether iops->put_link() passes nameidata])
			ZFS_LINUX_TEST_RESULT([put_link_nameidata], [
				AC_MSG_RESULT(yes)
				AC_DEFINE(HAVE_PUT_LINK_NAMEIDATA, 1,
				    [iops->put_link() nameidata])
			],[
				ZFS_LINUX_TEST_ERROR([put_link])
			])
		])
	])
])<|MERGE_RESOLUTION|>--- conflicted
+++ resolved
@@ -27,11 +27,7 @@
 	dnl #
 	dnl # 4.5 API change
 	dnl # get_link() uses delayed done, there is no put_link() interface.
-<<<<<<< HEAD
-	dnl # This check intially uses the inode_operations_get_link result
-=======
 	dnl # This check initially uses the inode_operations_get_link result
->>>>>>> cab24ec5
 	dnl #
 	ZFS_LINUX_TEST_RESULT([inode_operations_get_link], [
 		AC_DEFINE(HAVE_PUT_LINK_DELAYED, 1, [iops->put_link() delayed])
