--- conflicted
+++ resolved
@@ -37,14 +37,11 @@
 #include <linux/msdos_fs.h>
 #include <linux/vfs_compat.h>
 
-<<<<<<< HEAD
-=======
 typedef struct vdev_disk {
 	struct block_device		*vd_bdev;
 	krwlock_t			vd_lock;
 } vdev_disk_t;
 
->>>>>>> cab24ec5
 /*
  * Unique identifier for the exclusive vdev holder.
  */
@@ -273,14 +270,10 @@
 	struct request_queue *q = bdev_get_queue(vd->vd_bdev);
 
 	/*  Determine the physical block size */
-<<<<<<< HEAD
-	int block_size = bdev_physical_block_size(vd->vd_bdev);
-=======
 	int physical_block_size = bdev_physical_block_size(vd->vd_bdev);
 
 	/*  Determine the logical block size */
 	int logical_block_size = bdev_logical_block_size(vd->vd_bdev);
->>>>>>> cab24ec5
 
 	/* Clear the nowritecache bit, causes vdev_reopen() to try again. */
 	v->vdev_nowritecache = B_FALSE;
@@ -304,12 +297,9 @@
 	*physical_ashift = highbit64(MAX(physical_block_size,
 	    SPA_MINBLOCKSIZE)) - 1;
 
-<<<<<<< HEAD
-=======
 	*logical_ashift = highbit64(MAX(logical_block_size,
 	    SPA_MINBLOCKSIZE)) - 1;
 
->>>>>>> cab24ec5
 	return (0);
 }
 
