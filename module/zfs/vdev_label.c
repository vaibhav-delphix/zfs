/*
 * CDDL HEADER START
 *
 * The contents of this file are subject to the terms of the
 * Common Development and Distribution License (the "License").
 * You may not use this file except in compliance with the License.
 *
 * You can obtain a copy of the license at usr/src/OPENSOLARIS.LICENSE
 * or http://www.opensolaris.org/os/licensing.
 * See the License for the specific language governing permissions
 * and limitations under the License.
 *
 * When distributing Covered Code, include this CDDL HEADER in each
 * file and include the License file at usr/src/OPENSOLARIS.LICENSE.
 * If applicable, add the following below this CDDL HEADER, with the
 * fields enclosed by brackets "[]" replaced with your own identifying
 * information: Portions Copyright [yyyy] [name of copyright owner]
 *
 * CDDL HEADER END
 */

/*
 * Copyright (c) 2005, 2010, Oracle and/or its affiliates. All rights reserved.
 * Copyright (c) 2012, 2020 by Delphix. All rights reserved.
 * Copyright (c) 2017, Intel Corporation.
 */

/*
 * Virtual Device Labels
 * ---------------------
 *
 * The vdev label serves several distinct purposes:
 *
 *	1. Uniquely identify this device as part of a ZFS pool and confirm its
 *	   identity within the pool.
 *
 *	2. Verify that all the devices given in a configuration are present
 *         within the pool.
 *
 *	3. Determine the uberblock for the pool.
 *
 *	4. In case of an import operation, determine the configuration of the
 *         toplevel vdev of which it is a part.
 *
 *	5. If an import operation cannot find all the devices in the pool,
 *         provide enough information to the administrator to determine which
 *         devices are missing.
 *
 * It is important to note that while the kernel is responsible for writing the
 * label, it only consumes the information in the first three cases.  The
 * latter information is only consumed in userland when determining the
 * configuration to import a pool.
 *
 *
 * Label Organization
 * ------------------
 *
 * Before describing the contents of the label, it's important to understand how
 * the labels are written and updated with respect to the uberblock.
 *
 * When the pool configuration is altered, either because it was newly created
 * or a device was added, we want to update all the labels such that we can deal
 * with fatal failure at any point.  To this end, each disk has two labels which
 * are updated before and after the uberblock is synced.  Assuming we have
 * labels and an uberblock with the following transaction groups:
 *
 *              L1          UB          L2
 *           +------+    +------+    +------+
 *           |      |    |      |    |      |
 *           | t10  |    | t10  |    | t10  |
 *           |      |    |      |    |      |
 *           +------+    +------+    +------+
 *
 * In this stable state, the labels and the uberblock were all updated within
 * the same transaction group (10).  Each label is mirrored and checksummed, so
 * that we can detect when we fail partway through writing the label.
 *
 * In order to identify which labels are valid, the labels are written in the
 * following manner:
 *
 *	1. For each vdev, update 'L1' to the new label
 *	2. Update the uberblock
 *	3. For each vdev, update 'L2' to the new label
 *
 * Given arbitrary failure, we can determine the correct label to use based on
 * the transaction group.  If we fail after updating L1 but before updating the
 * UB, we will notice that L1's transaction group is greater than the uberblock,
 * so L2 must be valid.  If we fail after writing the uberblock but before
 * writing L2, we will notice that L2's transaction group is less than L1, and
 * therefore L1 is valid.
 *
 * Another added complexity is that not every label is updated when the config
 * is synced.  If we add a single device, we do not want to have to re-write
 * every label for every device in the pool.  This means that both L1 and L2 may
 * be older than the pool uberblock, because the necessary information is stored
 * on another vdev.
 *
 *
 * On-disk Format
 * --------------
 *
 * The vdev label consists of two distinct parts, and is wrapped within the
 * vdev_label_t structure.  The label includes 8k of padding to permit legacy
 * VTOC disk labels, but is otherwise ignored.
 *
 * The first half of the label is a packed nvlist which contains pool wide
 * properties, per-vdev properties, and configuration information.  It is
 * described in more detail below.
 *
 * The latter half of the label consists of a redundant array of uberblocks.
 * These uberblocks are updated whenever a transaction group is committed,
 * or when the configuration is updated.  When a pool is loaded, we scan each
 * vdev for the 'best' uberblock.
 *
 *
 * Configuration Information
 * -------------------------
 *
 * The nvlist describing the pool and vdev contains the following elements:
 *
 *	version		ZFS on-disk version
 *	name		Pool name
 *	state		Pool state
 *	txg		Transaction group in which this label was written
 *	pool_guid	Unique identifier for this pool
 *	vdev_tree	An nvlist describing vdev tree.
 *	features_for_read
 *			An nvlist of the features necessary for reading the MOS.
 *
 * Each leaf device label also contains the following:
 *
 *	top_guid	Unique ID for top-level vdev in which this is contained
 *	guid		Unique ID for the leaf vdev
 *
 * The 'vs' configuration follows the format described in 'spa_config.c'.
 */

#include <sys/zfs_context.h>
#include <sys/spa.h>
#include <sys/spa_impl.h>
#include <sys/dmu.h>
#include <sys/zap.h>
#include <sys/vdev.h>
#include <sys/vdev_impl.h>
#include <sys/vdev_draid.h>
#include <sys/uberblock_impl.h>
#include <sys/metaslab.h>
#include <sys/metaslab_impl.h>
#include <sys/zio.h>
#include <sys/dsl_scan.h>
#include <sys/abd.h>
#include <sys/fs/zfs.h>
#include <sys/byteorder.h>
#include <sys/zfs_bootenv.h>

/*
 * Basic routines to read and write from a vdev label.
 * Used throughout the rest of this file.
 */
uint64_t
vdev_label_offset(uint64_t psize, int l, uint64_t offset)
{
	ASSERT(offset < sizeof (vdev_label_t));
	ASSERT(P2PHASE_TYPED(psize, sizeof (vdev_label_t), uint64_t) == 0);

	return (offset + l * sizeof (vdev_label_t) + (l < VDEV_LABELS / 2 ?
	    0 : psize - VDEV_LABELS * sizeof (vdev_label_t)));
}

/*
 * Returns back the vdev label associated with the passed in offset.
 */
int
vdev_label_number(uint64_t psize, uint64_t offset)
{
	int l;

	if (offset >= psize - VDEV_LABEL_END_SIZE) {
		offset -= psize - VDEV_LABEL_END_SIZE;
		offset += (VDEV_LABELS / 2) * sizeof (vdev_label_t);
	}
	l = offset / sizeof (vdev_label_t);
	return (l < VDEV_LABELS ? l : -1);
}

static void
vdev_label_read(zio_t *zio, vdev_t *vd, int l, abd_t *buf, uint64_t offset,
    uint64_t size, zio_done_func_t *done, void *private, int flags)
{
	ASSERT(
	    spa_config_held(zio->io_spa, SCL_STATE, RW_READER) == SCL_STATE ||
	    spa_config_held(zio->io_spa, SCL_STATE, RW_WRITER) == SCL_STATE);
	ASSERT(flags & ZIO_FLAG_CONFIG_WRITER);

	zio_nowait(zio_read_phys(zio, vd,
	    vdev_label_offset(vd->vdev_psize, l, offset),
	    size, buf, ZIO_CHECKSUM_LABEL, done, private,
	    ZIO_PRIORITY_SYNC_READ, flags, B_TRUE));
}

void
vdev_label_write(zio_t *zio, vdev_t *vd, int l, abd_t *buf, uint64_t offset,
    uint64_t size, zio_done_func_t *done, void *private, int flags)
{
	ASSERT(
	    spa_config_held(zio->io_spa, SCL_STATE, RW_READER) == SCL_STATE ||
	    spa_config_held(zio->io_spa, SCL_STATE, RW_WRITER) == SCL_STATE);
	ASSERT(flags & ZIO_FLAG_CONFIG_WRITER);

	zio_nowait(zio_write_phys(zio, vd,
	    vdev_label_offset(vd->vdev_psize, l, offset),
	    size, buf, ZIO_CHECKSUM_LABEL, done, private,
	    ZIO_PRIORITY_SYNC_WRITE, flags, B_TRUE));
}

/*
 * Generate the nvlist representing this vdev's stats
 */
void
vdev_config_generate_stats(vdev_t *vd, nvlist_t *nv)
{
	nvlist_t *nvx;
	vdev_stat_t *vs;
	vdev_stat_ex_t *vsx;

	vs = kmem_alloc(sizeof (*vs), KM_SLEEP);
	vsx = kmem_alloc(sizeof (*vsx), KM_SLEEP);

	vdev_get_stats_ex(vd, vs, vsx);
	fnvlist_add_uint64_array(nv, ZPOOL_CONFIG_VDEV_STATS,
	    (uint64_t *)vs, sizeof (*vs) / sizeof (uint64_t));

	/*
	 * Add extended stats into a special extended stats nvlist.  This keeps
	 * all the extended stats nicely grouped together.  The extended stats
	 * nvlist is then added to the main nvlist.
	 */
	nvx = fnvlist_alloc();

	/* ZIOs in flight to disk */
	fnvlist_add_uint64(nvx, ZPOOL_CONFIG_VDEV_SYNC_R_ACTIVE_QUEUE,
	    vsx->vsx_active_queue[ZIO_PRIORITY_SYNC_READ]);

	fnvlist_add_uint64(nvx, ZPOOL_CONFIG_VDEV_SYNC_W_ACTIVE_QUEUE,
	    vsx->vsx_active_queue[ZIO_PRIORITY_SYNC_WRITE]);

	fnvlist_add_uint64(nvx, ZPOOL_CONFIG_VDEV_ASYNC_R_ACTIVE_QUEUE,
	    vsx->vsx_active_queue[ZIO_PRIORITY_ASYNC_READ]);

	fnvlist_add_uint64(nvx, ZPOOL_CONFIG_VDEV_ASYNC_W_ACTIVE_QUEUE,
	    vsx->vsx_active_queue[ZIO_PRIORITY_ASYNC_WRITE]);

	fnvlist_add_uint64(nvx, ZPOOL_CONFIG_VDEV_SCRUB_ACTIVE_QUEUE,
	    vsx->vsx_active_queue[ZIO_PRIORITY_SCRUB]);

	fnvlist_add_uint64(nvx, ZPOOL_CONFIG_VDEV_TRIM_ACTIVE_QUEUE,
	    vsx->vsx_active_queue[ZIO_PRIORITY_TRIM]);

	/* ZIOs pending */
	fnvlist_add_uint64(nvx, ZPOOL_CONFIG_VDEV_SYNC_R_PEND_QUEUE,
	    vsx->vsx_pend_queue[ZIO_PRIORITY_SYNC_READ]);

	fnvlist_add_uint64(nvx, ZPOOL_CONFIG_VDEV_SYNC_W_PEND_QUEUE,
	    vsx->vsx_pend_queue[ZIO_PRIORITY_SYNC_WRITE]);

	fnvlist_add_uint64(nvx, ZPOOL_CONFIG_VDEV_ASYNC_R_PEND_QUEUE,
	    vsx->vsx_pend_queue[ZIO_PRIORITY_ASYNC_READ]);

	fnvlist_add_uint64(nvx, ZPOOL_CONFIG_VDEV_ASYNC_W_PEND_QUEUE,
	    vsx->vsx_pend_queue[ZIO_PRIORITY_ASYNC_WRITE]);

	fnvlist_add_uint64(nvx, ZPOOL_CONFIG_VDEV_SCRUB_PEND_QUEUE,
	    vsx->vsx_pend_queue[ZIO_PRIORITY_SCRUB]);

	fnvlist_add_uint64(nvx, ZPOOL_CONFIG_VDEV_TRIM_PEND_QUEUE,
	    vsx->vsx_pend_queue[ZIO_PRIORITY_TRIM]);

	/* Histograms */
	fnvlist_add_uint64_array(nvx, ZPOOL_CONFIG_VDEV_TOT_R_LAT_HISTO,
	    vsx->vsx_total_histo[ZIO_TYPE_READ],
	    ARRAY_SIZE(vsx->vsx_total_histo[ZIO_TYPE_READ]));

	fnvlist_add_uint64_array(nvx, ZPOOL_CONFIG_VDEV_TOT_W_LAT_HISTO,
	    vsx->vsx_total_histo[ZIO_TYPE_WRITE],
	    ARRAY_SIZE(vsx->vsx_total_histo[ZIO_TYPE_WRITE]));

	fnvlist_add_uint64_array(nvx, ZPOOL_CONFIG_VDEV_DISK_R_LAT_HISTO,
	    vsx->vsx_disk_histo[ZIO_TYPE_READ],
	    ARRAY_SIZE(vsx->vsx_disk_histo[ZIO_TYPE_READ]));

	fnvlist_add_uint64_array(nvx, ZPOOL_CONFIG_VDEV_DISK_W_LAT_HISTO,
	    vsx->vsx_disk_histo[ZIO_TYPE_WRITE],
	    ARRAY_SIZE(vsx->vsx_disk_histo[ZIO_TYPE_WRITE]));

	fnvlist_add_uint64_array(nvx, ZPOOL_CONFIG_VDEV_SYNC_R_LAT_HISTO,
	    vsx->vsx_queue_histo[ZIO_PRIORITY_SYNC_READ],
	    ARRAY_SIZE(vsx->vsx_queue_histo[ZIO_PRIORITY_SYNC_READ]));

	fnvlist_add_uint64_array(nvx, ZPOOL_CONFIG_VDEV_SYNC_W_LAT_HISTO,
	    vsx->vsx_queue_histo[ZIO_PRIORITY_SYNC_WRITE],
	    ARRAY_SIZE(vsx->vsx_queue_histo[ZIO_PRIORITY_SYNC_WRITE]));

	fnvlist_add_uint64_array(nvx, ZPOOL_CONFIG_VDEV_ASYNC_R_LAT_HISTO,
	    vsx->vsx_queue_histo[ZIO_PRIORITY_ASYNC_READ],
	    ARRAY_SIZE(vsx->vsx_queue_histo[ZIO_PRIORITY_ASYNC_READ]));

	fnvlist_add_uint64_array(nvx, ZPOOL_CONFIG_VDEV_ASYNC_W_LAT_HISTO,
	    vsx->vsx_queue_histo[ZIO_PRIORITY_ASYNC_WRITE],
	    ARRAY_SIZE(vsx->vsx_queue_histo[ZIO_PRIORITY_ASYNC_WRITE]));

	fnvlist_add_uint64_array(nvx, ZPOOL_CONFIG_VDEV_SCRUB_LAT_HISTO,
	    vsx->vsx_queue_histo[ZIO_PRIORITY_SCRUB],
	    ARRAY_SIZE(vsx->vsx_queue_histo[ZIO_PRIORITY_SCRUB]));

	fnvlist_add_uint64_array(nvx, ZPOOL_CONFIG_VDEV_TRIM_LAT_HISTO,
	    vsx->vsx_queue_histo[ZIO_PRIORITY_TRIM],
	    ARRAY_SIZE(vsx->vsx_queue_histo[ZIO_PRIORITY_TRIM]));

	/* Request sizes */
	fnvlist_add_uint64_array(nvx, ZPOOL_CONFIG_VDEV_SYNC_IND_R_HISTO,
	    vsx->vsx_ind_histo[ZIO_PRIORITY_SYNC_READ],
	    ARRAY_SIZE(vsx->vsx_ind_histo[ZIO_PRIORITY_SYNC_READ]));

	fnvlist_add_uint64_array(nvx, ZPOOL_CONFIG_VDEV_SYNC_IND_W_HISTO,
	    vsx->vsx_ind_histo[ZIO_PRIORITY_SYNC_WRITE],
	    ARRAY_SIZE(vsx->vsx_ind_histo[ZIO_PRIORITY_SYNC_WRITE]));

	fnvlist_add_uint64_array(nvx, ZPOOL_CONFIG_VDEV_ASYNC_IND_R_HISTO,
	    vsx->vsx_ind_histo[ZIO_PRIORITY_ASYNC_READ],
	    ARRAY_SIZE(vsx->vsx_ind_histo[ZIO_PRIORITY_ASYNC_READ]));

	fnvlist_add_uint64_array(nvx, ZPOOL_CONFIG_VDEV_ASYNC_IND_W_HISTO,
	    vsx->vsx_ind_histo[ZIO_PRIORITY_ASYNC_WRITE],
	    ARRAY_SIZE(vsx->vsx_ind_histo[ZIO_PRIORITY_ASYNC_WRITE]));

	fnvlist_add_uint64_array(nvx, ZPOOL_CONFIG_VDEV_IND_SCRUB_HISTO,
	    vsx->vsx_ind_histo[ZIO_PRIORITY_SCRUB],
	    ARRAY_SIZE(vsx->vsx_ind_histo[ZIO_PRIORITY_SCRUB]));

	fnvlist_add_uint64_array(nvx, ZPOOL_CONFIG_VDEV_IND_TRIM_HISTO,
	    vsx->vsx_ind_histo[ZIO_PRIORITY_TRIM],
	    ARRAY_SIZE(vsx->vsx_ind_histo[ZIO_PRIORITY_TRIM]));

	fnvlist_add_uint64_array(nvx, ZPOOL_CONFIG_VDEV_SYNC_AGG_R_HISTO,
	    vsx->vsx_agg_histo[ZIO_PRIORITY_SYNC_READ],
	    ARRAY_SIZE(vsx->vsx_agg_histo[ZIO_PRIORITY_SYNC_READ]));

	fnvlist_add_uint64_array(nvx, ZPOOL_CONFIG_VDEV_SYNC_AGG_W_HISTO,
	    vsx->vsx_agg_histo[ZIO_PRIORITY_SYNC_WRITE],
	    ARRAY_SIZE(vsx->vsx_agg_histo[ZIO_PRIORITY_SYNC_WRITE]));

	fnvlist_add_uint64_array(nvx, ZPOOL_CONFIG_VDEV_ASYNC_AGG_R_HISTO,
	    vsx->vsx_agg_histo[ZIO_PRIORITY_ASYNC_READ],
	    ARRAY_SIZE(vsx->vsx_agg_histo[ZIO_PRIORITY_ASYNC_READ]));

	fnvlist_add_uint64_array(nvx, ZPOOL_CONFIG_VDEV_ASYNC_AGG_W_HISTO,
	    vsx->vsx_agg_histo[ZIO_PRIORITY_ASYNC_WRITE],
	    ARRAY_SIZE(vsx->vsx_agg_histo[ZIO_PRIORITY_ASYNC_WRITE]));

	fnvlist_add_uint64_array(nvx, ZPOOL_CONFIG_VDEV_AGG_SCRUB_HISTO,
	    vsx->vsx_agg_histo[ZIO_PRIORITY_SCRUB],
	    ARRAY_SIZE(vsx->vsx_agg_histo[ZIO_PRIORITY_SCRUB]));

	fnvlist_add_uint64_array(nvx, ZPOOL_CONFIG_VDEV_AGG_TRIM_HISTO,
	    vsx->vsx_agg_histo[ZIO_PRIORITY_TRIM],
	    ARRAY_SIZE(vsx->vsx_agg_histo[ZIO_PRIORITY_TRIM]));

	/* IO delays */
	fnvlist_add_uint64(nvx, ZPOOL_CONFIG_VDEV_SLOW_IOS, vs->vs_slow_ios);

	/* Add extended stats nvlist to main nvlist */
	fnvlist_add_nvlist(nv, ZPOOL_CONFIG_VDEV_STATS_EX, nvx);

	fnvlist_free(nvx);
	kmem_free(vs, sizeof (*vs));
	kmem_free(vsx, sizeof (*vsx));
}

static void
root_vdev_actions_getprogress(vdev_t *vd, nvlist_t *nvl)
{
	spa_t *spa = vd->vdev_spa;

	if (vd != spa->spa_root_vdev)
		return;

	/* provide either current or previous scan information */
	pool_scan_stat_t ps;
	if (spa_scan_get_stats(spa, &ps) == 0) {
		fnvlist_add_uint64_array(nvl,
		    ZPOOL_CONFIG_SCAN_STATS, (uint64_t *)&ps,
		    sizeof (pool_scan_stat_t) / sizeof (uint64_t));
	}

	pool_removal_stat_t prs;
	if (spa_removal_get_stats(spa, &prs) == 0) {
		fnvlist_add_uint64_array(nvl,
		    ZPOOL_CONFIG_REMOVAL_STATS, (uint64_t *)&prs,
		    sizeof (prs) / sizeof (uint64_t));
	}

	pool_checkpoint_stat_t pcs;
	if (spa_checkpoint_get_stats(spa, &pcs) == 0) {
		fnvlist_add_uint64_array(nvl,
		    ZPOOL_CONFIG_CHECKPOINT_STATS, (uint64_t *)&pcs,
		    sizeof (pcs) / sizeof (uint64_t));
	}
}

static void
top_vdev_actions_getprogress(vdev_t *vd, nvlist_t *nvl)
{
	if (vd == vd->vdev_top) {
		vdev_rebuild_stat_t vrs;
		if (vdev_rebuild_get_stats(vd, &vrs) == 0) {
			fnvlist_add_uint64_array(nvl,
			    ZPOOL_CONFIG_REBUILD_STATS, (uint64_t *)&vrs,
			    sizeof (vrs) / sizeof (uint64_t));
		}
	}
}

/*
 * Generate the nvlist representing this vdev's config.
 */
nvlist_t *
vdev_config_generate(spa_t *spa, vdev_t *vd, boolean_t getstats,
    vdev_config_flag_t flags)
{
	nvlist_t *nv = NULL;
	vdev_indirect_config_t *vic = &vd->vdev_indirect_config;

	nv = fnvlist_alloc();

	fnvlist_add_string(nv, ZPOOL_CONFIG_TYPE, vd->vdev_ops->vdev_op_type);
	if (!(flags & (VDEV_CONFIG_SPARE | VDEV_CONFIG_L2CACHE)))
		fnvlist_add_uint64(nv, ZPOOL_CONFIG_ID, vd->vdev_id);
	fnvlist_add_uint64(nv, ZPOOL_CONFIG_GUID, vd->vdev_guid);

	if (vd->vdev_path != NULL)
		fnvlist_add_string(nv, ZPOOL_CONFIG_PATH, vd->vdev_path);

	if (vd->vdev_devid != NULL)
		fnvlist_add_string(nv, ZPOOL_CONFIG_DEVID, vd->vdev_devid);

	if (vd->vdev_physpath != NULL)
		fnvlist_add_string(nv, ZPOOL_CONFIG_PHYS_PATH,
		    vd->vdev_physpath);

	if (vd->vdev_enc_sysfs_path != NULL)
		fnvlist_add_string(nv, ZPOOL_CONFIG_VDEV_ENC_SYSFS_PATH,
		    vd->vdev_enc_sysfs_path);

	if (vd->vdev_fru != NULL)
		fnvlist_add_string(nv, ZPOOL_CONFIG_FRU, vd->vdev_fru);

	if (vd->vdev_ops->vdev_op_config_generate != NULL)
		vd->vdev_ops->vdev_op_config_generate(vd, nv);

	if (vd->vdev_wholedisk != -1ULL) {
		fnvlist_add_uint64(nv, ZPOOL_CONFIG_WHOLE_DISK,
		    vd->vdev_wholedisk);
	}

	if (vd->vdev_not_present && !(flags & VDEV_CONFIG_MISSING))
		fnvlist_add_uint64(nv, ZPOOL_CONFIG_NOT_PRESENT, 1);

	if (vd->vdev_isspare)
		fnvlist_add_uint64(nv, ZPOOL_CONFIG_IS_SPARE, 1);

	if (!(flags & (VDEV_CONFIG_SPARE | VDEV_CONFIG_L2CACHE)) &&
	    vd == vd->vdev_top) {
		fnvlist_add_uint64(nv, ZPOOL_CONFIG_METASLAB_ARRAY,
		    vd->vdev_ms_array);
		fnvlist_add_uint64(nv, ZPOOL_CONFIG_METASLAB_SHIFT,
		    vd->vdev_ms_shift);
		fnvlist_add_uint64(nv, ZPOOL_CONFIG_ASHIFT, vd->vdev_ashift);
		fnvlist_add_uint64(nv, ZPOOL_CONFIG_ASIZE,
		    vd->vdev_asize);
		fnvlist_add_uint64(nv, ZPOOL_CONFIG_IS_LOG, vd->vdev_islog);
		if (vd->vdev_removing) {
			fnvlist_add_uint64(nv, ZPOOL_CONFIG_REMOVING,
			    vd->vdev_removing);
		}

		/* zpool command expects alloc class data */
		if (getstats && vd->vdev_alloc_bias != VDEV_BIAS_NONE) {
			const char *bias = NULL;

			switch (vd->vdev_alloc_bias) {
			case VDEV_BIAS_LOG:
				bias = VDEV_ALLOC_BIAS_LOG;
				break;
			case VDEV_BIAS_SPECIAL:
				bias = VDEV_ALLOC_BIAS_SPECIAL;
				break;
			case VDEV_BIAS_DEDUP:
				bias = VDEV_ALLOC_BIAS_DEDUP;
				break;
			default:
				ASSERT3U(vd->vdev_alloc_bias, ==,
				    VDEV_BIAS_NONE);
			}
			fnvlist_add_string(nv, ZPOOL_CONFIG_ALLOCATION_BIAS,
			    bias);
		}
	}

	if (vd->vdev_dtl_sm != NULL) {
		fnvlist_add_uint64(nv, ZPOOL_CONFIG_DTL,
		    space_map_object(vd->vdev_dtl_sm));
	}

	if (vic->vic_mapping_object != 0) {
		fnvlist_add_uint64(nv, ZPOOL_CONFIG_INDIRECT_OBJECT,
		    vic->vic_mapping_object);
	}

	if (vic->vic_births_object != 0) {
		fnvlist_add_uint64(nv, ZPOOL_CONFIG_INDIRECT_BIRTHS,
		    vic->vic_births_object);
	}

	if (vic->vic_prev_indirect_vdev != UINT64_MAX) {
		fnvlist_add_uint64(nv, ZPOOL_CONFIG_PREV_INDIRECT_VDEV,
		    vic->vic_prev_indirect_vdev);
	}

	if (vd->vdev_crtxg)
		fnvlist_add_uint64(nv, ZPOOL_CONFIG_CREATE_TXG, vd->vdev_crtxg);

	if (vd->vdev_expansion_time)
		fnvlist_add_uint64(nv, ZPOOL_CONFIG_EXPANSION_TIME,
		    vd->vdev_expansion_time);

	if (flags & VDEV_CONFIG_MOS) {
		if (vd->vdev_leaf_zap != 0) {
			ASSERT(vd->vdev_ops->vdev_op_leaf);
			fnvlist_add_uint64(nv, ZPOOL_CONFIG_VDEV_LEAF_ZAP,
			    vd->vdev_leaf_zap);
		}

		if (vd->vdev_top_zap != 0) {
			ASSERT(vd == vd->vdev_top);
			fnvlist_add_uint64(nv, ZPOOL_CONFIG_VDEV_TOP_ZAP,
			    vd->vdev_top_zap);
		}

		if (vd->vdev_resilver_deferred) {
			ASSERT(vd->vdev_ops->vdev_op_leaf);
			ASSERT(spa->spa_resilver_deferred);
			fnvlist_add_boolean(nv, ZPOOL_CONFIG_RESILVER_DEFER);
		}
	}

	if (getstats) {
		vdev_config_generate_stats(vd, nv);

		root_vdev_actions_getprogress(vd, nv);
		top_vdev_actions_getprogress(vd, nv);

		/*
		 * Note: this can be called from open context
		 * (spa_get_stats()), so we need the rwlock to prevent
		 * the mapping from being changed by condensing.
		 */
		rw_enter(&vd->vdev_indirect_rwlock, RW_READER);
		if (vd->vdev_indirect_mapping != NULL) {
			ASSERT(vd->vdev_indirect_births != NULL);
			vdev_indirect_mapping_t *vim =
			    vd->vdev_indirect_mapping;
			fnvlist_add_uint64(nv, ZPOOL_CONFIG_INDIRECT_SIZE,
			    vdev_indirect_mapping_size(vim));
		}
		rw_exit(&vd->vdev_indirect_rwlock);
		if (vd->vdev_mg != NULL &&
		    vd->vdev_mg->mg_fragmentation != ZFS_FRAG_INVALID) {
			/*
			 * Compute approximately how much memory would be used
			 * for the indirect mapping if this device were to
			 * be removed.
			 *
			 * Note: If the frag metric is invalid, then not
			 * enough metaslabs have been converted to have
			 * histograms.
			 */
			uint64_t seg_count = 0;
			uint64_t to_alloc = vd->vdev_stat.vs_alloc;

			/*
			 * There are the same number of allocated segments
			 * as free segments, so we will have at least one
			 * entry per free segment.  However, small free
			 * segments (smaller than vdev_removal_max_span)
			 * will be combined with adjacent allocated segments
			 * as a single mapping.
			 */
			for (int i = 0; i < RANGE_TREE_HISTOGRAM_SIZE; i++) {
				if (i + 1 < highbit64(vdev_removal_max_span)
				    - 1) {
					to_alloc +=
					    vd->vdev_mg->mg_histogram[i] <<
					    (i + 1);
				} else {
					seg_count +=
					    vd->vdev_mg->mg_histogram[i];
				}
			}

			/*
			 * The maximum length of a mapping is
			 * zfs_remove_max_segment, so we need at least one entry
			 * per zfs_remove_max_segment of allocated data.
			 */
			seg_count += to_alloc / spa_remove_max_segment(spa);

			fnvlist_add_uint64(nv, ZPOOL_CONFIG_INDIRECT_SIZE,
			    seg_count *
			    sizeof (vdev_indirect_mapping_entry_phys_t));
		}
	}

	if (!vd->vdev_ops->vdev_op_leaf) {
		nvlist_t **child;
		int c, idx;

		ASSERT(!vd->vdev_ishole);

		child = kmem_alloc(vd->vdev_children * sizeof (nvlist_t *),
		    KM_SLEEP);

		for (c = 0, idx = 0; c < vd->vdev_children; c++) {
			vdev_t *cvd = vd->vdev_child[c];

			/*
			 * If we're generating an nvlist of removing
			 * vdevs then skip over any device which is
			 * not being removed.
			 */
			if ((flags & VDEV_CONFIG_REMOVING) &&
			    !cvd->vdev_removing)
				continue;

			child[idx++] = vdev_config_generate(spa, cvd,
			    getstats, flags);
		}

		if (idx) {
			fnvlist_add_nvlist_array(nv, ZPOOL_CONFIG_CHILDREN,
			    child, idx);
		}

		for (c = 0; c < idx; c++)
			nvlist_free(child[c]);

		kmem_free(child, vd->vdev_children * sizeof (nvlist_t *));

	} else {
		const char *aux = NULL;

		if (vd->vdev_offline && !vd->vdev_tmpoffline)
			fnvlist_add_uint64(nv, ZPOOL_CONFIG_OFFLINE, B_TRUE);
		if (vd->vdev_resilver_txg != 0)
			fnvlist_add_uint64(nv, ZPOOL_CONFIG_RESILVER_TXG,
			    vd->vdev_resilver_txg);
		if (vd->vdev_rebuild_txg != 0)
			fnvlist_add_uint64(nv, ZPOOL_CONFIG_REBUILD_TXG,
			    vd->vdev_rebuild_txg);
		if (vd->vdev_faulted)
			fnvlist_add_uint64(nv, ZPOOL_CONFIG_FAULTED, B_TRUE);
		if (vd->vdev_degraded)
			fnvlist_add_uint64(nv, ZPOOL_CONFIG_DEGRADED, B_TRUE);
		if (vd->vdev_removed)
			fnvlist_add_uint64(nv, ZPOOL_CONFIG_REMOVED, B_TRUE);
		if (vd->vdev_unspare)
			fnvlist_add_uint64(nv, ZPOOL_CONFIG_UNSPARE, B_TRUE);
		if (vd->vdev_ishole)
			fnvlist_add_uint64(nv, ZPOOL_CONFIG_IS_HOLE, B_TRUE);

		/* Set the reason why we're FAULTED/DEGRADED. */
		switch (vd->vdev_stat.vs_aux) {
		case VDEV_AUX_ERR_EXCEEDED:
			aux = "err_exceeded";
			break;

		case VDEV_AUX_EXTERNAL:
			aux = "external";
			break;
		}

		if (aux != NULL && !vd->vdev_tmpoffline) {
			fnvlist_add_string(nv, ZPOOL_CONFIG_AUX_STATE, aux);
		} else {
			/*
			 * We're healthy - clear any previous AUX_STATE values.
			 */
			if (nvlist_exists(nv, ZPOOL_CONFIG_AUX_STATE))
				nvlist_remove_all(nv, ZPOOL_CONFIG_AUX_STATE);
		}

		if (vd->vdev_splitting && vd->vdev_orig_guid != 0LL) {
			fnvlist_add_uint64(nv, ZPOOL_CONFIG_ORIG_GUID,
			    vd->vdev_orig_guid);
		}
	}

	return (nv);
}

/*
 * Generate a view of the top-level vdevs.  If we currently have holes
 * in the namespace, then generate an array which contains a list of holey
 * vdevs.  Additionally, add the number of top-level children that currently
 * exist.
 */
void
vdev_top_config_generate(spa_t *spa, nvlist_t *config)
{
	vdev_t *rvd = spa->spa_root_vdev;
	uint64_t *array;
	uint_t c, idx;

	array = kmem_alloc(rvd->vdev_children * sizeof (uint64_t), KM_SLEEP);

	for (c = 0, idx = 0; c < rvd->vdev_children; c++) {
		vdev_t *tvd = rvd->vdev_child[c];

		if (tvd->vdev_ishole) {
			array[idx++] = c;
		}
	}

	if (idx) {
		VERIFY(nvlist_add_uint64_array(config, ZPOOL_CONFIG_HOLE_ARRAY,
		    array, idx) == 0);
	}

	VERIFY(nvlist_add_uint64(config, ZPOOL_CONFIG_VDEV_CHILDREN,
	    rvd->vdev_children) == 0);

	kmem_free(array, rvd->vdev_children * sizeof (uint64_t));
}

/*
 * Returns the configuration from the label of the given vdev. For vdevs
 * which don't have a txg value stored on their label (i.e. spares/cache)
 * or have not been completely initialized (txg = 0) just return
 * the configuration from the first valid label we find. Otherwise,
 * find the most up-to-date label that does not exceed the specified
 * 'txg' value.
 */
nvlist_t *
vdev_label_read_config(vdev_t *vd, uint64_t txg)
{
	spa_t *spa = vd->vdev_spa;
	nvlist_t *config = NULL;
	vdev_phys_t *vp[VDEV_LABELS];
	abd_t *vp_abd[VDEV_LABELS];
	zio_t *zio[VDEV_LABELS];
	uint64_t best_txg = 0;
	uint64_t label_txg = 0;
	int error = 0;
	int flags = ZIO_FLAG_CONFIG_WRITER | ZIO_FLAG_CANFAIL |
	    ZIO_FLAG_SPECULATIVE;

	ASSERT(vd->vdev_validate_thread == curthread ||
	    spa_config_held(spa, SCL_STATE_ALL, RW_WRITER) == SCL_STATE_ALL);

	if (!vdev_readable(vd))
		return (NULL);

	/*
	 * The label for a dRAID distributed spare is not stored on disk.
	 * Instead it is generated when needed which allows us to bypass
	 * the pipeline when reading the config from the label.
	 */
	if (vd->vdev_ops == &vdev_draid_spare_ops)
		return (vdev_draid_read_config_spare(vd));

	for (int l = 0; l < VDEV_LABELS; l++) {
		vp_abd[l] = abd_alloc_linear(sizeof (vdev_phys_t), B_TRUE);
		vp[l] = abd_to_buf(vp_abd[l]);
	}

retry:
	for (int l = 0; l < VDEV_LABELS; l++) {
		zio[l] = zio_root(spa, NULL, NULL, flags);

		vdev_label_read(zio[l], vd, l, vp_abd[l],
		    offsetof(vdev_label_t, vl_vdev_phys), sizeof (vdev_phys_t),
		    NULL, NULL, flags);
	}
	for (int l = 0; l < VDEV_LABELS; l++) {
		nvlist_t *label = NULL;

		if (zio_wait(zio[l]) == 0 &&
		    nvlist_unpack(vp[l]->vp_nvlist, sizeof (vp[l]->vp_nvlist),
		    &label, 0) == 0) {
			/*
			 * Auxiliary vdevs won't have txg values in their
			 * labels and newly added vdevs may not have been
			 * completely initialized so just return the
			 * configuration from the first valid label we
			 * encounter.
			 */
			error = nvlist_lookup_uint64(label,
			    ZPOOL_CONFIG_POOL_TXG, &label_txg);
			if ((error || label_txg == 0) && !config) {
				config = label;
				for (l++; l < VDEV_LABELS; l++)
					zio_wait(zio[l]);
				break;
			} else if (label_txg <= txg && label_txg > best_txg) {
				best_txg = label_txg;
				nvlist_free(config);
				config = fnvlist_dup(label);
			}
		}

		if (label != NULL) {
			nvlist_free(label);
			label = NULL;
		}
	}

	if (config == NULL && !(flags & ZIO_FLAG_TRYHARD)) {
		flags |= ZIO_FLAG_TRYHARD;
		goto retry;
	}

	/*
	 * We found a valid label but it didn't pass txg restrictions.
	 */
	if (config == NULL && label_txg != 0) {
		vdev_dbgmsg(vd, "label discarded as txg is too large "
		    "(%llu > %llu)", (u_longlong_t)label_txg,
		    (u_longlong_t)txg);
	}

	for (int l = 0; l < VDEV_LABELS; l++) {
		abd_free(vp_abd[l]);
	}

	return (config);
}

/*
 * Determine if a device is in use.  The 'spare_guid' parameter will be filled
 * in with the device guid if this spare is active elsewhere on the system.
 */
static boolean_t
vdev_inuse(vdev_t *vd, uint64_t crtxg, vdev_labeltype_t reason,
    uint64_t *spare_guid, uint64_t *l2cache_guid)
{
	spa_t *spa = vd->vdev_spa;
	uint64_t state, pool_guid, device_guid, txg, spare_pool;
	uint64_t vdtxg = 0;
	nvlist_t *label;

	if (spare_guid)
		*spare_guid = 0ULL;
	if (l2cache_guid)
		*l2cache_guid = 0ULL;

	/*
	 * Read the label, if any, and perform some basic sanity checks.
	 */
	if ((label = vdev_label_read_config(vd, -1ULL)) == NULL)
		return (B_FALSE);

	(void) nvlist_lookup_uint64(label, ZPOOL_CONFIG_CREATE_TXG,
	    &vdtxg);

	if (nvlist_lookup_uint64(label, ZPOOL_CONFIG_POOL_STATE,
	    &state) != 0 ||
	    nvlist_lookup_uint64(label, ZPOOL_CONFIG_GUID,
	    &device_guid) != 0) {
		nvlist_free(label);
		return (B_FALSE);
	}

	if (state != POOL_STATE_SPARE && state != POOL_STATE_L2CACHE &&
	    (nvlist_lookup_uint64(label, ZPOOL_CONFIG_POOL_GUID,
	    &pool_guid) != 0 ||
	    nvlist_lookup_uint64(label, ZPOOL_CONFIG_POOL_TXG,
	    &txg) != 0)) {
		nvlist_free(label);
		return (B_FALSE);
	}

	nvlist_free(label);

	/*
	 * Check to see if this device indeed belongs to the pool it claims to
	 * be a part of.  The only way this is allowed is if the device is a hot
	 * spare (which we check for later on).
	 */
	if (state != POOL_STATE_SPARE && state != POOL_STATE_L2CACHE &&
	    !spa_guid_exists(pool_guid, device_guid) &&
	    !spa_spare_exists(device_guid, NULL, NULL) &&
	    !spa_l2cache_exists(device_guid, NULL))
		return (B_FALSE);

	/*
	 * If the transaction group is zero, then this an initialized (but
	 * unused) label.  This is only an error if the create transaction
	 * on-disk is the same as the one we're using now, in which case the
	 * user has attempted to add the same vdev multiple times in the same
	 * transaction.
	 */
	if (state != POOL_STATE_SPARE && state != POOL_STATE_L2CACHE &&
	    txg == 0 && vdtxg == crtxg)
		return (B_TRUE);

	/*
	 * Check to see if this is a spare device.  We do an explicit check for
	 * spa_has_spare() here because it may be on our pending list of spares
	 * to add.  We also check if it is an l2cache device.
	 */
	if (spa_spare_exists(device_guid, &spare_pool, NULL) ||
	    spa_has_spare(spa, device_guid)) {
		if (spare_guid)
			*spare_guid = device_guid;

		switch (reason) {
		case VDEV_LABEL_CREATE:
		case VDEV_LABEL_L2CACHE:
			return (B_TRUE);

		case VDEV_LABEL_REPLACE:
			return (!spa_has_spare(spa, device_guid) ||
			    spare_pool != 0ULL);

		case VDEV_LABEL_SPARE:
			return (spa_has_spare(spa, device_guid));
		default:
			break;
		}
	}

	/*
	 * Check to see if this is an l2cache device.
	 */
	if (spa_l2cache_exists(device_guid, NULL))
		return (B_TRUE);

	/*
	 * We can't rely on a pool's state if it's been imported
	 * read-only.  Instead we look to see if the pools is marked
	 * read-only in the namespace and set the state to active.
	 */
	if (state != POOL_STATE_SPARE && state != POOL_STATE_L2CACHE &&
	    (spa = spa_by_guid(pool_guid, device_guid)) != NULL &&
	    spa_mode(spa) == SPA_MODE_READ)
		state = POOL_STATE_ACTIVE;

	/*
	 * If the device is marked ACTIVE, then this device is in use by another
	 * pool on the system.
	 */
	return (state == POOL_STATE_ACTIVE);
}

/*
 * Initialize a vdev label.  We check to make sure each leaf device is not in
 * use, and writable.  We put down an initial label which we will later
 * overwrite with a complete label.  Note that it's important to do this
 * sequentially, not in parallel, so that we catch cases of multiple use of the
 * same leaf vdev in the vdev we're creating -- e.g. mirroring a disk with
 * itself.
 */
int
vdev_label_init(vdev_t *vd, uint64_t crtxg, vdev_labeltype_t reason)
{
	spa_t *spa = vd->vdev_spa;
	nvlist_t *label;
	vdev_phys_t *vp;
	abd_t *vp_abd;
	abd_t *bootenv;
	uberblock_t *ub;
	abd_t *ub_abd;
	zio_t *zio;
	char *buf;
	size_t buflen;
	int error;
	uint64_t spare_guid = 0, l2cache_guid = 0;
	int flags = ZIO_FLAG_CONFIG_WRITER | ZIO_FLAG_CANFAIL;

	ASSERT(spa_config_held(spa, SCL_ALL, RW_WRITER) == SCL_ALL);

	for (int c = 0; c < vd->vdev_children; c++)
		if ((error = vdev_label_init(vd->vdev_child[c],
		    crtxg, reason)) != 0)
			return (error);

	/* Track the creation time for this vdev */
	vd->vdev_crtxg = crtxg;

	if (!vd->vdev_ops->vdev_op_leaf || !spa_writeable(spa))
		return (0);

	/*
	 * Dead vdevs cannot be initialized.
	 */
	if (vdev_is_dead(vd))
		return (SET_ERROR(EIO));

	/*
	 * Determine if the vdev is in use.
	 */
	if (reason != VDEV_LABEL_REMOVE && reason != VDEV_LABEL_SPLIT &&
	    vdev_inuse(vd, crtxg, reason, &spare_guid, &l2cache_guid))
		return (SET_ERROR(EBUSY));

	/*
	 * If this is a request to add or replace a spare or l2cache device
	 * that is in use elsewhere on the system, then we must update the
	 * guid (which was initialized to a random value) to reflect the
	 * actual GUID (which is shared between multiple pools).
	 */
	if (reason != VDEV_LABEL_REMOVE && reason != VDEV_LABEL_L2CACHE &&
	    spare_guid != 0ULL) {
		uint64_t guid_delta = spare_guid - vd->vdev_guid;

		vd->vdev_guid += guid_delta;

		for (vdev_t *pvd = vd; pvd != NULL; pvd = pvd->vdev_parent)
			pvd->vdev_guid_sum += guid_delta;

		/*
		 * If this is a replacement, then we want to fallthrough to the
		 * rest of the code.  If we're adding a spare, then it's already
		 * labeled appropriately and we can just return.
		 */
		if (reason == VDEV_LABEL_SPARE)
			return (0);
		ASSERT(reason == VDEV_LABEL_REPLACE ||
		    reason == VDEV_LABEL_SPLIT);
	}

	if (reason != VDEV_LABEL_REMOVE && reason != VDEV_LABEL_SPARE &&
	    l2cache_guid != 0ULL) {
		uint64_t guid_delta = l2cache_guid - vd->vdev_guid;

		vd->vdev_guid += guid_delta;

		for (vdev_t *pvd = vd; pvd != NULL; pvd = pvd->vdev_parent)
			pvd->vdev_guid_sum += guid_delta;

		/*
		 * If this is a replacement, then we want to fallthrough to the
		 * rest of the code.  If we're adding an l2cache, then it's
		 * already labeled appropriately and we can just return.
		 */
		if (reason == VDEV_LABEL_L2CACHE)
			return (0);
		ASSERT(reason == VDEV_LABEL_REPLACE);
	}

	/*
	 * Initialize its label.
	 */
	vp_abd = abd_alloc_linear(sizeof (vdev_phys_t), B_TRUE);
	abd_zero(vp_abd, sizeof (vdev_phys_t));
	vp = abd_to_buf(vp_abd);

	/*
	 * Generate a label describing the pool and our top-level vdev.
	 * We mark it as being from txg 0 to indicate that it's not
	 * really part of an active pool just yet.  The labels will
	 * be written again with a meaningful txg by spa_sync().
	 */
	if (reason == VDEV_LABEL_SPARE ||
	    (reason == VDEV_LABEL_REMOVE && vd->vdev_isspare)) {
		/*
		 * For inactive hot spares, we generate a special label that
		 * identifies as a mutually shared hot spare.  We write the
		 * label if we are adding a hot spare, or if we are removing an
		 * active hot spare (in which case we want to revert the
		 * labels).
		 */
		VERIFY(nvlist_alloc(&label, NV_UNIQUE_NAME, KM_SLEEP) == 0);

		VERIFY(nvlist_add_uint64(label, ZPOOL_CONFIG_VERSION,
		    spa_version(spa)) == 0);
		VERIFY(nvlist_add_uint64(label, ZPOOL_CONFIG_POOL_STATE,
		    POOL_STATE_SPARE) == 0);
		VERIFY(nvlist_add_uint64(label, ZPOOL_CONFIG_GUID,
		    vd->vdev_guid) == 0);
	} else if (reason == VDEV_LABEL_L2CACHE ||
	    (reason == VDEV_LABEL_REMOVE && vd->vdev_isl2cache)) {
		/*
		 * For level 2 ARC devices, add a special label.
		 */
		VERIFY(nvlist_alloc(&label, NV_UNIQUE_NAME, KM_SLEEP) == 0);

		VERIFY(nvlist_add_uint64(label, ZPOOL_CONFIG_VERSION,
		    spa_version(spa)) == 0);
		VERIFY(nvlist_add_uint64(label, ZPOOL_CONFIG_POOL_STATE,
		    POOL_STATE_L2CACHE) == 0);
		VERIFY(nvlist_add_uint64(label, ZPOOL_CONFIG_GUID,
		    vd->vdev_guid) == 0);
	} else {
		uint64_t txg = 0ULL;

		if (reason == VDEV_LABEL_SPLIT)
			txg = spa->spa_uberblock.ub_txg;
		label = spa_config_generate(spa, vd, txg, B_FALSE);

		/*
		 * Add our creation time.  This allows us to detect multiple
		 * vdev uses as described above, and automatically expires if we
		 * fail.
		 */
		VERIFY(nvlist_add_uint64(label, ZPOOL_CONFIG_CREATE_TXG,
		    crtxg) == 0);
	}

	buf = vp->vp_nvlist;
	buflen = sizeof (vp->vp_nvlist);

	error = nvlist_pack(label, &buf, &buflen, NV_ENCODE_XDR, KM_SLEEP);
	if (error != 0) {
		nvlist_free(label);
		abd_free(vp_abd);
		/* EFAULT means nvlist_pack ran out of room */
		return (SET_ERROR(error == EFAULT ? ENAMETOOLONG : EINVAL));
	}

	/*
	 * Initialize uberblock template.
	 */
	ub_abd = abd_alloc_linear(VDEV_UBERBLOCK_RING, B_TRUE);
	abd_zero(ub_abd, VDEV_UBERBLOCK_RING);
	abd_copy_from_buf(ub_abd, &spa->spa_uberblock, sizeof (uberblock_t));
	ub = abd_to_buf(ub_abd);
	ub->ub_txg = 0;

	/* Initialize the 2nd padding area. */
	bootenv = abd_alloc_for_io(VDEV_PAD_SIZE, B_TRUE);
	abd_zero(bootenv, VDEV_PAD_SIZE);

	/*
	 * Write everything in parallel.
	 */
retry:
	zio = zio_root(spa, NULL, NULL, flags);

	for (int l = 0; l < VDEV_LABELS; l++) {

		vdev_label_write(zio, vd, l, vp_abd,
		    offsetof(vdev_label_t, vl_vdev_phys),
		    sizeof (vdev_phys_t), NULL, NULL, flags);

		/*
		 * Skip the 1st padding area.
		 * Zero out the 2nd padding area where it might have
		 * left over data from previous filesystem format.
		 */
		vdev_label_write(zio, vd, l, bootenv,
		    offsetof(vdev_label_t, vl_be),
		    VDEV_PAD_SIZE, NULL, NULL, flags);

		vdev_label_write(zio, vd, l, ub_abd,
		    offsetof(vdev_label_t, vl_uberblock),
		    VDEV_UBERBLOCK_RING, NULL, NULL, flags);
	}

	error = zio_wait(zio);

	if (error != 0 && !(flags & ZIO_FLAG_TRYHARD)) {
		flags |= ZIO_FLAG_TRYHARD;
		goto retry;
	}

	nvlist_free(label);
	abd_free(bootenv);
	abd_free(ub_abd);
	abd_free(vp_abd);

	/*
	 * If this vdev hasn't been previously identified as a spare, then we
	 * mark it as such only if a) we are labeling it as a spare, or b) it
	 * exists as a spare elsewhere in the system.  Do the same for
	 * level 2 ARC devices.
	 */
	if (error == 0 && !vd->vdev_isspare &&
	    (reason == VDEV_LABEL_SPARE ||
	    spa_spare_exists(vd->vdev_guid, NULL, NULL)))
		spa_spare_add(vd);

	if (error == 0 && !vd->vdev_isl2cache &&
	    (reason == VDEV_LABEL_L2CACHE ||
	    spa_l2cache_exists(vd->vdev_guid, NULL)))
		spa_l2cache_add(vd);

	return (error);
}

/*
 * Done callback for vdev_label_read_bootenv_impl. If this is the first
 * callback to finish, store our abd in the callback pointer. Otherwise, we
 * just free our abd and return.
 */
static void
vdev_label_read_bootenv_done(zio_t *zio)
{
	zio_t *rio = zio->io_private;
	abd_t **cbp = rio->io_private;

	ASSERT3U(zio->io_size, ==, VDEV_PAD_SIZE);

	if (zio->io_error == 0) {
		mutex_enter(&rio->io_lock);
		if (*cbp == NULL) {
			/* Will free this buffer in vdev_label_read_bootenv. */
			*cbp = zio->io_abd;
		} else {
			abd_free(zio->io_abd);
		}
		mutex_exit(&rio->io_lock);
	} else {
		abd_free(zio->io_abd);
	}
}

static void
vdev_label_read_bootenv_impl(zio_t *zio, vdev_t *vd, int flags)
{
	for (int c = 0; c < vd->vdev_children; c++)
		vdev_label_read_bootenv_impl(zio, vd->vdev_child[c], flags);

	/*
	 * We just use the first label that has a correct checksum; the
	 * bootloader should have rewritten them all to be the same on boot,
	 * and any changes we made since boot have been the same across all
	 * labels.
	 */
	if (vd->vdev_ops->vdev_op_leaf && vdev_readable(vd)) {
		for (int l = 0; l < VDEV_LABELS; l++) {
			vdev_label_read(zio, vd, l,
			    abd_alloc_linear(VDEV_PAD_SIZE, B_FALSE),
			    offsetof(vdev_label_t, vl_be), VDEV_PAD_SIZE,
			    vdev_label_read_bootenv_done, zio, flags);
		}
	}
}

int
vdev_label_read_bootenv(vdev_t *rvd, nvlist_t *bootenv)
{
	nvlist_t *config;
	spa_t *spa = rvd->vdev_spa;
	abd_t *abd = NULL;
	int flags = ZIO_FLAG_CONFIG_WRITER | ZIO_FLAG_CANFAIL |
	    ZIO_FLAG_SPECULATIVE | ZIO_FLAG_TRYHARD;

	ASSERT(bootenv);
	ASSERT(spa_config_held(spa, SCL_ALL, RW_WRITER) == SCL_ALL);

	zio_t *zio = zio_root(spa, NULL, &abd, flags);
	vdev_label_read_bootenv_impl(zio, rvd, flags);
	int err = zio_wait(zio);

	if (abd != NULL) {
		char *buf;
		vdev_boot_envblock_t *vbe = abd_to_buf(abd);

		vbe->vbe_version = ntohll(vbe->vbe_version);
		switch (vbe->vbe_version) {
		case VB_RAW:
			/*
			 * if we have textual data in vbe_bootenv, create nvlist
			 * with key "envmap".
			 */
			fnvlist_add_uint64(bootenv, BOOTENV_VERSION, VB_RAW);
			vbe->vbe_bootenv[sizeof (vbe->vbe_bootenv) - 1] = '\0';
			fnvlist_add_string(bootenv, GRUB_ENVMAP,
			    vbe->vbe_bootenv);
			break;

		case VB_NVLIST:
			err = nvlist_unpack(vbe->vbe_bootenv,
			    sizeof (vbe->vbe_bootenv), &config, 0);
			if (err == 0) {
				fnvlist_merge(bootenv, config);
				nvlist_free(config);
				break;
			}
			/* FALLTHROUGH */
		default:
			/* Check for FreeBSD zfs bootonce command string */
			buf = abd_to_buf(abd);
			if (*buf == '\0') {
				fnvlist_add_uint64(bootenv, BOOTENV_VERSION,
				    VB_NVLIST);
				break;
			}
			fnvlist_add_string(bootenv, FREEBSD_BOOTONCE, buf);
		}

		/*
		 * abd was allocated in vdev_label_read_bootenv_impl()
		 */
		abd_free(abd);
		/*
		 * If we managed to read any successfully,
		 * return success.
		 */
		return (0);
	}
	return (err);
}

int
vdev_label_write_bootenv(vdev_t *vd, nvlist_t *env)
{
	zio_t *zio;
	spa_t *spa = vd->vdev_spa;
	vdev_boot_envblock_t *bootenv;
	int flags = ZIO_FLAG_CONFIG_WRITER | ZIO_FLAG_CANFAIL;
	int error;
	size_t nvsize;
	char *nvbuf;
<<<<<<< HEAD

	error = nvlist_size(env, &nvsize, NV_ENCODE_XDR);
	if (error != 0)
		return (SET_ERROR(error));

=======

	error = nvlist_size(env, &nvsize, NV_ENCODE_XDR);
	if (error != 0)
		return (SET_ERROR(error));

>>>>>>> 1bfc1067
	if (nvsize >= sizeof (bootenv->vbe_bootenv)) {
		return (SET_ERROR(E2BIG));
	}

	ASSERT(spa_config_held(spa, SCL_ALL, RW_WRITER) == SCL_ALL);

	error = ENXIO;
	for (int c = 0; c < vd->vdev_children; c++) {
		int child_err;

		child_err = vdev_label_write_bootenv(vd->vdev_child[c], env);
		/*
		 * As long as any of the disks managed to write all of their
		 * labels successfully, return success.
		 */
		if (child_err == 0)
			error = child_err;
	}

	if (!vd->vdev_ops->vdev_op_leaf || vdev_is_dead(vd) ||
	    !vdev_writeable(vd)) {
		return (error);
	}
	ASSERT3U(sizeof (*bootenv), ==, VDEV_PAD_SIZE);
	abd_t *abd = abd_alloc_for_io(VDEV_PAD_SIZE, B_TRUE);
	abd_zero(abd, VDEV_PAD_SIZE);

	bootenv = abd_borrow_buf_copy(abd, VDEV_PAD_SIZE);
	nvbuf = bootenv->vbe_bootenv;
	nvsize = sizeof (bootenv->vbe_bootenv);

	bootenv->vbe_version = fnvlist_lookup_uint64(env, BOOTENV_VERSION);
	switch (bootenv->vbe_version) {
	case VB_RAW:
		if (nvlist_lookup_string(env, GRUB_ENVMAP, &nvbuf) == 0) {
			(void) strlcpy(bootenv->vbe_bootenv, nvbuf, nvsize);
		}
		error = 0;
		break;
<<<<<<< HEAD

	case VB_NVLIST:
		error = nvlist_pack(env, &nvbuf, &nvsize, NV_ENCODE_XDR,
		    KM_SLEEP);
		break;

=======

	case VB_NVLIST:
		error = nvlist_pack(env, &nvbuf, &nvsize, NV_ENCODE_XDR,
		    KM_SLEEP);
		break;

>>>>>>> 1bfc1067
	default:
		error = EINVAL;
		break;
	}

	if (error == 0) {
		bootenv->vbe_version = htonll(bootenv->vbe_version);
		abd_return_buf_copy(abd, bootenv, VDEV_PAD_SIZE);
	} else {
		abd_free(abd);
		return (SET_ERROR(error));
	}

retry:
	zio = zio_root(spa, NULL, NULL, flags);
	for (int l = 0; l < VDEV_LABELS; l++) {
		vdev_label_write(zio, vd, l, abd,
		    offsetof(vdev_label_t, vl_be),
		    VDEV_PAD_SIZE, NULL, NULL, flags);
	}

	error = zio_wait(zio);
	if (error != 0 && !(flags & ZIO_FLAG_TRYHARD)) {
		flags |= ZIO_FLAG_TRYHARD;
		goto retry;
	}

	abd_free(abd);
	return (error);
}

/*
 * ==========================================================================
 * uberblock load/sync
 * ==========================================================================
 */

/*
 * Consider the following situation: txg is safely synced to disk.  We've
 * written the first uberblock for txg + 1, and then we lose power.  When we
 * come back up, we fail to see the uberblock for txg + 1 because, say,
 * it was on a mirrored device and the replica to which we wrote txg + 1
 * is now offline.  If we then make some changes and sync txg + 1, and then
 * the missing replica comes back, then for a few seconds we'll have two
 * conflicting uberblocks on disk with the same txg.  The solution is simple:
 * among uberblocks with equal txg, choose the one with the latest timestamp.
 */
static int
vdev_uberblock_compare(const uberblock_t *ub1, const uberblock_t *ub2)
{
	int cmp = TREE_CMP(ub1->ub_txg, ub2->ub_txg);

	if (likely(cmp))
		return (cmp);

	cmp = TREE_CMP(ub1->ub_timestamp, ub2->ub_timestamp);
	if (likely(cmp))
		return (cmp);

	/*
	 * If MMP_VALID(ub) && MMP_SEQ_VALID(ub) then the host has an MMP-aware
	 * ZFS, e.g. OpenZFS >= 0.7.
	 *
	 * If one ub has MMP and the other does not, they were written by
	 * different hosts, which matters for MMP.  So we treat no MMP/no SEQ as
	 * a 0 value.
	 *
	 * Since timestamp and txg are the same if we get this far, either is
	 * acceptable for importing the pool.
	 */
	unsigned int seq1 = 0;
	unsigned int seq2 = 0;

	if (MMP_VALID(ub1) && MMP_SEQ_VALID(ub1))
		seq1 = MMP_SEQ(ub1);

	if (MMP_VALID(ub2) && MMP_SEQ_VALID(ub2))
		seq2 = MMP_SEQ(ub2);

	return (TREE_CMP(seq1, seq2));
}

struct ubl_cbdata {
	uberblock_t	*ubl_ubbest;	/* Best uberblock */
	vdev_t		*ubl_vd;	/* vdev associated with the above */
};

static void
vdev_uberblock_load_done(zio_t *zio)
{
	vdev_t *vd = zio->io_vd;
	spa_t *spa = zio->io_spa;
	zio_t *rio = zio->io_private;
	uberblock_t *ub = abd_to_buf(zio->io_abd);
	struct ubl_cbdata *cbp = rio->io_private;

	ASSERT3U(zio->io_size, ==, VDEV_UBERBLOCK_SIZE(vd));

	if (zio->io_error == 0 && uberblock_verify(ub) == 0) {
		mutex_enter(&rio->io_lock);
		if (ub->ub_txg <= spa->spa_load_max_txg &&
		    vdev_uberblock_compare(ub, cbp->ubl_ubbest) > 0) {
			/*
			 * Keep track of the vdev in which this uberblock
			 * was found. We will use this information later
			 * to obtain the config nvlist associated with
			 * this uberblock.
			 */
			*cbp->ubl_ubbest = *ub;
			cbp->ubl_vd = vd;
		}
		mutex_exit(&rio->io_lock);
	}

	abd_free(zio->io_abd);
}

static void
vdev_uberblock_load_impl(zio_t *zio, vdev_t *vd, int flags,
    struct ubl_cbdata *cbp)
{
	for (int c = 0; c < vd->vdev_children; c++)
		vdev_uberblock_load_impl(zio, vd->vdev_child[c], flags, cbp);

	if (vd->vdev_ops->vdev_op_leaf && vdev_readable(vd) &&
	    vd->vdev_ops != &vdev_draid_spare_ops) {
		for (int l = 0; l < VDEV_LABELS; l++) {
			for (int n = 0; n < VDEV_UBERBLOCK_COUNT(vd); n++) {
				vdev_label_read(zio, vd, l,
				    abd_alloc_linear(VDEV_UBERBLOCK_SIZE(vd),
				    B_TRUE), VDEV_UBERBLOCK_OFFSET(vd, n),
				    VDEV_UBERBLOCK_SIZE(vd),
				    vdev_uberblock_load_done, zio, flags);
			}
		}
	}
}

/*
 * Reads the 'best' uberblock from disk along with its associated
 * configuration. First, we read the uberblock array of each label of each
 * vdev, keeping track of the uberblock with the highest txg in each array.
 * Then, we read the configuration from the same vdev as the best uberblock.
 */
void
vdev_uberblock_load(vdev_t *rvd, uberblock_t *ub, nvlist_t **config)
{
	zio_t *zio;
	spa_t *spa = rvd->vdev_spa;
	struct ubl_cbdata cb;
	int flags = ZIO_FLAG_CONFIG_WRITER | ZIO_FLAG_CANFAIL |
	    ZIO_FLAG_SPECULATIVE | ZIO_FLAG_TRYHARD;

	ASSERT(ub);
	ASSERT(config);

	bzero(ub, sizeof (uberblock_t));
	*config = NULL;

	cb.ubl_ubbest = ub;
	cb.ubl_vd = NULL;

	spa_config_enter(spa, SCL_ALL, FTAG, RW_WRITER);
	zio = zio_root(spa, NULL, &cb, flags);
	vdev_uberblock_load_impl(zio, rvd, flags, &cb);
	(void) zio_wait(zio);

	/*
	 * It's possible that the best uberblock was discovered on a label
	 * that has a configuration which was written in a future txg.
	 * Search all labels on this vdev to find the configuration that
	 * matches the txg for our uberblock.
	 */
	if (cb.ubl_vd != NULL) {
		vdev_dbgmsg(cb.ubl_vd, "best uberblock found for spa %s. "
		    "txg %llu", spa->spa_name, (u_longlong_t)ub->ub_txg);

		*config = vdev_label_read_config(cb.ubl_vd, ub->ub_txg);
		if (*config == NULL && spa->spa_extreme_rewind) {
			vdev_dbgmsg(cb.ubl_vd, "failed to read label config. "
			    "Trying again without txg restrictions.");
			*config = vdev_label_read_config(cb.ubl_vd, UINT64_MAX);
		}
		if (*config == NULL) {
			vdev_dbgmsg(cb.ubl_vd, "failed to read label config");
		}
	}
	spa_config_exit(spa, SCL_ALL, FTAG);
}

/*
 * For use when a leaf vdev is expanded.
 * The location of labels 2 and 3 changed, and at the new location the
 * uberblock rings are either empty or contain garbage.  The sync will write
 * new configs there because the vdev is dirty, but expansion also needs the
 * uberblock rings copied.  Read them from label 0 which did not move.
 *
 * Since the point is to populate labels {2,3} with valid uberblocks,
 * we zero uberblocks we fail to read or which are not valid.
 */

static void
vdev_copy_uberblocks(vdev_t *vd)
{
	abd_t *ub_abd;
	zio_t *write_zio;
	int locks = (SCL_L2ARC | SCL_ZIO);
	int flags = ZIO_FLAG_CONFIG_WRITER | ZIO_FLAG_CANFAIL |
	    ZIO_FLAG_SPECULATIVE;

	ASSERT(spa_config_held(vd->vdev_spa, SCL_STATE, RW_READER) ==
	    SCL_STATE);
	ASSERT(vd->vdev_ops->vdev_op_leaf);

	/*
	 * No uberblocks are stored on distributed spares, they may be
	 * safely skipped when expanding a leaf vdev.
	 */
	if (vd->vdev_ops == &vdev_draid_spare_ops)
		return;

	spa_config_enter(vd->vdev_spa, locks, FTAG, RW_READER);

	ub_abd = abd_alloc_linear(VDEV_UBERBLOCK_SIZE(vd), B_TRUE);

	write_zio = zio_root(vd->vdev_spa, NULL, NULL, flags);
	for (int n = 0; n < VDEV_UBERBLOCK_COUNT(vd); n++) {
		const int src_label = 0;
		zio_t *zio;

		zio = zio_root(vd->vdev_spa, NULL, NULL, flags);
		vdev_label_read(zio, vd, src_label, ub_abd,
		    VDEV_UBERBLOCK_OFFSET(vd, n), VDEV_UBERBLOCK_SIZE(vd),
		    NULL, NULL, flags);

		if (zio_wait(zio) || uberblock_verify(abd_to_buf(ub_abd)))
			abd_zero(ub_abd, VDEV_UBERBLOCK_SIZE(vd));

		for (int l = 2; l < VDEV_LABELS; l++)
			vdev_label_write(write_zio, vd, l, ub_abd,
			    VDEV_UBERBLOCK_OFFSET(vd, n),
			    VDEV_UBERBLOCK_SIZE(vd), NULL, NULL,
			    flags | ZIO_FLAG_DONT_PROPAGATE);
	}
	(void) zio_wait(write_zio);

	spa_config_exit(vd->vdev_spa, locks, FTAG);

	abd_free(ub_abd);
}

/*
 * On success, increment root zio's count of good writes.
 * We only get credit for writes to known-visible vdevs; see spa_vdev_add().
 */
static void
vdev_uberblock_sync_done(zio_t *zio)
{
	uint64_t *good_writes = zio->io_private;

	if (zio->io_error == 0 && zio->io_vd->vdev_top->vdev_ms_array != 0)
		atomic_inc_64(good_writes);
}

/*
 * Write the uberblock to all labels of all leaves of the specified vdev.
 */
static void
vdev_uberblock_sync(zio_t *zio, uint64_t *good_writes,
    uberblock_t *ub, vdev_t *vd, int flags)
{
	for (uint64_t c = 0; c < vd->vdev_children; c++) {
		vdev_uberblock_sync(zio, good_writes,
		    ub, vd->vdev_child[c], flags);
	}

	if (!vd->vdev_ops->vdev_op_leaf)
		return;

	if (!vdev_writeable(vd))
		return;

	/*
	 * There's no need to write uberblocks to a distributed spare, they
	 * are already stored on all the leaves of the parent dRAID.  For
	 * this same reason vdev_uberblock_load_impl() skips distributed
	 * spares when reading uberblocks.
	 */
	if (vd->vdev_ops == &vdev_draid_spare_ops)
		return;

	/* If the vdev was expanded, need to copy uberblock rings. */
	if (vd->vdev_state == VDEV_STATE_HEALTHY &&
	    vd->vdev_copy_uberblocks == B_TRUE) {
		vdev_copy_uberblocks(vd);
		vd->vdev_copy_uberblocks = B_FALSE;
	}

	int m = spa_multihost(vd->vdev_spa) ? MMP_BLOCKS_PER_LABEL : 0;
	int n = ub->ub_txg % (VDEV_UBERBLOCK_COUNT(vd) - m);

	/* Copy the uberblock_t into the ABD */
	abd_t *ub_abd = abd_alloc_for_io(VDEV_UBERBLOCK_SIZE(vd), B_TRUE);
	abd_zero(ub_abd, VDEV_UBERBLOCK_SIZE(vd));
	abd_copy_from_buf(ub_abd, ub, sizeof (uberblock_t));

	for (int l = 0; l < VDEV_LABELS; l++)
		vdev_label_write(zio, vd, l, ub_abd,
		    VDEV_UBERBLOCK_OFFSET(vd, n), VDEV_UBERBLOCK_SIZE(vd),
		    vdev_uberblock_sync_done, good_writes,
		    flags | ZIO_FLAG_DONT_PROPAGATE);

	abd_free(ub_abd);
}

/* Sync the uberblocks to all vdevs in svd[] */
static int
vdev_uberblock_sync_list(vdev_t **svd, int svdcount, uberblock_t *ub, int flags)
{
	spa_t *spa = svd[0]->vdev_spa;
	zio_t *zio;
	uint64_t good_writes = 0;

	zio = zio_root(spa, NULL, NULL, flags);

	for (int v = 0; v < svdcount; v++)
		vdev_uberblock_sync(zio, &good_writes, ub, svd[v], flags);

	(void) zio_wait(zio);

	/*
	 * Flush the uberblocks to disk.  This ensures that the odd labels
	 * are no longer needed (because the new uberblocks and the even
	 * labels are safely on disk), so it is safe to overwrite them.
	 */
	zio = zio_root(spa, NULL, NULL, flags);

	for (int v = 0; v < svdcount; v++) {
		if (vdev_writeable(svd[v])) {
			zio_flush(zio, svd[v]);
		}
	}

	(void) zio_wait(zio);

	return (good_writes >= 1 ? 0 : EIO);
}

/*
 * On success, increment the count of good writes for our top-level vdev.
 */
static void
vdev_label_sync_done(zio_t *zio)
{
	uint64_t *good_writes = zio->io_private;

	if (zio->io_error == 0)
		atomic_inc_64(good_writes);
}

/*
 * If there weren't enough good writes, indicate failure to the parent.
 */
static void
vdev_label_sync_top_done(zio_t *zio)
{
	uint64_t *good_writes = zio->io_private;

	if (*good_writes == 0)
		zio->io_error = SET_ERROR(EIO);

	kmem_free(good_writes, sizeof (uint64_t));
}

/*
 * We ignore errors for log and cache devices, simply free the private data.
 */
static void
vdev_label_sync_ignore_done(zio_t *zio)
{
	kmem_free(zio->io_private, sizeof (uint64_t));
}

/*
 * Write all even or odd labels to all leaves of the specified vdev.
 */
static void
vdev_label_sync(zio_t *zio, uint64_t *good_writes,
    vdev_t *vd, int l, uint64_t txg, int flags)
{
	nvlist_t *label;
	vdev_phys_t *vp;
	abd_t *vp_abd;
	char *buf;
	size_t buflen;

	for (int c = 0; c < vd->vdev_children; c++) {
		vdev_label_sync(zio, good_writes,
		    vd->vdev_child[c], l, txg, flags);
	}

	if (!vd->vdev_ops->vdev_op_leaf)
		return;

	if (!vdev_writeable(vd))
		return;

	/*
	 * The top-level config never needs to be written to a distributed
	 * spare.  When read vdev_dspare_label_read_config() will generate
	 * the config for the vdev_label_read_config().
	 */
	if (vd->vdev_ops == &vdev_draid_spare_ops)
		return;

	/*
	 * Generate a label describing the top-level config to which we belong.
	 */
	label = spa_config_generate(vd->vdev_spa, vd, txg, B_FALSE);

	vp_abd = abd_alloc_linear(sizeof (vdev_phys_t), B_TRUE);
	abd_zero(vp_abd, sizeof (vdev_phys_t));
	vp = abd_to_buf(vp_abd);

	buf = vp->vp_nvlist;
	buflen = sizeof (vp->vp_nvlist);

	if (!nvlist_pack(label, &buf, &buflen, NV_ENCODE_XDR, KM_SLEEP)) {
		for (; l < VDEV_LABELS; l += 2) {
			vdev_label_write(zio, vd, l, vp_abd,
			    offsetof(vdev_label_t, vl_vdev_phys),
			    sizeof (vdev_phys_t),
			    vdev_label_sync_done, good_writes,
			    flags | ZIO_FLAG_DONT_PROPAGATE);
		}
	}

	abd_free(vp_abd);
	nvlist_free(label);
}

static int
vdev_label_sync_list(spa_t *spa, int l, uint64_t txg, int flags)
{
	list_t *dl = &spa->spa_config_dirty_list;
	vdev_t *vd;
	zio_t *zio;
	int error;

	/*
	 * Write the new labels to disk.
	 */
	zio = zio_root(spa, NULL, NULL, flags);

	for (vd = list_head(dl); vd != NULL; vd = list_next(dl, vd)) {
		uint64_t *good_writes;

		ASSERT(!vd->vdev_ishole);

		good_writes = kmem_zalloc(sizeof (uint64_t), KM_SLEEP);
		zio_t *vio = zio_null(zio, spa, NULL,
		    (vd->vdev_islog || vd->vdev_aux != NULL) ?
		    vdev_label_sync_ignore_done : vdev_label_sync_top_done,
		    good_writes, flags);
		vdev_label_sync(vio, good_writes, vd, l, txg, flags);
		zio_nowait(vio);
	}

	error = zio_wait(zio);

	/*
	 * Flush the new labels to disk.
	 */
	zio = zio_root(spa, NULL, NULL, flags);

	for (vd = list_head(dl); vd != NULL; vd = list_next(dl, vd))
		zio_flush(zio, vd);

	(void) zio_wait(zio);

	return (error);
}

/*
 * Sync the uberblock and any changes to the vdev configuration.
 *
 * The order of operations is carefully crafted to ensure that
 * if the system panics or loses power at any time, the state on disk
 * is still transactionally consistent.  The in-line comments below
 * describe the failure semantics at each stage.
 *
 * Moreover, vdev_config_sync() is designed to be idempotent: if it fails
 * at any time, you can just call it again, and it will resume its work.
 */
int
vdev_config_sync(vdev_t **svd, int svdcount, uint64_t txg)
{
	spa_t *spa = svd[0]->vdev_spa;
	uberblock_t *ub = &spa->spa_uberblock;
	int error = 0;
	int flags = ZIO_FLAG_CONFIG_WRITER | ZIO_FLAG_CANFAIL;

	ASSERT(svdcount != 0);
retry:
	/*
	 * Normally, we don't want to try too hard to write every label and
	 * uberblock.  If there is a flaky disk, we don't want the rest of the
	 * sync process to block while we retry.  But if we can't write a
	 * single label out, we should retry with ZIO_FLAG_TRYHARD before
	 * bailing out and declaring the pool faulted.
	 */
	if (error != 0) {
		if ((flags & ZIO_FLAG_TRYHARD) != 0)
			return (error);
		flags |= ZIO_FLAG_TRYHARD;
	}

	ASSERT(ub->ub_txg <= txg);

	/*
	 * If this isn't a resync due to I/O errors,
	 * and nothing changed in this transaction group,
	 * and the vdev configuration hasn't changed,
	 * then there's nothing to do.
	 */
	if (ub->ub_txg < txg) {
		boolean_t changed = uberblock_update(ub, spa->spa_root_vdev,
		    txg, spa->spa_mmp.mmp_delay);

		if (!changed && list_is_empty(&spa->spa_config_dirty_list))
			return (0);
	}

	if (txg > spa_freeze_txg(spa))
		return (0);

	ASSERT(txg <= spa->spa_final_txg);

	/*
	 * Flush the write cache of every disk that's been written to
	 * in this transaction group.  This ensures that all blocks
	 * written in this txg will be committed to stable storage
	 * before any uberblock that references them.
	 */
	zio_t *zio = zio_root(spa, NULL, NULL, flags);

	for (vdev_t *vd =
	    txg_list_head(&spa->spa_vdev_txg_list, TXG_CLEAN(txg)); vd != NULL;
	    vd = txg_list_next(&spa->spa_vdev_txg_list, vd, TXG_CLEAN(txg)))
		zio_flush(zio, vd);

	(void) zio_wait(zio);

	/*
	 * Sync out the even labels (L0, L2) for every dirty vdev.  If the
	 * system dies in the middle of this process, that's OK: all of the
	 * even labels that made it to disk will be newer than any uberblock,
	 * and will therefore be considered invalid.  The odd labels (L1, L3),
	 * which have not yet been touched, will still be valid.  We flush
	 * the new labels to disk to ensure that all even-label updates
	 * are committed to stable storage before the uberblock update.
	 */
	if ((error = vdev_label_sync_list(spa, 0, txg, flags)) != 0) {
		if ((flags & ZIO_FLAG_TRYHARD) != 0) {
			zfs_dbgmsg("vdev_label_sync_list() returned error %d "
			    "for pool '%s' when syncing out the even labels "
			    "of dirty vdevs", error, spa_name(spa));
		}
		goto retry;
	}

	/*
	 * Sync the uberblocks to all vdevs in svd[].
	 * If the system dies in the middle of this step, there are two cases
	 * to consider, and the on-disk state is consistent either way:
	 *
	 * (1)	If none of the new uberblocks made it to disk, then the
	 *	previous uberblock will be the newest, and the odd labels
	 *	(which had not yet been touched) will be valid with respect
	 *	to that uberblock.
	 *
	 * (2)	If one or more new uberblocks made it to disk, then they
	 *	will be the newest, and the even labels (which had all
	 *	been successfully committed) will be valid with respect
	 *	to the new uberblocks.
	 */
	if ((error = vdev_uberblock_sync_list(svd, svdcount, ub, flags)) != 0) {
		if ((flags & ZIO_FLAG_TRYHARD) != 0) {
			zfs_dbgmsg("vdev_uberblock_sync_list() returned error "
			    "%d for pool '%s'", error, spa_name(spa));
		}
		goto retry;
	}

	if (spa_multihost(spa))
		mmp_update_uberblock(spa, ub);

	/*
	 * Sync out odd labels for every dirty vdev.  If the system dies
	 * in the middle of this process, the even labels and the new
	 * uberblocks will suffice to open the pool.  The next time
	 * the pool is opened, the first thing we'll do -- before any
	 * user data is modified -- is mark every vdev dirty so that
	 * all labels will be brought up to date.  We flush the new labels
	 * to disk to ensure that all odd-label updates are committed to
	 * stable storage before the next transaction group begins.
	 */
	if ((error = vdev_label_sync_list(spa, 1, txg, flags)) != 0) {
		if ((flags & ZIO_FLAG_TRYHARD) != 0) {
			zfs_dbgmsg("vdev_label_sync_list() returned error %d "
			    "for pool '%s' when syncing out the odd labels of "
			    "dirty vdevs", error, spa_name(spa));
		}
		goto retry;
	}

	return (0);
}<|MERGE_RESOLUTION|>--- conflicted
+++ resolved
@@ -1322,19 +1322,11 @@
 	int error;
 	size_t nvsize;
 	char *nvbuf;
-<<<<<<< HEAD
 
 	error = nvlist_size(env, &nvsize, NV_ENCODE_XDR);
 	if (error != 0)
 		return (SET_ERROR(error));
 
-=======
-
-	error = nvlist_size(env, &nvsize, NV_ENCODE_XDR);
-	if (error != 0)
-		return (SET_ERROR(error));
-
->>>>>>> 1bfc1067
 	if (nvsize >= sizeof (bootenv->vbe_bootenv)) {
 		return (SET_ERROR(E2BIG));
 	}
@@ -1374,21 +1366,12 @@
 		}
 		error = 0;
 		break;
-<<<<<<< HEAD
 
 	case VB_NVLIST:
 		error = nvlist_pack(env, &nvbuf, &nvsize, NV_ENCODE_XDR,
 		    KM_SLEEP);
 		break;
 
-=======
-
-	case VB_NVLIST:
-		error = nvlist_pack(env, &nvbuf, &nvsize, NV_ENCODE_XDR,
-		    KM_SLEEP);
-		break;
-
->>>>>>> 1bfc1067
 	default:
 		error = EINVAL;
 		break;
