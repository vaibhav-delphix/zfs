--- conflicted
+++ resolved
@@ -55,20 +55,6 @@
  * Livelist Overview
  * ================
  *
-<<<<<<< HEAD
- * Livelists use the same 'deadlist_t' struct as Deadlists and are also used
- * to track blkptrs over the lifetime of a dataset. Livelists however, belong
- * to clones and track the blkptrs that are clone-specific (were born after
- * the clone's creation). The exception is embedded block pointers which are
- * not included in Livelists because they do not need to be freed.
- *
- * When it comes time to delete the clone, the Livelist provides a quick
- * reference as to what needs to be freed. For this reason, Livelists also track
- * when clone-specific blkptrs are freed before deletion to prevent double
- * frees. Each blkptr in a Livelist is marked as a FREE or an ALLOC and the
- * deletion algorithm iterates backwards over the livelist, matching
- * FREE/ALLOC pairs and then freeing those ALLOCs which remain. Livelists
-=======
  * Livelists use the same 'deadlist_t' struct as deadlists and are also used
  * to track blkptrs over the lifetime of a dataset. Livelists however, belong
  * to clones and track the blkptrs that are clone-specific (were born after
@@ -81,24 +67,10 @@
  * frees. Each blkptr in a livelist is marked as a FREE or an ALLOC and the
  * deletion algorithm iterates backwards over the livelist, matching
  * FREE/ALLOC pairs and then freeing those ALLOCs which remain. livelists
->>>>>>> 37f03da8
  * are also updated in the case when blkptrs are remapped: the old version
  * of the blkptr is cancelled out with a FREE and the new version is tracked
  * with an ALLOC.
  *
-<<<<<<< HEAD
- * To bound the amount of memory required for deletion, Livelists over a
- * certain size are spread over multiple entries. Entries are grouped by
- * birth txg so we can be sure the ALLOC/FREE pair for a given blkptr will
- * be in the same entry. This allows us to delete Livelists incrementally
- * over multiple syncs, one entry at a time.
- *
- * During the lifetime of the clone, Livelists can get extremely large.
- * Their size is managed by periodic condensing (preemptively cancelling out
- * FREE/ALLOC pairs). Livelists are disabled when a clone is promoted or when
- * the shared space between the clone and its origin is so small that it
- * doesn't make sense to use Livelists anymore.
-=======
  * To bound the amount of memory required for deletion, livelists over a
  * certain size are spread over multiple entries. Entries are grouped by
  * birth txg so we can be sure the ALLOC/FREE pair for a given blkptr will
@@ -110,7 +82,6 @@
  * FREE/ALLOC pairs). Livelists are disabled when a clone is promoted or when
  * the shared space between the clone and its origin is so small that it
  * doesn't make sense to use livelists anymore.
->>>>>>> 37f03da8
  */
 
 /*
@@ -126,11 +97,7 @@
 
 /*
  * We can approximate how much of a performance gain a livelist will give us
-<<<<<<< HEAD
- * based on the pecentage of blocks shared between the clone and its origin.
-=======
  * based on the percentage of blocks shared between the clone and its origin.
->>>>>>> 37f03da8
  * 0 percent shared means that the clone has completely diverged and that the
  * old method is maximally effective: every read from the block tree will
  * result in lots of frees. Livelists give us gains when they track blocks
@@ -138,11 +105,7 @@
  * result in a few frees. Once the clone has been overwritten enough,
  * writes are no longer sparse and we'll no longer get much of a benefit from
  * tracking them with a livelist. We chose a lower limit of 75 percent shared
-<<<<<<< HEAD
- * (25 percent overwritten). This means that 1/4 of all blockpointers will be
-=======
  * (25 percent overwritten). This means that 1/4 of all block pointers will be
->>>>>>> 37f03da8
  * freed (e.g. each read frees 256, out of a max of 1024) so we expect livelists
  * to make deletion 4x faster. Once the amount of shared space drops below this
  * threshold, the clone will revert to the old deletion method.
@@ -191,13 +154,9 @@
 dsl_deadlist_iterate(dsl_deadlist_t *dl, deadlist_iter_t func, void *args)
 {
 	dsl_deadlist_entry_t *dle;
-<<<<<<< HEAD
+
 	ASSERT(dsl_deadlist_is_open(dl));
-=======
-
-	ASSERT(dsl_deadlist_is_open(dl));
-
->>>>>>> 37f03da8
+
 	mutex_enter(&dl->dl_lock);
 	dsl_deadlist_load_tree(dl);
 	mutex_exit(&dl->dl_lock);
@@ -308,11 +267,7 @@
 
 static void
 dle_enqueue(dsl_deadlist_t *dl, dsl_deadlist_entry_t *dle,
-<<<<<<< HEAD
-    const blkptr_t *bp, boolean_t free, dmu_tx_t *tx)
-=======
     const blkptr_t *bp, boolean_t bp_freed, dmu_tx_t *tx)
->>>>>>> 37f03da8
 {
 	ASSERT(MUTEX_HELD(&dl->dl_lock));
 	if (dle->dle_bpobj.bpo_object ==
@@ -324,11 +279,7 @@
 		VERIFY0(zap_update_int_key(dl->dl_os, dl->dl_object,
 		    dle->dle_mintxg, obj, tx));
 	}
-<<<<<<< HEAD
-	bpobj_enqueue(&dle->dle_bpobj, bp, free, tx);
-=======
 	bpobj_enqueue(&dle->dle_bpobj, bp, bp_freed, tx);
->>>>>>> 37f03da8
 }
 
 static void
@@ -349,11 +300,7 @@
 }
 
 void
-<<<<<<< HEAD
-dsl_deadlist_insert(dsl_deadlist_t *dl, const blkptr_t *bp, boolean_t free,
-=======
 dsl_deadlist_insert(dsl_deadlist_t *dl, const blkptr_t *bp, boolean_t bp_freed,
->>>>>>> 37f03da8
     dmu_tx_t *tx)
 {
 	dsl_deadlist_entry_t dle_tofind;
@@ -361,11 +308,7 @@
 	avl_index_t where;
 
 	if (dl->dl_oldfmt) {
-<<<<<<< HEAD
-		bpobj_enqueue(&dl->dl_bpobj, bp, free, tx);
-=======
 		bpobj_enqueue(&dl->dl_bpobj, bp, bp_freed, tx);
->>>>>>> 37f03da8
 		return;
 	}
 
@@ -374,11 +317,7 @@
 
 	dmu_buf_will_dirty(dl->dl_dbuf, tx);
 
-<<<<<<< HEAD
-	int sign = free ? -1 : +1;
-=======
 	int sign = bp_freed ? -1 : +1;
->>>>>>> 37f03da8
 	dl->dl_phys->dl_used +=
 	    sign * bp_get_dsize_sync(dmu_objset_spa(dl->dl_os), bp);
 	dl->dl_phys->dl_comp += sign * BP_GET_PSIZE(bp);
@@ -398,11 +337,7 @@
 	}
 
 	ASSERT3P(dle, !=, NULL);
-<<<<<<< HEAD
-	dle_enqueue(dl, dle, bp, free, tx);
-=======
 	dle_enqueue(dl, dle, bp, bp_freed, tx);
->>>>>>> 37f03da8
 	mutex_exit(&dl->dl_lock);
 }
 
@@ -743,19 +678,11 @@
 }
 
 static int
-<<<<<<< HEAD
-dsl_deadlist_insert_cb(void *arg, const blkptr_t *bp, boolean_t free,
-    dmu_tx_t *tx)
-{
-	dsl_deadlist_t *dl = arg;
-	dsl_deadlist_insert(dl, bp, free, tx);
-=======
 dsl_deadlist_insert_cb(void *arg, const blkptr_t *bp, boolean_t bp_freed,
     dmu_tx_t *tx)
 {
 	dsl_deadlist_t *dl = arg;
 	dsl_deadlist_insert(dl, bp, bp_freed, tx);
->>>>>>> 37f03da8
 	return (0);
 }
 
@@ -859,29 +786,6 @@
 	const blkptr_t *r = ((livelist_entry_t *)rarg)->le_bp;
 
 	/* Sort them according to dva[0] */
-<<<<<<< HEAD
-	uint64_t l_dva0_vdev, r_dva0_vdev;
-	l_dva0_vdev = DVA_GET_VDEV(&l->blk_dva[0]);
-	r_dva0_vdev = DVA_GET_VDEV(&r->blk_dva[0]);
-	if (l_dva0_vdev < r_dva0_vdev)
-		return (-1);
-	else if (l_dva0_vdev > r_dva0_vdev)
-		return (+1);
-
-	/* if vdevs are equal, sort by offsets. */
-	uint64_t l_dva0_offset;
-	uint64_t r_dva0_offset;
-	l_dva0_offset = DVA_GET_OFFSET(&l->blk_dva[0]);
-	r_dva0_offset = DVA_GET_OFFSET(&r->blk_dva[0]);
-	if (l_dva0_offset < r_dva0_offset) {
-		return (-1);
-	} else if (l_dva0_offset > r_dva0_offset) {
-		return (+1);
-	} else {
-		ASSERT3U(l->blk_birth, ==, r->blk_birth);
-		return (0);
-	}
-=======
 	uint64_t l_dva0_vdev = DVA_GET_VDEV(&l->blk_dva[0]);
 	uint64_t r_dva0_vdev = DVA_GET_VDEV(&r->blk_dva[0]);
 
@@ -894,7 +798,6 @@
 	if (l_dva0_offset == r_dva0_offset)
 		ASSERT3U(l->blk_birth, ==, r->blk_birth);
 	return (AVL_CMP(l_dva0_offset, r_dva0_offset));
->>>>>>> 37f03da8
 }
 
 struct livelist_iter_arg {
@@ -909,11 +812,7 @@
  * corresponding FREE are stored in the supplied bplist.
  */
 static int
-<<<<<<< HEAD
-dsl_livelist_iterate(void *arg, const blkptr_t *bp, boolean_t free,
-=======
 dsl_livelist_iterate(void *arg, const blkptr_t *bp, boolean_t bp_freed,
->>>>>>> 37f03da8
     dmu_tx_t *tx)
 {
 	struct livelist_iter_arg *lia = arg;
@@ -923,13 +822,8 @@
 	ASSERT(tx == NULL);
 
 	if ((t != NULL) && (zthr_has_waiters(t) || zthr_iscancelled(t)))
-<<<<<<< HEAD
-		return (EINTR);
-	if (free) {
-=======
 		return (SET_ERROR(EINTR));
 	if (bp_freed) {
->>>>>>> 37f03da8
 		livelist_entry_t *node = kmem_alloc(sizeof (livelist_entry_t),
 		    KM_SLEEP);
 		blkptr_t *temp_bp = kmem_alloc(sizeof (blkptr_t), KM_SLEEP);
@@ -952,15 +846,6 @@
 }
 
 /*
-<<<<<<< HEAD
- * Accepts a bpobj and an empty bplist. Will populate the bplist
- * with blkptrs that have an ALLOC entry but no FREE
- */
-int
-dsl_process_sub_livelist(bpobj_t *bpobj, bplist_t *to_free, zthr_t *t)
-{
-	int err;
-=======
  * Accepts a bpobj and a bplist. Will insert into the bplist the blkptrs
  * which have an ALLOC entry but no matching FREE
  */
@@ -968,7 +853,6 @@
 dsl_process_sub_livelist(bpobj_t *bpobj, bplist_t *to_free, zthr_t *t,
     uint64_t *size)
 {
->>>>>>> 37f03da8
 	avl_tree_t avl;
 	avl_create(&avl, livelist_compare, sizeof (livelist_entry_t),
 	    offsetof(livelist_entry_t, le_node));
@@ -979,11 +863,7 @@
 	    .to_free = to_free,
 	    .t = t
 	};
-<<<<<<< HEAD
-	err = bpobj_iterate_nofree(bpobj, dsl_livelist_iterate, &arg);
-=======
 	int err = bpobj_iterate_nofree(bpobj, dsl_livelist_iterate, &arg, size);
->>>>>>> 37f03da8
 
 	avl_destroy(&avl);
 	return (err);
