/*
 * CDDL HEADER START
 *
 * The contents of this file are subject to the terms of the
 * Common Development and Distribution License (the "License").
 * You may not use this file except in compliance with the License.
 *
 * You can obtain a copy of the license at usr/src/OPENSOLARIS.LICENSE
 * or http://www.opensolaris.org/os/licensing.
 * See the License for the specific language governing permissions
 * and limitations under the License.
 *
 * When distributing Covered Code, include this CDDL HEADER in each
 * file and include the License file at usr/src/OPENSOLARIS.LICENSE.
 * If applicable, add the following below this CDDL HEADER, with the
 * fields enclosed by brackets "[]" replaced with your own identifying
 * information: Portions Copyright [yyyy] [name of copyright owner]
 *
 * CDDL HEADER END
 */
/*
 * Copyright (c) 2005, 2010, Oracle and/or its affiliates. All rights reserved.
 */

/* Portions Copyright 2010 Robert Milkowski */

#include <sys/cred.h>
#include <sys/zfs_context.h>
#include <sys/dmu_objset.h>
#include <sys/dsl_dir.h>
#include <sys/dsl_dataset.h>
#include <sys/dsl_prop.h>
#include <sys/dsl_pool.h>
#include <sys/dsl_synctask.h>
#include <sys/dsl_deleg.h>
#include <sys/dnode.h>
#include <sys/dbuf.h>
#include <sys/zvol.h>
#include <sys/dmu_tx.h>
#include <sys/zap.h>
#include <sys/zil.h>
#include <sys/dmu_impl.h>
#include <sys/zfs_ioctl.h>
#include <sys/sunddi.h>
#include <sys/sa.h>

spa_t *
dmu_objset_spa(objset_t *os)
{
	return (os->os_spa);
}

zilog_t *
dmu_objset_zil(objset_t *os)
{
	return (os->os_zil);
}

dsl_pool_t *
dmu_objset_pool(objset_t *os)
{
	dsl_dataset_t *ds;

	if ((ds = os->os_dsl_dataset) != NULL && ds->ds_dir)
		return (ds->ds_dir->dd_pool);
	else
		return (spa_get_dsl(os->os_spa));
}

dsl_dataset_t *
dmu_objset_ds(objset_t *os)
{
	return (os->os_dsl_dataset);
}

dmu_objset_type_t
dmu_objset_type(objset_t *os)
{
	return (os->os_phys->os_type);
}

void
dmu_objset_name(objset_t *os, char *buf)
{
	dsl_dataset_name(os->os_dsl_dataset, buf);
}

uint64_t
dmu_objset_id(objset_t *os)
{
	dsl_dataset_t *ds = os->os_dsl_dataset;

	return (ds ? ds->ds_object : 0);
}

uint64_t
dmu_objset_syncprop(objset_t *os)
{
	return (os->os_sync);
}

uint64_t
dmu_objset_logbias(objset_t *os)
{
	return (os->os_logbias);
}

static void
checksum_changed_cb(void *arg, uint64_t newval)
{
	objset_t *os = arg;

	/*
	 * Inheritance should have been done by now.
	 */
	ASSERT(newval != ZIO_CHECKSUM_INHERIT);

	os->os_checksum = zio_checksum_select(newval, ZIO_CHECKSUM_ON_VALUE);
}

static void
compression_changed_cb(void *arg, uint64_t newval)
{
	objset_t *os = arg;

	/*
	 * Inheritance and range checking should have been done by now.
	 */
	ASSERT(newval != ZIO_COMPRESS_INHERIT);

	os->os_compress = zio_compress_select(newval, ZIO_COMPRESS_ON_VALUE);
}

static void
copies_changed_cb(void *arg, uint64_t newval)
{
	objset_t *os = arg;

	/*
	 * Inheritance and range checking should have been done by now.
	 */
	ASSERT(newval > 0);
	ASSERT(newval <= spa_max_replication(os->os_spa));

	os->os_copies = newval;
}

static void
dedup_changed_cb(void *arg, uint64_t newval)
{
	objset_t *os = arg;
	spa_t *spa = os->os_spa;
	enum zio_checksum checksum;

	/*
	 * Inheritance should have been done by now.
	 */
	ASSERT(newval != ZIO_CHECKSUM_INHERIT);

	checksum = zio_checksum_dedup_select(spa, newval, ZIO_CHECKSUM_OFF);

	os->os_dedup_checksum = checksum & ZIO_CHECKSUM_MASK;
	os->os_dedup_verify = !!(checksum & ZIO_CHECKSUM_VERIFY);
}

static void
primary_cache_changed_cb(void *arg, uint64_t newval)
{
	objset_t *os = arg;

	/*
	 * Inheritance and range checking should have been done by now.
	 */
	ASSERT(newval == ZFS_CACHE_ALL || newval == ZFS_CACHE_NONE ||
	    newval == ZFS_CACHE_METADATA);

	os->os_primary_cache = newval;
}

static void
secondary_cache_changed_cb(void *arg, uint64_t newval)
{
	objset_t *os = arg;

	/*
	 * Inheritance and range checking should have been done by now.
	 */
	ASSERT(newval == ZFS_CACHE_ALL || newval == ZFS_CACHE_NONE ||
	    newval == ZFS_CACHE_METADATA);

	os->os_secondary_cache = newval;
}

static void
sync_changed_cb(void *arg, uint64_t newval)
{
	objset_t *os = arg;

	/*
	 * Inheritance and range checking should have been done by now.
	 */
	ASSERT(newval == ZFS_SYNC_STANDARD || newval == ZFS_SYNC_ALWAYS ||
	    newval == ZFS_SYNC_DISABLED);

	os->os_sync = newval;
	if (os->os_zil)
		zil_set_sync(os->os_zil, newval);
}

static void
logbias_changed_cb(void *arg, uint64_t newval)
{
	objset_t *os = arg;

	ASSERT(newval == ZFS_LOGBIAS_LATENCY ||
	    newval == ZFS_LOGBIAS_THROUGHPUT);
	os->os_logbias = newval;
	if (os->os_zil)
		zil_set_logbias(os->os_zil, newval);
}

void
dmu_objset_byteswap(void *buf, size_t size)
{
	objset_phys_t *osp = buf;

	ASSERT(size == OBJSET_OLD_PHYS_SIZE || size == sizeof (objset_phys_t));
	dnode_byteswap(&osp->os_meta_dnode);
	byteswap_uint64_array(&osp->os_zil_header, sizeof (zil_header_t));
	osp->os_type = BSWAP_64(osp->os_type);
	osp->os_flags = BSWAP_64(osp->os_flags);
	if (size == sizeof (objset_phys_t)) {
		dnode_byteswap(&osp->os_userused_dnode);
		dnode_byteswap(&osp->os_groupused_dnode);
	}
}

int
dmu_objset_open_impl(spa_t *spa, dsl_dataset_t *ds, blkptr_t *bp,
    objset_t **osp)
{
	objset_t *os;
	int i, err;

	ASSERT(ds == NULL || MUTEX_HELD(&ds->ds_opening_lock));

	os = kmem_zalloc(sizeof (objset_t), KM_SLEEP);
	os->os_dsl_dataset = ds;
	os->os_spa = spa;
	os->os_rootbp = bp;
	if (!BP_IS_HOLE(os->os_rootbp)) {
		uint32_t aflags = ARC_WAIT;
		zbookmark_t zb;
		SET_BOOKMARK(&zb, ds ? ds->ds_object : DMU_META_OBJSET,
		    ZB_ROOT_OBJECT, ZB_ROOT_LEVEL, ZB_ROOT_BLKID);

		if (DMU_OS_IS_L2CACHEABLE(os))
			aflags |= ARC_L2CACHE;

		dprintf_bp(os->os_rootbp, "reading %s", "");
		/*
		 * XXX when bprewrite scrub can change the bp,
		 * and this is called from dmu_objset_open_ds_os, the bp
		 * could change, and we'll need a lock.
		 */
		err = dsl_read_nolock(NULL, spa, os->os_rootbp,
		    arc_getbuf_func, &os->os_phys_buf,
		    ZIO_PRIORITY_SYNC_READ, ZIO_FLAG_CANFAIL, &aflags, &zb);
		if (err) {
			kmem_free(os, sizeof (objset_t));
			/* convert checksum errors into IO errors */
			if (err == ECKSUM)
				err = EIO;
			return (err);
		}

		/* Increase the blocksize if we are permitted. */
		if (spa_version(spa) >= SPA_VERSION_USERSPACE &&
		    arc_buf_size(os->os_phys_buf) < sizeof (objset_phys_t)) {
			arc_buf_t *buf = arc_buf_alloc(spa,
			    sizeof (objset_phys_t), &os->os_phys_buf,
			    ARC_BUFC_METADATA);
			bzero(buf->b_data, sizeof (objset_phys_t));
			bcopy(os->os_phys_buf->b_data, buf->b_data,
			    arc_buf_size(os->os_phys_buf));
			(void) arc_buf_remove_ref(os->os_phys_buf,
			    &os->os_phys_buf);
			os->os_phys_buf = buf;
		}

		os->os_phys = os->os_phys_buf->b_data;
		os->os_flags = os->os_phys->os_flags;
	} else {
		int size = spa_version(spa) >= SPA_VERSION_USERSPACE ?
		    sizeof (objset_phys_t) : OBJSET_OLD_PHYS_SIZE;
		os->os_phys_buf = arc_buf_alloc(spa, size,
		    &os->os_phys_buf, ARC_BUFC_METADATA);
		os->os_phys = os->os_phys_buf->b_data;
		bzero(os->os_phys, size);
	}

	/*
	 * Note: the changed_cb will be called once before the register
	 * func returns, thus changing the checksum/compression from the
	 * default (fletcher2/off).  Snapshots don't need to know about
	 * checksum/compression/copies.
	 */
	if (ds) {
		err = dsl_prop_register(ds, "primarycache",
		    primary_cache_changed_cb, os);
		if (err == 0)
			err = dsl_prop_register(ds, "secondarycache",
			    secondary_cache_changed_cb, os);
		if (!dsl_dataset_is_snapshot(ds)) {
			if (err == 0)
				err = dsl_prop_register(ds, "checksum",
				    checksum_changed_cb, os);
			if (err == 0)
				err = dsl_prop_register(ds, "compression",
				    compression_changed_cb, os);
			if (err == 0)
				err = dsl_prop_register(ds, "copies",
				    copies_changed_cb, os);
			if (err == 0)
				err = dsl_prop_register(ds, "dedup",
				    dedup_changed_cb, os);
			if (err == 0)
				err = dsl_prop_register(ds, "logbias",
				    logbias_changed_cb, os);
			if (err == 0)
				err = dsl_prop_register(ds, "sync",
				    sync_changed_cb, os);
		}
		if (err) {
			VERIFY(arc_buf_remove_ref(os->os_phys_buf,
			    &os->os_phys_buf) == 1);
			kmem_free(os, sizeof (objset_t));
			return (err);
		}
	} else if (ds == NULL) {
		/* It's the meta-objset. */
		os->os_checksum = ZIO_CHECKSUM_FLETCHER_4;
		os->os_compress = ZIO_COMPRESS_LZJB;
		os->os_copies = spa_max_replication(spa);
		os->os_dedup_checksum = ZIO_CHECKSUM_OFF;
		os->os_dedup_verify = 0;
		os->os_logbias = 0;
		os->os_sync = 0;
		os->os_primary_cache = ZFS_CACHE_ALL;
		os->os_secondary_cache = ZFS_CACHE_ALL;
	}

	os->os_zil_header = os->os_phys->os_zil_header;
	os->os_zil = zil_alloc(os, &os->os_zil_header);

	for (i = 0; i < TXG_SIZE; i++) {
		list_create(&os->os_dirty_dnodes[i], sizeof (dnode_t),
		    offsetof(dnode_t, dn_dirty_link[i]));
		list_create(&os->os_free_dnodes[i], sizeof (dnode_t),
		    offsetof(dnode_t, dn_dirty_link[i]));
	}
	list_create(&os->os_dnodes, sizeof (dnode_t),
	    offsetof(dnode_t, dn_link));
	list_create(&os->os_downgraded_dbufs, sizeof (dmu_buf_impl_t),
	    offsetof(dmu_buf_impl_t, db_link));

	mutex_init(&os->os_lock, NULL, MUTEX_DEFAULT, NULL);
	mutex_init(&os->os_obj_lock, NULL, MUTEX_DEFAULT, NULL);
	mutex_init(&os->os_user_ptr_lock, NULL, MUTEX_DEFAULT, NULL);

	os->os_meta_dnode = dnode_special_open(os,
	    &os->os_phys->os_meta_dnode, DMU_META_DNODE_OBJECT);
	if (arc_buf_size(os->os_phys_buf) >= sizeof (objset_phys_t)) {
		os->os_userused_dnode = dnode_special_open(os,
		    &os->os_phys->os_userused_dnode, DMU_USERUSED_OBJECT);
		os->os_groupused_dnode = dnode_special_open(os,
		    &os->os_phys->os_groupused_dnode, DMU_GROUPUSED_OBJECT);
	}

	/*
	 * We should be the only thread trying to do this because we
	 * have ds_opening_lock
	 */
	if (ds) {
		mutex_enter(&ds->ds_lock);
		ASSERT(ds->ds_objset == NULL);
		ds->ds_objset = os;
		mutex_exit(&ds->ds_lock);
	}

	*osp = os;
	return (0);
}

int
dmu_objset_from_ds(dsl_dataset_t *ds, objset_t **osp)
{
	int err = 0;

	mutex_enter(&ds->ds_opening_lock);
	*osp = ds->ds_objset;
	if (*osp == NULL) {
		err = dmu_objset_open_impl(dsl_dataset_get_spa(ds),
		    ds, &ds->ds_phys->ds_bp, osp);
	}
	mutex_exit(&ds->ds_opening_lock);
	return (err);
}

/* called from zpl */
int
dmu_objset_hold(const char *name, void *tag, objset_t **osp)
{
	dsl_dataset_t *ds;
	int err;

	err = dsl_dataset_hold(name, tag, &ds);
	if (err)
		return (err);

	err = dmu_objset_from_ds(ds, osp);
	if (err)
		dsl_dataset_rele(ds, tag);

	return (err);
}

/* called from zpl */
int
dmu_objset_own(const char *name, dmu_objset_type_t type,
    boolean_t readonly, void *tag, objset_t **osp)
{
	dsl_dataset_t *ds;
	int err;

	err = dsl_dataset_own(name, B_FALSE, tag, &ds);
	if (err)
		return (err);

	err = dmu_objset_from_ds(ds, osp);
	if (err) {
		dsl_dataset_disown(ds, tag);
	} else if (type != DMU_OST_ANY && type != (*osp)->os_phys->os_type) {
		dmu_objset_disown(*osp, tag);
		return (EINVAL);
	} else if (!readonly && dsl_dataset_is_snapshot(ds)) {
		dmu_objset_disown(*osp, tag);
		return (EROFS);
	}
	return (err);
}

void
dmu_objset_rele(objset_t *os, void *tag)
{
	dsl_dataset_rele(os->os_dsl_dataset, tag);
}

void
dmu_objset_disown(objset_t *os, void *tag)
{
	dsl_dataset_disown(os->os_dsl_dataset, tag);
}

int
dmu_objset_evict_dbufs(objset_t *os)
{
	dnode_t *dn;

	mutex_enter(&os->os_lock);

	/* process the mdn last, since the other dnodes have holds on it */
	list_remove(&os->os_dnodes, os->os_meta_dnode);
	list_insert_tail(&os->os_dnodes, os->os_meta_dnode);

	/*
	 * Find the first dnode with holds.  We have to do this dance
	 * because dnode_add_ref() only works if you already have a
	 * hold.  If there are no holds then it has no dbufs so OK to
	 * skip.
	 */
	for (dn = list_head(&os->os_dnodes);
	    dn && !dnode_add_ref(dn, FTAG);
	    dn = list_next(&os->os_dnodes, dn))
		continue;

	while (dn) {
		dnode_t *next_dn = dn;

		do {
			next_dn = list_next(&os->os_dnodes, next_dn);
		} while (next_dn && !dnode_add_ref(next_dn, FTAG));

		mutex_exit(&os->os_lock);
		dnode_evict_dbufs(dn);
		dnode_rele(dn, FTAG);
		mutex_enter(&os->os_lock);
		dn = next_dn;
	}
	mutex_exit(&os->os_lock);
	return (list_head(&os->os_dnodes) != os->os_meta_dnode);
}

void
dmu_objset_evict(objset_t *os)
{
	dsl_dataset_t *ds = os->os_dsl_dataset;

	for (int t = 0; t < TXG_SIZE; t++)
		ASSERT(!dmu_objset_is_dirty(os, t));

	if (ds) {
		if (!dsl_dataset_is_snapshot(ds)) {
			VERIFY(0 == dsl_prop_unregister(ds, "checksum",
			    checksum_changed_cb, os));
			VERIFY(0 == dsl_prop_unregister(ds, "compression",
			    compression_changed_cb, os));
			VERIFY(0 == dsl_prop_unregister(ds, "copies",
			    copies_changed_cb, os));
			VERIFY(0 == dsl_prop_unregister(ds, "dedup",
			    dedup_changed_cb, os));
			VERIFY(0 == dsl_prop_unregister(ds, "logbias",
			    logbias_changed_cb, os));
			VERIFY(0 == dsl_prop_unregister(ds, "sync",
			    sync_changed_cb, os));
		}
		VERIFY(0 == dsl_prop_unregister(ds, "primarycache",
		    primary_cache_changed_cb, os));
		VERIFY(0 == dsl_prop_unregister(ds, "secondarycache",
		    secondary_cache_changed_cb, os));
	}

	if (os->os_sa)
		sa_tear_down(os);

	/*
	 * We should need only a single pass over the dnode list, since
	 * nothing can be added to the list at this point.
	 */
	(void) dmu_objset_evict_dbufs(os);

	dnode_special_close(os->os_meta_dnode);
	if (os->os_userused_dnode) {
		dnode_special_close(os->os_userused_dnode);
		dnode_special_close(os->os_groupused_dnode);
	}
	zil_free(os->os_zil);

	ASSERT3P(list_head(&os->os_dnodes), ==, NULL);

	VERIFY(arc_buf_remove_ref(os->os_phys_buf, &os->os_phys_buf) == 1);
	mutex_destroy(&os->os_lock);
	mutex_destroy(&os->os_obj_lock);
	mutex_destroy(&os->os_user_ptr_lock);
	kmem_free(os, sizeof (objset_t));
}

timestruc_t
dmu_objset_snap_cmtime(objset_t *os)
{
	return (dsl_dir_snap_cmtime(os->os_dsl_dataset->ds_dir));
}

/* called from dsl for meta-objset */
objset_t *
dmu_objset_create_impl(spa_t *spa, dsl_dataset_t *ds, blkptr_t *bp,
    dmu_objset_type_t type, dmu_tx_t *tx)
{
	objset_t *os;
	dnode_t *mdn;

	ASSERT(dmu_tx_is_syncing(tx));
	if (ds)
		mutex_enter(&ds->ds_opening_lock);
	VERIFY(0 == dmu_objset_open_impl(spa, ds, bp, &os));
	if (ds)
		mutex_exit(&ds->ds_opening_lock);
	mdn = os->os_meta_dnode;

	dnode_allocate(mdn, DMU_OT_DNODE, 1 << DNODE_BLOCK_SHIFT,
	    DN_MAX_INDBLKSHIFT, DMU_OT_NONE, 0, tx);

	/*
	 * We don't want to have to increase the meta-dnode's nlevels
	 * later, because then we could do it in quescing context while
	 * we are also accessing it in open context.
	 *
	 * This precaution is not necessary for the MOS (ds == NULL),
	 * because the MOS is only updated in syncing context.
	 * This is most fortunate: the MOS is the only objset that
	 * needs to be synced multiple times as spa_sync() iterates
	 * to convergence, so minimizing its dn_nlevels matters.
	 */
	if (ds != NULL) {
		int levels = 1;

		/*
		 * Determine the number of levels necessary for the meta-dnode
		 * to contain DN_MAX_OBJECT dnodes.
		 */
		while ((uint64_t)mdn->dn_nblkptr << (mdn->dn_datablkshift +
		    (levels - 1) * (mdn->dn_indblkshift - SPA_BLKPTRSHIFT)) <
		    DN_MAX_OBJECT * sizeof (dnode_phys_t))
			levels++;

		mdn->dn_next_nlevels[tx->tx_txg & TXG_MASK] =
		    mdn->dn_nlevels = levels;
	}

	ASSERT(type != DMU_OST_NONE);
	ASSERT(type != DMU_OST_ANY);
	ASSERT(type < DMU_OST_NUMTYPES);
	os->os_phys->os_type = type;
	if (dmu_objset_userused_enabled(os)) {
		os->os_phys->os_flags |= OBJSET_FLAG_USERACCOUNTING_COMPLETE;
		os->os_flags = os->os_phys->os_flags;
	}

	dsl_dataset_dirty(ds, tx);

	return (os);
}

struct oscarg {
	void (*userfunc)(objset_t *os, void *arg, cred_t *cr, dmu_tx_t *tx);
	void *userarg;
	dsl_dataset_t *clone_origin;
	const char *lastname;
	dmu_objset_type_t type;
	uint64_t flags;
	cred_t *cr;
};

/*ARGSUSED*/
static int
dmu_objset_create_check(void *arg1, void *arg2, dmu_tx_t *tx)
{
	dsl_dir_t *dd = arg1;
	struct oscarg *oa = arg2;
	objset_t *mos = dd->dd_pool->dp_meta_objset;
	int err;
	uint64_t ddobj;

	err = zap_lookup(mos, dd->dd_phys->dd_child_dir_zapobj,
	    oa->lastname, sizeof (uint64_t), 1, &ddobj);
	if (err != ENOENT)
		return (err ? err : EEXIST);

	if (oa->clone_origin != NULL) {
		/* You can't clone across pools. */
		if (oa->clone_origin->ds_dir->dd_pool != dd->dd_pool)
			return (EXDEV);

		/* You can only clone snapshots, not the head datasets. */
		if (!dsl_dataset_is_snapshot(oa->clone_origin))
			return (EINVAL);
	}

	return (0);
}

static void
dmu_objset_create_sync(void *arg1, void *arg2, dmu_tx_t *tx)
{
	dsl_dir_t *dd = arg1;
	struct oscarg *oa = arg2;
	uint64_t dsobj;

	ASSERT(dmu_tx_is_syncing(tx));

	dsobj = dsl_dataset_create_sync(dd, oa->lastname,
	    oa->clone_origin, oa->flags, oa->cr, tx);

	if (oa->clone_origin == NULL) {
		dsl_dataset_t *ds;
		blkptr_t *bp;
		objset_t *os;

		VERIFY(0 == dsl_dataset_hold_obj(dd->dd_pool, dsobj,
		    FTAG, &ds));
		bp = dsl_dataset_get_blkptr(ds);
		ASSERT(BP_IS_HOLE(bp));

		os = dmu_objset_create_impl(dsl_dataset_get_spa(ds),
		    ds, bp, oa->type, tx);

		if (oa->userfunc)
			oa->userfunc(os, oa->userarg, oa->cr, tx);
		dsl_dataset_rele(ds, FTAG);
	}

	spa_history_log_internal(LOG_DS_CREATE, dd->dd_pool->dp_spa,
	    tx, "dataset = %llu", dsobj);
}

int
dmu_objset_create(const char *name, dmu_objset_type_t type, uint64_t flags,
    void (*func)(objset_t *os, void *arg, cred_t *cr, dmu_tx_t *tx), void *arg)
{
	dsl_dir_t *pdd;
	const char *tail;
	int err = 0;
	struct oscarg oa = { 0 };

	ASSERT(strchr(name, '@') == NULL);
	err = dsl_dir_open(name, FTAG, &pdd, &tail);
	if (err)
		return (err);
	if (tail == NULL) {
		dsl_dir_close(pdd, FTAG);
		return (EEXIST);
	}

	oa.userfunc = func;
	oa.userarg = arg;
	oa.lastname = tail;
	oa.type = type;
	oa.flags = flags;
	oa.cr = CRED();

	err = dsl_sync_task_do(pdd->dd_pool, dmu_objset_create_check,
	    dmu_objset_create_sync, pdd, &oa, 5);
	dsl_dir_close(pdd, FTAG);
	return (err);
}

int
dmu_objset_clone(const char *name, dsl_dataset_t *clone_origin, uint64_t flags)
{
	dsl_dir_t *pdd;
	const char *tail;
	int err = 0;
	struct oscarg oa = { 0 };

	ASSERT(strchr(name, '@') == NULL);
	err = dsl_dir_open(name, FTAG, &pdd, &tail);
	if (err)
		return (err);
	if (tail == NULL) {
		dsl_dir_close(pdd, FTAG);
		return (EEXIST);
	}

	oa.lastname = tail;
	oa.clone_origin = clone_origin;
	oa.flags = flags;
	oa.cr = CRED();

	err = dsl_sync_task_do(pdd->dd_pool, dmu_objset_create_check,
	    dmu_objset_create_sync, pdd, &oa, 5);
	dsl_dir_close(pdd, FTAG);
	return (err);
}

int
dmu_objset_destroy(const char *name, boolean_t defer)
{
	dsl_dataset_t *ds;
	int error;

	/*
	 * dsl_dataset_destroy() can free any claimed-but-unplayed
	 * intent log, but if there is an active log, it has blocks that
	 * are allocated, but may not yet be reflected in the on-disk
	 * structure.  Only the ZIL knows how to free them, so we have
	 * to call into it here.
	 */
	error = dsl_dataset_own(name, B_TRUE, FTAG, &ds);
	if (error == 0) {
		objset_t *os;
		if (dmu_objset_from_ds(ds, &os) == 0)
			zil_destroy(dmu_objset_zil(os), B_FALSE);
		error = dsl_dataset_destroy(ds, FTAG, defer);
		/* dsl_dataset_destroy() closes the ds. */
	}

	return (error);
}

struct snaparg {
	dsl_sync_task_group_t *dstg;
	char *snapname;
	char failed[MAXPATHLEN];
	boolean_t recursive;
	nvlist_t *props;
};

static int
snapshot_check(void *arg1, void *arg2, dmu_tx_t *tx)
{
	objset_t *os = arg1;
	struct snaparg *sn = arg2;

	/* The props have already been checked by zfs_check_userprops(). */

	return (dsl_dataset_snapshot_check(os->os_dsl_dataset,
	    sn->snapname, tx));
}

static void
snapshot_sync(void *arg1, void *arg2, dmu_tx_t *tx)
{
	objset_t *os = arg1;
	dsl_dataset_t *ds = os->os_dsl_dataset;
	struct snaparg *sn = arg2;

	dsl_dataset_snapshot_sync(ds, sn->snapname, tx);

	if (sn->props) {
		dsl_props_arg_t pa;
		pa.pa_props = sn->props;
		pa.pa_source = ZPROP_SRC_LOCAL;
		dsl_props_set_sync(ds->ds_prev, &pa, tx);
	}
}

static int
dmu_objset_snapshot_one(const char *name, void *arg)
{
	struct snaparg *sn = arg;
	objset_t *os;
	int err;
	char *cp;

	/*
	 * If the objset starts with a '%', then ignore it unless it was
	 * explicitly named (ie, not recursive).  These hidden datasets
	 * are always inconsistent, and by not opening them here, we can
	 * avoid a race with dsl_dir_destroy_check().
	 */
	cp = strrchr(name, '/');
	if (cp && cp[1] == '%' && sn->recursive)
		return (0);

	(void) strcpy(sn->failed, name);

	/*
	 * Check permissions if we are doing a recursive snapshot.  The
	 * permission checks for the starting dataset have already been
	 * performed in zfs_secpolicy_snapshot()
	 */
	if (sn->recursive && (err = zfs_secpolicy_snapshot_perms(name, CRED())))
		return (err);

	err = dmu_objset_hold(name, sn, &os);
	if (err != 0)
		return (err);

	/*
	 * If the objset is in an inconsistent state (eg, in the process
	 * of being destroyed), don't snapshot it.  As with %hidden
	 * datasets, we return EBUSY if this name was explicitly
	 * requested (ie, not recursive), and otherwise ignore it.
	 */
	if (os->os_dsl_dataset->ds_phys->ds_flags & DS_FLAG_INCONSISTENT) {
		dmu_objset_rele(os, sn);
		return (sn->recursive ? 0 : EBUSY);
	}

	/*
	 * NB: we need to wait for all in-flight changes to get to disk,
	 * so that we snapshot those changes.  zil_suspend does this as
	 * a side effect.
	 */
	err = zil_suspend(dmu_objset_zil(os));
	if (err == 0) {
		dsl_sync_task_create(sn->dstg, snapshot_check,
		    snapshot_sync, os, sn, 3);
	} else {
		dmu_objset_rele(os, sn);
	}

	return (err);
}

int
dmu_objset_snapshot(char *fsname, char *snapname,
    nvlist_t *props, boolean_t recursive)
{
	dsl_sync_task_t *dst;
	struct snaparg sn;
	spa_t *spa;
	int err;

	(void) strcpy(sn.failed, fsname);

	err = spa_open(fsname, &spa, FTAG);
	if (err)
		return (err);

	sn.dstg = dsl_sync_task_group_create(spa_get_dsl(spa));
	sn.snapname = snapname;
	sn.props = props;
	sn.recursive = recursive;

	if (recursive) {
		err = dmu_objset_find(fsname,
		    dmu_objset_snapshot_one, &sn, DS_FIND_CHILDREN);
	} else {
		err = dmu_objset_snapshot_one(fsname, &sn);
	}

	if (err == 0)
		err = dsl_sync_task_group_wait(sn.dstg);

	for (dst = list_head(&sn.dstg->dstg_tasks); dst;
	    dst = list_next(&sn.dstg->dstg_tasks, dst)) {
		objset_t *os = dst->dst_arg1;
		dsl_dataset_t *ds = os->os_dsl_dataset;
		if (dst->dst_err)
			dsl_dataset_name(ds, sn.failed);
		zil_resume(dmu_objset_zil(os));
		dmu_objset_rele(os, &sn);
	}

	if (err)
		(void) strcpy(fsname, sn.failed);
	dsl_sync_task_group_destroy(sn.dstg);
	spa_close(spa, FTAG);
	return (err);
}

static void
dmu_objset_sync_dnodes(list_t *list, list_t *newlist, dmu_tx_t *tx)
{
	dnode_t *dn;

	while ((dn = list_head(list))) {
		ASSERT(dn->dn_object != DMU_META_DNODE_OBJECT);
		ASSERT(dn->dn_dbuf->db_data_pending);
		/*
		 * Initialize dn_zio outside dnode_sync() because the
		 * meta-dnode needs to set it ouside dnode_sync().
		 */
		dn->dn_zio = dn->dn_dbuf->db_data_pending->dr_zio;
		ASSERT(dn->dn_zio);

		ASSERT3U(dn->dn_nlevels, <=, DN_MAX_LEVELS);
		list_remove(list, dn);

		if (newlist) {
			(void) dnode_add_ref(dn, newlist);
			list_insert_tail(newlist, dn);
		}

		dnode_sync(dn, tx);
	}
}

/* ARGSUSED */
static void
dmu_objset_write_ready(zio_t *zio, arc_buf_t *abuf, void *arg)
{
	blkptr_t *bp = zio->io_bp;
	objset_t *os = arg;
	dnode_phys_t *dnp = &os->os_phys->os_meta_dnode;

	ASSERT(bp == os->os_rootbp);
	ASSERT(BP_GET_TYPE(bp) == DMU_OT_OBJSET);
	ASSERT(BP_GET_LEVEL(bp) == 0);

	/*
	 * Update rootbp fill count: it should be the number of objects
	 * allocated in the object set (not counting the "special"
	 * objects that are stored in the objset_phys_t -- the meta
	 * dnode and user/group accounting objects).
	 */
	bp->blk_fill = 0;
	for (int i = 0; i < dnp->dn_nblkptr; i++)
		bp->blk_fill += dnp->dn_blkptr[i].blk_fill;
}

/* ARGSUSED */
static void
dmu_objset_write_done(zio_t *zio, arc_buf_t *abuf, void *arg)
{
	blkptr_t *bp = zio->io_bp;
	blkptr_t *bp_orig = &zio->io_bp_orig;
	objset_t *os = arg;

	if (zio->io_flags & ZIO_FLAG_IO_REWRITE) {
		ASSERT(BP_EQUAL(bp, bp_orig));
	} else {
		dsl_dataset_t *ds = os->os_dsl_dataset;
		dmu_tx_t *tx = os->os_synctx;

		(void) dsl_dataset_block_kill(ds, bp_orig, tx, B_TRUE);
		dsl_dataset_block_born(ds, bp, tx);
	}
}

/* called from dsl */
void
dmu_objset_sync(objset_t *os, zio_t *pio, dmu_tx_t *tx)
{
	int txgoff;
	zbookmark_t zb;
	zio_prop_t zp;
	zio_t *zio;
	list_t *list;
	list_t *newlist = NULL;
	dbuf_dirty_record_t *dr;

	dprintf_ds(os->os_dsl_dataset, "txg=%llu\n", tx->tx_txg);

	ASSERT(dmu_tx_is_syncing(tx));
	/* XXX the write_done callback should really give us the tx... */
	os->os_synctx = tx;

	if (os->os_dsl_dataset == NULL) {
		/*
		 * This is the MOS.  If we have upgraded,
		 * spa_max_replication() could change, so reset
		 * os_copies here.
		 */
		os->os_copies = spa_max_replication(os->os_spa);
	}

	/*
	 * Create the root block IO
	 */
	SET_BOOKMARK(&zb, os->os_dsl_dataset ?
	    os->os_dsl_dataset->ds_object : DMU_META_OBJSET,
	    ZB_ROOT_OBJECT, ZB_ROOT_LEVEL, ZB_ROOT_BLKID);
	VERIFY3U(0, ==, arc_release_bp(os->os_phys_buf, &os->os_phys_buf,
	    os->os_rootbp, os->os_spa, &zb));

	dmu_write_policy(os, NULL, 0, 0, &zp);

	zio = arc_write(pio, os->os_spa, tx->tx_txg,
	    os->os_rootbp, os->os_phys_buf, DMU_OS_IS_L2CACHEABLE(os), &zp,
	    dmu_objset_write_ready, dmu_objset_write_done, os,
	    ZIO_PRIORITY_ASYNC_WRITE, ZIO_FLAG_MUSTSUCCEED, &zb);

	/*
	 * Sync special dnodes - the parent IO for the sync is the root block
	 */
	os->os_meta_dnode->dn_zio = zio;
	dnode_sync(os->os_meta_dnode, tx);

	os->os_phys->os_flags = os->os_flags;

	if (os->os_userused_dnode &&
	    os->os_userused_dnode->dn_type != DMU_OT_NONE) {
		os->os_userused_dnode->dn_zio = zio;
		dnode_sync(os->os_userused_dnode, tx);
		os->os_groupused_dnode->dn_zio = zio;
		dnode_sync(os->os_groupused_dnode, tx);
	}

	txgoff = tx->tx_txg & TXG_MASK;

	if (dmu_objset_userused_enabled(os)) {
		newlist = &os->os_synced_dnodes;
		/*
		 * We must create the list here because it uses the
		 * dn_dirty_link[] of this txg.
		 */
		list_create(newlist, sizeof (dnode_t),
		    offsetof(dnode_t, dn_dirty_link[txgoff]));
	}

	dmu_objset_sync_dnodes(&os->os_free_dnodes[txgoff], newlist, tx);
	dmu_objset_sync_dnodes(&os->os_dirty_dnodes[txgoff], newlist, tx);

	list = &os->os_meta_dnode->dn_dirty_records[txgoff];
	while ((dr = list_head(list))) {
		ASSERT(dr->dr_dbuf->db_level == 0);
		list_remove(list, dr);
		if (dr->dr_zio)
			zio_nowait(dr->dr_zio);
	}
	/*
	 * Free intent log blocks up to this tx.
	 */
	zil_sync(os->os_zil, tx);
	os->os_phys->os_zil_header = os->os_zil_header;
	zio_nowait(zio);
}

boolean_t
dmu_objset_is_dirty(objset_t *os, uint64_t txg)
{
	return (!list_is_empty(&os->os_dirty_dnodes[txg & TXG_MASK]) ||
	    !list_is_empty(&os->os_free_dnodes[txg & TXG_MASK]));
}

objset_used_cb_t *used_cbs[DMU_OST_NUMTYPES];

void
dmu_objset_register_type(dmu_objset_type_t ost, objset_used_cb_t *cb)
{
	used_cbs[ost] = cb;
}

boolean_t
dmu_objset_userused_enabled(objset_t *os)
{
	return (spa_version(os->os_spa) >= SPA_VERSION_USERSPACE &&
	    used_cbs[os->os_phys->os_type] &&
	    os->os_userused_dnode);
}

static void
do_userquota_update(objset_t *os, uint64_t used, uint64_t flags,
    uint64_t user, uint64_t group, boolean_t subtract, dmu_tx_t *tx)
{
	if ((flags & DNODE_FLAG_USERUSED_ACCOUNTED)) {
		int64_t delta = DNODE_SIZE + used;
		if (subtract)
			delta = -delta;
		VERIFY3U(0, ==, zap_increment_int(os, DMU_USERUSED_OBJECT,
		    user, delta, tx));
		VERIFY3U(0, ==, zap_increment_int(os, DMU_GROUPUSED_OBJECT,
		    group, delta, tx));
	}
}

void
dmu_objset_do_userquota_updates(objset_t *os, dmu_tx_t *tx)
{
	dnode_t *dn;
	list_t *list = &os->os_synced_dnodes;

	ASSERT(list_head(list) == NULL || dmu_objset_userused_enabled(os));

<<<<<<< HEAD
	while ((dn = list_head(list))) {
		dmu_object_type_t bonustype;

=======
	while (dn = list_head(list)) {
>>>>>>> 428870ff
		ASSERT(!DMU_OBJECT_IS_SPECIAL(dn->dn_object));
		ASSERT(dn->dn_phys->dn_type == DMU_OT_NONE ||
		    dn->dn_phys->dn_flags &
		    DNODE_FLAG_USERUSED_ACCOUNTED);

		/* Allocate the user/groupused objects if necessary. */
		if (os->os_userused_dnode->dn_type == DMU_OT_NONE) {
			VERIFY(0 == zap_create_claim(os,
			    DMU_USERUSED_OBJECT,
			    DMU_OT_USERGROUP_USED, DMU_OT_NONE, 0, tx));
			VERIFY(0 == zap_create_claim(os,
			    DMU_GROUPUSED_OBJECT,
			    DMU_OT_USERGROUP_USED, DMU_OT_NONE, 0, tx));
		}

		/*
		 * We intentionally modify the zap object even if the
		 * net delta is zero.  Otherwise
		 * the block of the zap obj could be shared between
		 * datasets but need to be different between them after
		 * a bprewrite.
		 */

		mutex_enter(&dn->dn_mtx);
		ASSERT(dn->dn_id_flags);
		if (dn->dn_id_flags & DN_ID_OLD_EXIST)  {
			do_userquota_update(os, dn->dn_oldused, dn->dn_oldflags,
			    dn->dn_olduid, dn->dn_oldgid, B_TRUE, tx);
		}
		if (dn->dn_id_flags & DN_ID_NEW_EXIST) {
			do_userquota_update(os, DN_USED_BYTES(dn->dn_phys),
			    dn->dn_phys->dn_flags,  dn->dn_newuid,
			    dn->dn_newgid, B_FALSE, tx);
		}

		dn->dn_oldused = 0;
		dn->dn_oldflags = 0;
		if (dn->dn_id_flags & DN_ID_NEW_EXIST) {
			dn->dn_olduid = dn->dn_newuid;
			dn->dn_oldgid = dn->dn_newgid;
			dn->dn_id_flags |= DN_ID_OLD_EXIST;
			if (dn->dn_bonuslen == 0)
				dn->dn_id_flags |= DN_ID_CHKED_SPILL;
			else
				dn->dn_id_flags |= DN_ID_CHKED_BONUS;
		}
		dn->dn_id_flags &= ~(DN_ID_NEW_EXIST);
		mutex_exit(&dn->dn_mtx);

		list_remove(list, dn);
		dnode_rele(dn, list);
	}
}

/*
 * Returns a pointer to data to find uid/gid from
 *
 * If a dirty record for transaction group that is syncing can't
 * be found then NULL is returned.  In the NULL case it is assumed
 * the uid/gid aren't changing.
 */
static void *
dmu_objset_userquota_find_data(dmu_buf_impl_t *db, dmu_tx_t *tx)
{
	dbuf_dirty_record_t *dr, **drp;
	void *data;

	if (db->db_dirtycnt == 0)
		return (db->db.db_data);  /* Nothing is changing */

	for (drp = &db->db_last_dirty; (dr = *drp) != NULL; drp = &dr->dr_next)
		if (dr->dr_txg == tx->tx_txg)
			break;

	if (dr == NULL)
		data = NULL;
	else if (dr->dr_dbuf->db_dnode->dn_bonuslen == 0 &&
	    dr->dr_dbuf->db_blkid == DMU_SPILL_BLKID)
		data = dr->dt.dl.dr_data->b_data;
	else
		data = dr->dt.dl.dr_data;
	return (data);
}

void
dmu_objset_userquota_get_ids(dnode_t *dn, boolean_t before, dmu_tx_t *tx)
{
	objset_t *os = dn->dn_objset;
	void *data = NULL;
	dmu_buf_impl_t *db = NULL;
	uint64_t *user, *group;
	int flags = dn->dn_id_flags;
	int error;
	boolean_t have_spill = B_FALSE;

	if (!dmu_objset_userused_enabled(dn->dn_objset))
		return;

	if (before && (flags & (DN_ID_CHKED_BONUS|DN_ID_OLD_EXIST|
	    DN_ID_CHKED_SPILL)))
		return;

	if (before && dn->dn_bonuslen != 0)
		data = DN_BONUS(dn->dn_phys);
	else if (!before && dn->dn_bonuslen != 0) {
		if (dn->dn_bonus) {
			db = dn->dn_bonus;
			mutex_enter(&db->db_mtx);
			data = dmu_objset_userquota_find_data(db, tx);
		} else {
			data = DN_BONUS(dn->dn_phys);
		}
	} else if (dn->dn_bonuslen == 0 && dn->dn_bonustype == DMU_OT_SA) {
			int rf = 0;

			if (RW_WRITE_HELD(&dn->dn_struct_rwlock))
				rf |= DB_RF_HAVESTRUCT;
			error = dmu_spill_hold_by_dnode(dn, rf,
			    FTAG, (dmu_buf_t **)&db);
			ASSERT(error == 0);
			mutex_enter(&db->db_mtx);
			data = (before) ? db->db.db_data :
			    dmu_objset_userquota_find_data(db, tx);
			have_spill = B_TRUE;
	} else {
		mutex_enter(&dn->dn_mtx);
		dn->dn_id_flags |= DN_ID_CHKED_BONUS;
		mutex_exit(&dn->dn_mtx);
		return;
	}

	if (before) {
		ASSERT(data);
		user = &dn->dn_olduid;
		group = &dn->dn_oldgid;
	} else if (data) {
		user = &dn->dn_newuid;
		group = &dn->dn_newgid;
	}

	/*
	 * Must always call the callback in case the object
	 * type has changed and that type isn't an object type to track
	 */
	error = used_cbs[os->os_phys->os_type](dn->dn_bonustype, data,
	    user, group);

	/*
	 * Preserve existing uid/gid when the callback can't determine
	 * what the new uid/gid are and the callback returned EEXIST.
	 * The EEXIST error tells us to just use the existing uid/gid.
	 * If we don't know what the old values are then just assign
	 * them to 0, since that is a new file  being created.
	 */
	if (!before && data == NULL && error == EEXIST) {
		if (flags & DN_ID_OLD_EXIST) {
			dn->dn_newuid = dn->dn_olduid;
			dn->dn_newgid = dn->dn_oldgid;
		} else {
			dn->dn_newuid = 0;
			dn->dn_newgid = 0;
		}
		error = 0;
	}

	if (db)
		mutex_exit(&db->db_mtx);

	mutex_enter(&dn->dn_mtx);
	if (error == 0 && before)
		dn->dn_id_flags |= DN_ID_OLD_EXIST;
	if (error == 0 && !before)
		dn->dn_id_flags |= DN_ID_NEW_EXIST;

	if (have_spill) {
		dn->dn_id_flags |= DN_ID_CHKED_SPILL;
	} else {
		dn->dn_id_flags |= DN_ID_CHKED_BONUS;
	}
	mutex_exit(&dn->dn_mtx);
	if (have_spill)
		dmu_buf_rele((dmu_buf_t *)db, FTAG);
}

boolean_t
dmu_objset_userspace_present(objset_t *os)
{
	return (os->os_phys->os_flags &
	    OBJSET_FLAG_USERACCOUNTING_COMPLETE);
}

int
dmu_objset_userspace_upgrade(objset_t *os)
{
	uint64_t obj;
	int err = 0;

	if (dmu_objset_userspace_present(os))
		return (0);
	if (!dmu_objset_userused_enabled(os))
		return (ENOTSUP);
	if (dmu_objset_is_snapshot(os))
		return (EINVAL);

	/*
	 * We simply need to mark every object dirty, so that it will be
	 * synced out and now accounted.  If this is called
	 * concurrently, or if we already did some work before crashing,
	 * that's fine, since we track each object's accounted state
	 * independently.
	 */

	for (obj = 0; err == 0; err = dmu_object_next(os, &obj, FALSE, 0)) {
		dmu_tx_t *tx;
		dmu_buf_t *db;
		int objerr;

		if (issig(JUSTLOOKING) && issig(FORREAL))
			return (EINTR);

		objerr = dmu_bonus_hold(os, obj, FTAG, &db);
		if (objerr)
			continue;
		tx = dmu_tx_create(os);
		dmu_tx_hold_bonus(tx, obj);
		objerr = dmu_tx_assign(tx, TXG_WAIT);
		if (objerr) {
			dmu_tx_abort(tx);
			continue;
		}
		dmu_buf_will_dirty(db, tx);
		dmu_buf_rele(db, FTAG);
		dmu_tx_commit(tx);
	}

	os->os_flags |= OBJSET_FLAG_USERACCOUNTING_COMPLETE;
	txg_wait_synced(dmu_objset_pool(os), 0);
	return (0);
}

void
dmu_objset_space(objset_t *os, uint64_t *refdbytesp, uint64_t *availbytesp,
    uint64_t *usedobjsp, uint64_t *availobjsp)
{
	dsl_dataset_space(os->os_dsl_dataset, refdbytesp, availbytesp,
	    usedobjsp, availobjsp);
}

uint64_t
dmu_objset_fsid_guid(objset_t *os)
{
	return (dsl_dataset_fsid_guid(os->os_dsl_dataset));
}

void
dmu_objset_fast_stat(objset_t *os, dmu_objset_stats_t *stat)
{
	stat->dds_type = os->os_phys->os_type;
	if (os->os_dsl_dataset)
		dsl_dataset_fast_stat(os->os_dsl_dataset, stat);
}

void
dmu_objset_stats(objset_t *os, nvlist_t *nv)
{
	ASSERT(os->os_dsl_dataset ||
	    os->os_phys->os_type == DMU_OST_META);

	if (os->os_dsl_dataset != NULL)
		dsl_dataset_stats(os->os_dsl_dataset, nv);

	dsl_prop_nvlist_add_uint64(nv, ZFS_PROP_TYPE,
	    os->os_phys->os_type);
	dsl_prop_nvlist_add_uint64(nv, ZFS_PROP_USERACCOUNTING,
	    dmu_objset_userspace_present(os));
}

int
dmu_objset_is_snapshot(objset_t *os)
{
	if (os->os_dsl_dataset != NULL)
		return (dsl_dataset_is_snapshot(os->os_dsl_dataset));
	else
		return (B_FALSE);
}

int
dmu_snapshot_realname(objset_t *os, char *name, char *real, int maxlen,
    boolean_t *conflict)
{
	dsl_dataset_t *ds = os->os_dsl_dataset;
	uint64_t ignored;

	if (ds->ds_phys->ds_snapnames_zapobj == 0)
		return (ENOENT);

	return (zap_lookup_norm(ds->ds_dir->dd_pool->dp_meta_objset,
	    ds->ds_phys->ds_snapnames_zapobj, name, 8, 1, &ignored, MT_FIRST,
	    real, maxlen, conflict));
}

int
dmu_snapshot_list_next(objset_t *os, int namelen, char *name,
    uint64_t *idp, uint64_t *offp, boolean_t *case_conflict)
{
	dsl_dataset_t *ds = os->os_dsl_dataset;
	zap_cursor_t cursor;
	zap_attribute_t attr;

	if (ds->ds_phys->ds_snapnames_zapobj == 0)
		return (ENOENT);

	zap_cursor_init_serialized(&cursor,
	    ds->ds_dir->dd_pool->dp_meta_objset,
	    ds->ds_phys->ds_snapnames_zapobj, *offp);

	if (zap_cursor_retrieve(&cursor, &attr) != 0) {
		zap_cursor_fini(&cursor);
		return (ENOENT);
	}

	if (strlen(attr.za_name) + 1 > namelen) {
		zap_cursor_fini(&cursor);
		return (ENAMETOOLONG);
	}

	(void) strcpy(name, attr.za_name);
	if (idp)
		*idp = attr.za_first_integer;
	if (case_conflict)
		*case_conflict = attr.za_normalization_conflict;
	zap_cursor_advance(&cursor);
	*offp = zap_cursor_serialize(&cursor);
	zap_cursor_fini(&cursor);

	return (0);
}

int
dmu_dir_list_next(objset_t *os, int namelen, char *name,
    uint64_t *idp, uint64_t *offp)
{
	dsl_dir_t *dd = os->os_dsl_dataset->ds_dir;
	zap_cursor_t cursor;
	zap_attribute_t attr;

	/* there is no next dir on a snapshot! */
	if (os->os_dsl_dataset->ds_object !=
	    dd->dd_phys->dd_head_dataset_obj)
		return (ENOENT);

	zap_cursor_init_serialized(&cursor,
	    dd->dd_pool->dp_meta_objset,
	    dd->dd_phys->dd_child_dir_zapobj, *offp);

	if (zap_cursor_retrieve(&cursor, &attr) != 0) {
		zap_cursor_fini(&cursor);
		return (ENOENT);
	}

	if (strlen(attr.za_name) + 1 > namelen) {
		zap_cursor_fini(&cursor);
		return (ENAMETOOLONG);
	}

	(void) strcpy(name, attr.za_name);
	if (idp)
		*idp = attr.za_first_integer;
	zap_cursor_advance(&cursor);
	*offp = zap_cursor_serialize(&cursor);
	zap_cursor_fini(&cursor);

	return (0);
}

struct findarg {
	int (*func)(const char *, void *);
	void *arg;
};

/* ARGSUSED */
static int
findfunc(spa_t *spa, uint64_t dsobj, const char *dsname, void *arg)
{
	struct findarg *fa = arg;
	return (fa->func(dsname, fa->arg));
}

/*
 * Find all objsets under name, and for each, call 'func(child_name, arg)'.
 * Perhaps change all callers to use dmu_objset_find_spa()?
 */
int
dmu_objset_find(char *name, int func(const char *, void *), void *arg,
    int flags)
{
	struct findarg fa;
	fa.func = func;
	fa.arg = arg;
	return (dmu_objset_find_spa(NULL, name, findfunc, &fa, flags));
}

/*
 * Find all objsets under name, call func on each
 */
int
dmu_objset_find_spa(spa_t *spa, const char *name,
    int func(spa_t *, uint64_t, const char *, void *), void *arg, int flags)
{
	dsl_dir_t *dd;
	dsl_pool_t *dp;
	dsl_dataset_t *ds;
	zap_cursor_t zc;
	zap_attribute_t *attr;
	char *child;
	uint64_t thisobj;
	int err;

	if (name == NULL)
		name = spa_name(spa);
	err = dsl_dir_open_spa(spa, name, FTAG, &dd, NULL);
	if (err)
		return (err);

	/* Don't visit hidden ($MOS & $ORIGIN) objsets. */
	if (dd->dd_myname[0] == '$') {
		dsl_dir_close(dd, FTAG);
		return (0);
	}

	thisobj = dd->dd_phys->dd_head_dataset_obj;
	attr = kmem_alloc(sizeof (zap_attribute_t), KM_SLEEP);
	dp = dd->dd_pool;

	/*
	 * Iterate over all children.
	 */
	if (flags & DS_FIND_CHILDREN) {
		for (zap_cursor_init(&zc, dp->dp_meta_objset,
		    dd->dd_phys->dd_child_dir_zapobj);
		    zap_cursor_retrieve(&zc, attr) == 0;
		    (void) zap_cursor_advance(&zc)) {
			ASSERT(attr->za_integer_length == sizeof (uint64_t));
			ASSERT(attr->za_num_integers == 1);

			child = kmem_asprintf("%s/%s", name, attr->za_name);
			err = dmu_objset_find_spa(spa, child, func, arg, flags);
			strfree(child);
			if (err)
				break;
		}
		zap_cursor_fini(&zc);

		if (err) {
			dsl_dir_close(dd, FTAG);
			kmem_free(attr, sizeof (zap_attribute_t));
			return (err);
		}
	}

	/*
	 * Iterate over all snapshots.
	 */
	if (flags & DS_FIND_SNAPSHOTS) {
		if (!dsl_pool_sync_context(dp))
			rw_enter(&dp->dp_config_rwlock, RW_READER);
		err = dsl_dataset_hold_obj(dp, thisobj, FTAG, &ds);
		if (!dsl_pool_sync_context(dp))
			rw_exit(&dp->dp_config_rwlock);

		if (err == 0) {
			uint64_t snapobj = ds->ds_phys->ds_snapnames_zapobj;
			dsl_dataset_rele(ds, FTAG);

			for (zap_cursor_init(&zc, dp->dp_meta_objset, snapobj);
			    zap_cursor_retrieve(&zc, attr) == 0;
			    (void) zap_cursor_advance(&zc)) {
				ASSERT(attr->za_integer_length ==
				    sizeof (uint64_t));
				ASSERT(attr->za_num_integers == 1);

				child = kmem_asprintf("%s@%s",
				    name, attr->za_name);
				err = func(spa, attr->za_first_integer,
				    child, arg);
				strfree(child);
				if (err)
					break;
			}
			zap_cursor_fini(&zc);
		}
	}

	dsl_dir_close(dd, FTAG);
	kmem_free(attr, sizeof (zap_attribute_t));

	if (err)
		return (err);

	/*
	 * Apply to self if appropriate.
	 */
	err = func(spa, thisobj, name, arg);
	return (err);
}

/* ARGSUSED */
int
dmu_objset_prefetch(const char *name, void *arg)
{
	dsl_dataset_t *ds;

	if (dsl_dataset_hold(name, FTAG, &ds))
		return (0);

	if (!BP_IS_HOLE(&ds->ds_phys->ds_bp)) {
		mutex_enter(&ds->ds_opening_lock);
		if (ds->ds_objset == NULL) {
			uint32_t aflags = ARC_NOWAIT | ARC_PREFETCH;
			zbookmark_t zb;

			SET_BOOKMARK(&zb, ds->ds_object, ZB_ROOT_OBJECT,
			    ZB_ROOT_LEVEL, ZB_ROOT_BLKID);

			(void) dsl_read_nolock(NULL, dsl_dataset_get_spa(ds),
			    &ds->ds_phys->ds_bp, NULL, NULL,
			    ZIO_PRIORITY_ASYNC_READ,
			    ZIO_FLAG_CANFAIL | ZIO_FLAG_SPECULATIVE,
			    &aflags, &zb);
		}
		mutex_exit(&ds->ds_opening_lock);
	}

	dsl_dataset_rele(ds, FTAG);
	return (0);
}

void
dmu_objset_set_user(objset_t *os, void *user_ptr)
{
	ASSERT(MUTEX_HELD(&os->os_user_ptr_lock));
	os->os_user_ptr = user_ptr;
}

void *
dmu_objset_get_user(objset_t *os)
{
	ASSERT(MUTEX_HELD(&os->os_user_ptr_lock));
	return (os->os_user_ptr);
}<|MERGE_RESOLUTION|>--- conflicted
+++ resolved
@@ -1124,13 +1124,7 @@
 
 	ASSERT(list_head(list) == NULL || dmu_objset_userused_enabled(os));
 
-<<<<<<< HEAD
 	while ((dn = list_head(list))) {
-		dmu_object_type_t bonustype;
-
-=======
-	while (dn = list_head(list)) {
->>>>>>> 428870ff
 		ASSERT(!DMU_OBJECT_IS_SPECIAL(dn->dn_object));
 		ASSERT(dn->dn_phys->dn_type == DMU_OT_NONE ||
 		    dn->dn_phys->dn_flags &
