--- conflicted
+++ resolved
@@ -3524,7 +3524,7 @@
 	zio_nowait(child);
 
 	zfs_dbgmsg("zio=%px child=%px stage=%llu",
-	    zio, child, child->io_stage);
+	    zio, child, (u_longlong_t)child->io_stage);
 
 	// Keep SCL_ZIO held until io_assess()
 	spa_config_exit(spa, SCL_ALLOC, FTAG);
@@ -3622,15 +3622,9 @@
 		zio->io_metaslab_class = mc = spa_normal_class(spa);
 		if (zfs_flags & ZFS_DEBUG_METASLAB_ALLOC) {
 			zfs_dbgmsg("%s: metaslab allocation failure, "
-<<<<<<< HEAD
-			    "trying normal class: zio %px, size %llu, "
-			    "error %d", spa_name(spa), zio,
-			    zio->io_size, error);
-=======
 			    "trying normal class: zio %px, size %llu, error %d",
 			    spa_name(spa), zio, (u_longlong_t)zio->io_size,
 			    error);
->>>>>>> 54f1512c
 		}
 
 		error = metaslab_alloc(spa, mc, zio->io_size, bp,
