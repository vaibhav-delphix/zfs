/*
 * CDDL HEADER START
 *
 * The contents of this file are subject to the terms of the
 * Common Development and Distribution License (the "License").
 * You may not use this file except in compliance with the License.
 *
 * You can obtain a copy of the license at usr/src/OPENSOLARIS.LICENSE
 * or http://www.opensolaris.org/os/licensing.
 * See the License for the specific language governing permissions
 * and limitations under the License.
 *
 * When distributing Covered Code, include this CDDL HEADER in each
 * file and include the License file at usr/src/OPENSOLARIS.LICENSE.
 * If applicable, add the following below this CDDL HEADER, with the
 * fields enclosed by brackets "[]" replaced with your own identifying
 * information: Portions Copyright [yyyy] [name of copyright owner]
 *
 * CDDL HEADER END
 */
/*
 * Copyright 2009 Sun Microsystems, Inc.  All rights reserved.
 * Use is subject to license terms.
 */

/*
 * DSL permissions are stored in a two level zap attribute
 * mechanism.   The first level identifies the "class" of
 * entry.  The class is identified by the first 2 letters of
 * the attribute.  The second letter "l" or "d" identifies whether
 * it is a local or descendent permission.  The first letter
 * identifies the type of entry.
 *
 * ul$<id>    identifies permissions granted locally for this userid.
 * ud$<id>    identifies permissions granted on descendent datasets for
 *            this userid.
 * Ul$<id>    identifies permission sets granted locally for this userid.
 * Ud$<id>    identifies permission sets granted on descendent datasets for
 *            this userid.
 * gl$<id>    identifies permissions granted locally for this groupid.
 * gd$<id>    identifies permissions granted on descendent datasets for
 *            this groupid.
 * Gl$<id>    identifies permission sets granted locally for this groupid.
 * Gd$<id>    identifies permission sets granted on descendent datasets for
 *            this groupid.
 * el$        identifies permissions granted locally for everyone.
 * ed$        identifies permissions granted on descendent datasets
 *            for everyone.
 * El$        identifies permission sets granted locally for everyone.
 * Ed$        identifies permission sets granted to descendent datasets for
 *            everyone.
 * c-$        identifies permission to create at dataset creation time.
 * C-$        identifies permission sets to grant locally at dataset creation
 *            time.
 * s-$@<name> permissions defined in specified set @<name>
 * S-$@<name> Sets defined in named set @<name>
 *
 * Each of the above entities points to another zap attribute that contains one
 * attribute for each allowed permission, such as create, destroy,...
 * All of the "upper" case class types will specify permission set names
 * rather than permissions.
 *
 * Basically it looks something like this:
 * ul$12 -> ZAP OBJ -> permissions...
 *
 * The ZAP OBJ is referred to as the jump object.
 */

<<<<<<< HEAD


=======
>>>>>>> 0f80e41c
#include <sys/dmu.h>
#include <sys/dmu_objset.h>
#include <sys/dmu_tx.h>
#include <sys/dsl_dataset.h>
#include <sys/dsl_dir.h>
#include <sys/dsl_prop.h>
#include <sys/dsl_synctask.h>
#include <sys/dsl_deleg.h>
#include <sys/spa.h>
#include <sys/spa_impl.h>
#include <sys/zio_checksum.h> /* for the default checksum value */
#include <sys/zap.h>
#include <sys/fs/zfs.h>
#include <sys/cred.h>
#include <sys/sunddi.h>

#include "zfs_deleg.h"

/*
 * Validate that user is allowed to delegate specified permissions.
 *
 * In order to delegate "create" you must have "create"
 * and "allow".
 */
int
dsl_deleg_can_allow(char *ddname, nvlist_t *nvp, cred_t *cr)
{
	nvpair_t *whopair = NULL;
	int error;

	if ((error = dsl_deleg_access(ddname, ZFS_DELEG_PERM_ALLOW, cr)) != 0)
		return (error);

	while ((whopair = nvlist_next_nvpair(nvp, whopair))) {
		nvlist_t *perms;
		nvpair_t *permpair = NULL;

		VERIFY(nvpair_value_nvlist(whopair, &perms) == 0);

		while ((permpair = nvlist_next_nvpair(perms, permpair))) {
			const char *perm = nvpair_name(permpair);

			if (strcmp(perm, ZFS_DELEG_PERM_ALLOW) == 0)
				return (EPERM);

			if ((error = dsl_deleg_access(ddname, perm, cr)) != 0)
				return (error);
		}
	}
	return (0);
}

/*
 * Validate that user is allowed to unallow specified permissions.  They
 * must have the 'allow' permission, and even then can only unallow
 * perms for their uid.
 */
int
dsl_deleg_can_unallow(char *ddname, nvlist_t *nvp, cred_t *cr)
{
	nvpair_t *whopair = NULL;
	int error;
	char idstr[32];

	if ((error = dsl_deleg_access(ddname, ZFS_DELEG_PERM_ALLOW, cr)) != 0)
		return (error);

	(void) snprintf(idstr, sizeof (idstr), "%lld",
	    (longlong_t)crgetuid(cr));

	while ((whopair = nvlist_next_nvpair(nvp, whopair))) {
		zfs_deleg_who_type_t type = nvpair_name(whopair)[0];

		if (type != ZFS_DELEG_USER &&
		    type != ZFS_DELEG_USER_SETS)
			return (EPERM);

		if (strcmp(idstr, &nvpair_name(whopair)[3]) != 0)
			return (EPERM);
	}
	return (0);
}

static void
dsl_deleg_set_sync(void *arg1, void *arg2, cred_t *cr, dmu_tx_t *tx)
{
	dsl_dir_t *dd = arg1;
	nvlist_t *nvp = arg2;
	objset_t *mos = dd->dd_pool->dp_meta_objset;
	nvpair_t *whopair = NULL;
	uint64_t zapobj = dd->dd_phys->dd_deleg_zapobj;

	if (zapobj == 0) {
		dmu_buf_will_dirty(dd->dd_dbuf, tx);
		zapobj = dd->dd_phys->dd_deleg_zapobj = zap_create(mos,
		    DMU_OT_DSL_PERMS, DMU_OT_NONE, 0, tx);
	}

	while ((whopair = nvlist_next_nvpair(nvp, whopair))) {
		const char *whokey = nvpair_name(whopair);
		nvlist_t *perms;
		nvpair_t *permpair = NULL;
		uint64_t jumpobj;

		VERIFY(nvpair_value_nvlist(whopair, &perms) == 0);

		if (zap_lookup(mos, zapobj, whokey, 8, 1, &jumpobj) != 0) {
			jumpobj = zap_create(mos, DMU_OT_DSL_PERMS,
			    DMU_OT_NONE, 0, tx);
			VERIFY(zap_update(mos, zapobj,
			    whokey, 8, 1, &jumpobj, tx) == 0);
		}

		while ((permpair = nvlist_next_nvpair(perms, permpair))) {
			const char *perm = nvpair_name(permpair);
			uint64_t n = 0;

			VERIFY(zap_update(mos, jumpobj,
			    perm, 8, 1, &n, tx) == 0);
			spa_history_internal_log(LOG_DS_PERM_UPDATE,
			    dd->dd_pool->dp_spa, tx, cr,
			    "%s %s dataset = %llu", whokey, perm,
			    dd->dd_phys->dd_head_dataset_obj);
		}
	}
}

static void
dsl_deleg_unset_sync(void *arg1, void *arg2, cred_t *cr, dmu_tx_t *tx)
{
	dsl_dir_t *dd = arg1;
	nvlist_t *nvp = arg2;
	objset_t *mos = dd->dd_pool->dp_meta_objset;
	nvpair_t *whopair = NULL;
	uint64_t zapobj = dd->dd_phys->dd_deleg_zapobj;

	if (zapobj == 0)
		return;

	while ((whopair = nvlist_next_nvpair(nvp, whopair))) {
		const char *whokey = nvpair_name(whopair);
		nvlist_t *perms;
		nvpair_t *permpair = NULL;
		uint64_t jumpobj;

		if (nvpair_value_nvlist(whopair, &perms) != 0) {
			if (zap_lookup(mos, zapobj, whokey, 8,
			    1, &jumpobj) == 0) {
				(void) zap_remove(mos, zapobj, whokey, tx);
				VERIFY(0 == zap_destroy(mos, jumpobj, tx));
			}
			spa_history_internal_log(LOG_DS_PERM_WHO_REMOVE,
			    dd->dd_pool->dp_spa, tx, cr,
			    "%s dataset = %llu", whokey,
			    dd->dd_phys->dd_head_dataset_obj);
			continue;
		}

		if (zap_lookup(mos, zapobj, whokey, 8, 1, &jumpobj) != 0)
			continue;

		while ((permpair = nvlist_next_nvpair(perms, permpair))) {
			const char *perm = nvpair_name(permpair);
			uint64_t n = 0;

			(void) zap_remove(mos, jumpobj, perm, tx);
			if (zap_count(mos, jumpobj, &n) == 0 && n == 0) {
				(void) zap_remove(mos, zapobj,
				    whokey, tx);
				VERIFY(0 == zap_destroy(mos,
				    jumpobj, tx));
			}
			spa_history_internal_log(LOG_DS_PERM_REMOVE,
			    dd->dd_pool->dp_spa, tx, cr,
			    "%s %s dataset = %llu", whokey, perm,
			    dd->dd_phys->dd_head_dataset_obj);
		}
	}
}

int
dsl_deleg_set(const char *ddname, nvlist_t *nvp, boolean_t unset)
{
	dsl_dir_t *dd;
	int error;
	nvpair_t *whopair = NULL;
	int blocks_modified = 0;

	error = dsl_dir_open(ddname, FTAG, &dd, NULL);
	if (error)
		return (error);

	if (spa_version(dmu_objset_spa(dd->dd_pool->dp_meta_objset)) <
	    SPA_VERSION_DELEGATED_PERMS) {
		dsl_dir_close(dd, FTAG);
		return (ENOTSUP);
	}

	while ((whopair = nvlist_next_nvpair(nvp, whopair)))
		blocks_modified++;

	error = dsl_sync_task_do(dd->dd_pool, NULL,
	    unset ? dsl_deleg_unset_sync : dsl_deleg_set_sync,
	    dd, nvp, blocks_modified);
	dsl_dir_close(dd, FTAG);

	return (error);
}

/*
 * Find all 'allow' permissions from a given point and then continue
 * traversing up to the root.
 *
 * This function constructs an nvlist of nvlists.
 * each setpoint is an nvlist composed of an nvlist of an nvlist
 * of the individual * users/groups/everyone/create
 * permissions.
 *
 * The nvlist will look like this.
 *
 * { source fsname -> { whokeys { permissions,...}, ...}}
 *
 * The fsname nvpairs will be arranged in a bottom up order.  For example,
 * if we have the following structure a/b/c then the nvpairs for the fsnames
 * will be ordered a/b/c, a/b, a.
 */
int
dsl_deleg_get(const char *ddname, nvlist_t **nvp)
{
	dsl_dir_t *dd, *startdd;
	dsl_pool_t *dp;
	int error;
	objset_t *mos;

	error = dsl_dir_open(ddname, FTAG, &startdd, NULL);
	if (error)
		return (error);

	dp = startdd->dd_pool;
	mos = dp->dp_meta_objset;

	VERIFY(nvlist_alloc(nvp, NV_UNIQUE_NAME, KM_SLEEP) == 0);

	rw_enter(&dp->dp_config_rwlock, RW_READER);
	for (dd = startdd; dd != NULL; dd = dd->dd_parent) {
		zap_cursor_t basezc;
		zap_attribute_t baseza;
		nvlist_t *sp_nvp;
		uint64_t n;
		char source[MAXNAMELEN];

		if (dd->dd_phys->dd_deleg_zapobj &&
		    (zap_count(mos, dd->dd_phys->dd_deleg_zapobj,
		    &n) == 0) && n) {
			VERIFY(nvlist_alloc(&sp_nvp,
			    NV_UNIQUE_NAME, KM_SLEEP) == 0);
		} else {
			continue;
		}

		for (zap_cursor_init(&basezc, mos,
		    dd->dd_phys->dd_deleg_zapobj);
		    zap_cursor_retrieve(&basezc, &baseza) == 0;
		    zap_cursor_advance(&basezc)) {
			zap_cursor_t zc;
			zap_attribute_t za;
			nvlist_t *perms_nvp;

			ASSERT(baseza.za_integer_length == 8);
			ASSERT(baseza.za_num_integers == 1);

			VERIFY(nvlist_alloc(&perms_nvp,
			    NV_UNIQUE_NAME, KM_SLEEP) == 0);
			for (zap_cursor_init(&zc, mos, baseza.za_first_integer);
			    zap_cursor_retrieve(&zc, &za) == 0;
			    zap_cursor_advance(&zc)) {
				VERIFY(nvlist_add_boolean(perms_nvp,
				    za.za_name) == 0);
			}
			zap_cursor_fini(&zc);
			VERIFY(nvlist_add_nvlist(sp_nvp, baseza.za_name,
			    perms_nvp) == 0);
			nvlist_free(perms_nvp);
		}

		zap_cursor_fini(&basezc);

		dsl_dir_name(dd, source);
		VERIFY(nvlist_add_nvlist(*nvp, source, sp_nvp) == 0);
		nvlist_free(sp_nvp);
	}
	rw_exit(&dp->dp_config_rwlock);

	dsl_dir_close(startdd, FTAG);
	return (0);
}

/*
 * Routines for dsl_deleg_access() -- access checking.
 */
typedef struct perm_set {
	avl_node_t	p_node;
	boolean_t	p_matched;
	char		p_setname[ZFS_MAX_DELEG_NAME];
} perm_set_t;

static int
perm_set_compare(const void *arg1, const void *arg2)
{
	const perm_set_t *node1 = arg1;
	const perm_set_t *node2 = arg2;
	int val;

	val = strcmp(node1->p_setname, node2->p_setname);
	if (val == 0)
		return (0);
	return (val > 0 ? 1 : -1);
}

/*
 * Determine whether a specified permission exists.
 *
 * First the base attribute has to be retrieved.  i.e. ul$12
 * Once the base object has been retrieved the actual permission
 * is lookup up in the zap object the base object points to.
 *
 * Return 0 if permission exists, ENOENT if there is no whokey, EPERM if
 * there is no perm in that jumpobj.
 */
static int
dsl_check_access(objset_t *mos, uint64_t zapobj,
    char type, char checkflag, void *valp, const char *perm)
{
	int error;
	uint64_t jumpobj, zero;
	char whokey[ZFS_MAX_DELEG_NAME];

	zfs_deleg_whokey(whokey, type, checkflag, valp);
	error = zap_lookup(mos, zapobj, whokey, 8, 1, &jumpobj);
	if (error == 0) {
		error = zap_lookup(mos, jumpobj, perm, 8, 1, &zero);
		if (error == ENOENT)
			error = EPERM;
	}
	return (error);
}

/*
 * check a specified user/group for a requested permission
 */
static int
dsl_check_user_access(objset_t *mos, uint64_t zapobj, const char *perm,
    int checkflag, cred_t *cr)
{
	const	gid_t *gids;
	int	ngids;
	int	i;
	uint64_t id;

	/* check for user */
	id = crgetuid(cr);
	if (dsl_check_access(mos, zapobj,
	    ZFS_DELEG_USER, checkflag, &id, perm) == 0)
		return (0);

	/* check for users primary group */
	id = crgetgid(cr);
	if (dsl_check_access(mos, zapobj,
	    ZFS_DELEG_GROUP, checkflag, &id, perm) == 0)
		return (0);

	/* check for everyone entry */
	id = -1;
	if (dsl_check_access(mos, zapobj,
	    ZFS_DELEG_EVERYONE, checkflag, &id, perm) == 0)
		return (0);

	/* check each supplemental group user is a member of */
	ngids = crgetngroups(cr);
	gids = crgetgroups(cr);
	for (i = 0; i != ngids; i++) {
		id = gids[i];
		if (dsl_check_access(mos, zapobj,
		    ZFS_DELEG_GROUP, checkflag, &id, perm) == 0)
			return (0);
	}

	return (EPERM);
}

/*
 * Iterate over the sets specified in the specified zapobj
 * and load them into the permsets avl tree.
 */
static int
dsl_load_sets(objset_t *mos, uint64_t zapobj,
    char type, char checkflag, void *valp, avl_tree_t *avl)
{
	zap_cursor_t zc;
	zap_attribute_t za;
	perm_set_t *permnode;
	avl_index_t idx;
	uint64_t jumpobj;
	int error;
	char whokey[ZFS_MAX_DELEG_NAME];

	zfs_deleg_whokey(whokey, type, checkflag, valp);

	error = zap_lookup(mos, zapobj, whokey, 8, 1, &jumpobj);
	if (error != 0)
		return (error);

	for (zap_cursor_init(&zc, mos, jumpobj);
	    zap_cursor_retrieve(&zc, &za) == 0;
	    zap_cursor_advance(&zc)) {
		permnode = kmem_alloc(sizeof (perm_set_t), KM_SLEEP);
		(void) strlcpy(permnode->p_setname, za.za_name,
		    sizeof (permnode->p_setname));
		permnode->p_matched = B_FALSE;

		if (avl_find(avl, permnode, &idx) == NULL) {
			avl_insert(avl, permnode, idx);
		} else {
			kmem_free(permnode, sizeof (perm_set_t));
		}
	}
	zap_cursor_fini(&zc);
	return (0);
}

/*
 * Load all permissions user based on cred belongs to.
 */
static void
dsl_load_user_sets(objset_t *mos, uint64_t zapobj, avl_tree_t *avl,
    char checkflag, cred_t *cr)
{
	const	gid_t *gids;
	int	ngids, i;
	uint64_t id;

	id = crgetuid(cr);
	(void) dsl_load_sets(mos, zapobj,
	    ZFS_DELEG_USER_SETS, checkflag, &id, avl);

	id = crgetgid(cr);
	(void) dsl_load_sets(mos, zapobj,
	    ZFS_DELEG_GROUP_SETS, checkflag, &id, avl);

	(void) dsl_load_sets(mos, zapobj,
	    ZFS_DELEG_EVERYONE_SETS, checkflag, NULL, avl);

	ngids = crgetngroups(cr);
	gids = crgetgroups(cr);
	for (i = 0; i != ngids; i++) {
		id = gids[i];
		(void) dsl_load_sets(mos, zapobj,
		    ZFS_DELEG_GROUP_SETS, checkflag, &id, avl);
	}
}

/*
 * Check if user has requested permission.
 */
int
dsl_deleg_access(const char *dsname, const char *perm, cred_t *cr)
{
	dsl_dataset_t *ds;
	dsl_dir_t *dd;
	dsl_pool_t *dp;
	void *cookie;
	int	error;
	char	checkflag;
	objset_t *mos;
	avl_tree_t permsets;
	perm_set_t *setnode;

	error = dsl_dataset_hold(dsname, FTAG, &ds);
	if (error)
		return (error);

	dp = ds->ds_dir->dd_pool;
	mos = dp->dp_meta_objset;

	if (dsl_delegation_on(mos) == B_FALSE) {
		dsl_dataset_rele(ds, FTAG);
		return (ECANCELED);
	}

	if (spa_version(dmu_objset_spa(dp->dp_meta_objset)) <
	    SPA_VERSION_DELEGATED_PERMS) {
		dsl_dataset_rele(ds, FTAG);
		return (EPERM);
	}

	if (dsl_dataset_is_snapshot(ds)) {
		/*
		 * Snapshots are treated as descendents only,
		 * local permissions do not apply.
		 */
		checkflag = ZFS_DELEG_DESCENDENT;
	} else {
		checkflag = ZFS_DELEG_LOCAL;
	}

	avl_create(&permsets, perm_set_compare, sizeof (perm_set_t),
	    offsetof(perm_set_t, p_node));

	rw_enter(&dp->dp_config_rwlock, RW_READER);
	for (dd = ds->ds_dir; dd != NULL; dd = dd->dd_parent,
	    checkflag = ZFS_DELEG_DESCENDENT) {
		uint64_t zapobj;
		boolean_t expanded;

		/*
		 * If not in global zone then make sure
		 * the zoned property is set
		 */
		if (!INGLOBALZONE(curproc)) {
			uint64_t zoned;

			if (dsl_prop_get_dd(dd,
			    zfs_prop_to_name(ZFS_PROP_ZONED),
			    8, 1, &zoned, NULL) != 0)
				break;
			if (!zoned)
				break;
		}
		zapobj = dd->dd_phys->dd_deleg_zapobj;

		if (zapobj == 0)
			continue;

		dsl_load_user_sets(mos, zapobj, &permsets, checkflag, cr);
again:
		expanded = B_FALSE;
		for (setnode = avl_first(&permsets); setnode;
		    setnode = AVL_NEXT(&permsets, setnode)) {
			if (setnode->p_matched == B_TRUE)
				continue;

			/* See if this set directly grants this permission */
			error = dsl_check_access(mos, zapobj,
			    ZFS_DELEG_NAMED_SET, 0, setnode->p_setname, perm);
			if (error == 0)
				goto success;
			if (error == EPERM)
				setnode->p_matched = B_TRUE;

			/* See if this set includes other sets */
			error = dsl_load_sets(mos, zapobj,
			    ZFS_DELEG_NAMED_SET_SETS, 0,
			    setnode->p_setname, &permsets);
			if (error == 0)
				setnode->p_matched = expanded = B_TRUE;
		}
		/*
		 * If we expanded any sets, that will define more sets,
		 * which we need to check.
		 */
		if (expanded)
			goto again;

		error = dsl_check_user_access(mos, zapobj, perm, checkflag, cr);
		if (error == 0)
			goto success;
	}
	error = EPERM;
success:
	rw_exit(&dp->dp_config_rwlock);
	dsl_dataset_rele(ds, FTAG);

	cookie = NULL;
	while ((setnode = avl_destroy_nodes(&permsets, &cookie)) != NULL)
		kmem_free(setnode, sizeof (perm_set_t));

	return (error);
}

/*
 * Other routines.
 */

static void
copy_create_perms(dsl_dir_t *dd, uint64_t pzapobj,
    boolean_t dosets, uint64_t uid, dmu_tx_t *tx)
{
	objset_t *mos = dd->dd_pool->dp_meta_objset;
	uint64_t jumpobj, pjumpobj;
	uint64_t zapobj = dd->dd_phys->dd_deleg_zapobj;
	zap_cursor_t zc;
	zap_attribute_t za;
	char whokey[ZFS_MAX_DELEG_NAME];

	zfs_deleg_whokey(whokey,
	    dosets ? ZFS_DELEG_CREATE_SETS : ZFS_DELEG_CREATE,
	    ZFS_DELEG_LOCAL, NULL);
	if (zap_lookup(mos, pzapobj, whokey, 8, 1, &pjumpobj) != 0)
		return;

	if (zapobj == 0) {
		dmu_buf_will_dirty(dd->dd_dbuf, tx);
		zapobj = dd->dd_phys->dd_deleg_zapobj = zap_create(mos,
		    DMU_OT_DSL_PERMS, DMU_OT_NONE, 0, tx);
	}

	zfs_deleg_whokey(whokey,
	    dosets ? ZFS_DELEG_USER_SETS : ZFS_DELEG_USER,
	    ZFS_DELEG_LOCAL, &uid);
	if (zap_lookup(mos, zapobj, whokey, 8, 1, &jumpobj) == ENOENT) {
		jumpobj = zap_create(mos, DMU_OT_DSL_PERMS, DMU_OT_NONE, 0, tx);
		VERIFY(zap_add(mos, zapobj, whokey, 8, 1, &jumpobj, tx) == 0);
	}

	for (zap_cursor_init(&zc, mos, pjumpobj);
	    zap_cursor_retrieve(&zc, &za) == 0;
	    zap_cursor_advance(&zc)) {
		uint64_t zero = 0;
		ASSERT(za.za_integer_length == 8 && za.za_num_integers == 1);

		VERIFY(zap_update(mos, jumpobj, za.za_name,
		    8, 1, &zero, tx) == 0);
	}
	zap_cursor_fini(&zc);
}

/*
 * set all create time permission on new dataset.
 */
void
dsl_deleg_set_create_perms(dsl_dir_t *sdd, dmu_tx_t *tx, cred_t *cr)
{
	dsl_dir_t *dd;
	uint64_t uid = crgetuid(cr);

	if (spa_version(dmu_objset_spa(sdd->dd_pool->dp_meta_objset)) <
	    SPA_VERSION_DELEGATED_PERMS)
		return;

	for (dd = sdd->dd_parent; dd != NULL; dd = dd->dd_parent) {
		uint64_t pzapobj = dd->dd_phys->dd_deleg_zapobj;

		if (pzapobj == 0)
			continue;

		copy_create_perms(sdd, pzapobj, B_FALSE, uid, tx);
		copy_create_perms(sdd, pzapobj, B_TRUE, uid, tx);
	}
}

int
dsl_deleg_destroy(objset_t *mos, uint64_t zapobj, dmu_tx_t *tx)
{
	zap_cursor_t zc;
	zap_attribute_t za;

	if (zapobj == 0)
		return (0);

	for (zap_cursor_init(&zc, mos, zapobj);
	    zap_cursor_retrieve(&zc, &za) == 0;
	    zap_cursor_advance(&zc)) {
		ASSERT(za.za_integer_length == 8 && za.za_num_integers == 1);
		VERIFY(0 == zap_destroy(mos, za.za_first_integer, tx));
	}
	zap_cursor_fini(&zc);
	VERIFY(0 == zap_destroy(mos, zapobj, tx));
	return (0);
}

boolean_t
dsl_delegation_on(objset_t *os)
{
	return (os->os->os_spa->spa_delegation);
}<|MERGE_RESOLUTION|>--- conflicted
+++ resolved
@@ -66,11 +66,6 @@
  * The ZAP OBJ is referred to as the jump object.
  */
 
-<<<<<<< HEAD
-
-
-=======
->>>>>>> 0f80e41c
 #include <sys/dmu.h>
 #include <sys/dmu_objset.h>
 #include <sys/dmu_tx.h>
