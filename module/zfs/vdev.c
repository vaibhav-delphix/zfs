--- conflicted
+++ resolved
@@ -3110,31 +3110,29 @@
 	}
 }
 
-<<<<<<< HEAD
+/*
+ * Split a vdev.
+ */
+void
+vdev_split(vdev_t *vd)
+{
+	vdev_t *cvd, *pvd = vd->vdev_parent;
+
+	vdev_remove_child(pvd, vd);
+	vdev_compact_children(pvd);
+
+	cvd = pvd->vdev_child[0];
+	if (pvd->vdev_children == 1) {
+		vdev_remove_parent(cvd);
+		cvd->vdev_splitting = B_TRUE;
+	}
+	vdev_propagate_state(cvd);
+}
+
 #if defined(_KERNEL) && defined(HAVE_SPL)
 EXPORT_SYMBOL(vdev_fault);
 EXPORT_SYMBOL(vdev_degrade);
 EXPORT_SYMBOL(vdev_online);
 EXPORT_SYMBOL(vdev_offline);
 EXPORT_SYMBOL(vdev_clear);
-#endif
-=======
-/*
- * Split a vdev.
- */
-void
-vdev_split(vdev_t *vd)
-{
-	vdev_t *cvd, *pvd = vd->vdev_parent;
-
-	vdev_remove_child(pvd, vd);
-	vdev_compact_children(pvd);
-
-	cvd = pvd->vdev_child[0];
-	if (pvd->vdev_children == 1) {
-		vdev_remove_parent(cvd);
-		cvd->vdev_splitting = B_TRUE;
-	}
-	vdev_propagate_state(cvd);
-}
->>>>>>> 812761ea
+#endif