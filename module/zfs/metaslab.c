--- conflicted
+++ resolved
@@ -1447,72 +1447,6 @@
 		cv_wait(&msp->ms_flush_cv, &msp->ms_lock);
 }
 
-<<<<<<< HEAD
-/*
- * This callback is used only for debug purposes and it assumes that
- * the entry that it is applied to is not obsolete for the metaslab given.
- */
-static int
-metaslab_load_unflushed_trees_cb(space_map_entry_t *sme, void *arg)
-{
-	metaslab_t *target_ms = arg;
-	vdev_t *target_vd = target_ms->ms_group->mg_vd;
-
-	uint64_t offset = sme->sme_offset;
-	uint64_t size = sme->sme_run;
-
-	if (target_vd->vdev_id != sme->sme_vdev)
-		return (0);
-
-	metaslab_t *ms =
-	    target_vd->vdev_ms[offset >> target_vd->vdev_ms_shift];
-	if (ms != target_ms)
-		return (0);
-
-	switch (sme->sme_type) {
-		case SM_ALLOC:
-			range_tree_remove_xor_add_segment(offset, offset + size,
-			    ms->ms_unflushed_frees, ms->ms_unflushed_allocs);
-			break;
-		case SM_FREE:
-			range_tree_remove_xor_add_segment(offset, offset + size,
-			    ms->ms_unflushed_allocs, ms->ms_unflushed_frees);
-			break;
-		default:
-			panic("invalid maptype_t");
-			break;
-	}
-	return (0);
-}
-
-/*
- * This function is used for verification only as it is very inefficient
- * (it goes to disk reading all the log space maps discarding most data read).
- */
-static void
-metaslab_load_unflushed_trees(metaslab_t *msp)
-{
-	spa_t *spa = msp->ms_group->mg_vd->vdev_spa;
-
-	/* this is a no-op when we don't have space map logs */
-	for (spa_log_sm_t *sls = avl_first(&spa->spa_sm_logs_by_txg);
-	    sls != NULL; sls = AVL_NEXT(&spa->spa_sm_logs_by_txg, sls)) {
-
-		/* skip logs irrelevant to this metaslab */
-		if (sls->sls_txg < metaslab_unflushed_txg(msp))
-			continue;
-
-		space_map_t *sm = NULL;
-		VERIFY0(space_map_open(&sm, spa_meta_objset(spa),
-		    sls->sls_sm_obj, 0, UINT64_MAX, SPA_MINBLOCKSHIFT));
-		VERIFY0(space_map_iterate(sm, space_map_length(sm),
-		    metaslab_load_unflushed_trees_cb, msp));
-		space_map_close(sm);
-	}
-}
-
-=======
->>>>>>> 93e28d66
 uint64_t
 metaslab_allocated_space(metaslab_t *msp)
 {
@@ -1582,13 +1516,123 @@
 	VERIFY3U(sm_free_space, ==, msp_free_space);
 }
 
-<<<<<<< HEAD
-/*
- * Assert that the in-core state of the unflushed trees
- * matches the on-disk state.
- */
 static void
-metaslab_verify_unflushed_changes(metaslab_t *msp)
+metaslab_aux_histograms_clear(metaslab_t *msp)
+{
+	/*
+	 * Auxiliary histograms are only cleared when resetting them,
+	 * which can only happen while the metaslab is loaded.
+	 */
+	ASSERT(msp->ms_loaded);
+
+	bzero(msp->ms_synchist, sizeof (msp->ms_synchist));
+	for (int t = 0; t < TXG_DEFER_SIZE; t++)
+		bzero(msp->ms_deferhist[t], sizeof (msp->ms_deferhist[t]));
+}
+
+static void
+metaslab_aux_histogram_add(uint64_t *histogram, uint64_t shift,
+    range_tree_t *rt)
+{
+	/*
+	 * This is modeled after space_map_histogram_add(), so refer to that
+	 * function for implementation details. We want this to work like
+	 * the space map histogram, and not the range tree histogram, as we
+	 * are essentially constructing a delta that will be later subtracted
+	 * from the space map histogram.
+	 */
+	int idx = 0;
+	for (int i = shift; i < RANGE_TREE_HISTOGRAM_SIZE; i++) {
+		ASSERT3U(i, >=, idx + shift);
+		histogram[idx] += rt->rt_histogram[i] << (i - idx - shift);
+
+		if (idx < SPACE_MAP_HISTOGRAM_SIZE - 1) {
+			ASSERT3U(idx + shift, ==, i);
+			idx++;
+			ASSERT3U(idx, <, SPACE_MAP_HISTOGRAM_SIZE);
+		}
+	}
+}
+
+/*
+ * Called at every sync pass that the metaslab gets synced.
+ *
+ * The reason is that we want our auxiliary histograms to be updated
+ * wherever the metaslab's space map histogram is updated. This way
+ * we stay consistent on which parts of the metaslab space map's
+ * histogram are currently not available for allocations (e.g because
+ * they are in the defer, freed, and freeing trees).
+ */
+static void
+metaslab_aux_histograms_update(metaslab_t *msp)
+{
+	space_map_t *sm = msp->ms_sm;
+	ASSERT(sm != NULL);
+
+	/*
+	 * This is similar to the metaslab's space map histogram updates
+	 * that take place in metaslab_sync(). The only difference is that
+	 * we only care about segments that haven't made it into the
+	 * ms_allocatable tree yet.
+	 */
+	if (msp->ms_loaded) {
+		metaslab_aux_histograms_clear(msp);
+
+		metaslab_aux_histogram_add(msp->ms_synchist,
+		    sm->sm_shift, msp->ms_freed);
+
+		for (int t = 0; t < TXG_DEFER_SIZE; t++) {
+			metaslab_aux_histogram_add(msp->ms_deferhist[t],
+			    sm->sm_shift, msp->ms_defer[t]);
+		}
+	}
+
+	metaslab_aux_histogram_add(msp->ms_synchist,
+	    sm->sm_shift, msp->ms_freeing);
+}
+
+/*
+ * Called every time we are done syncing (writing to) the metaslab,
+ * i.e. at the end of each sync pass.
+ * [see the comment in metaslab_impl.h for ms_synchist, ms_deferhist]
+ */
+static void
+metaslab_aux_histograms_update_done(metaslab_t *msp, boolean_t defer_allowed)
+{
+	spa_t *spa = msp->ms_group->mg_vd->vdev_spa;
+	space_map_t *sm = msp->ms_sm;
+
+	if (sm == NULL) {
+		/*
+		 * We came here from metaslab_init() when creating/opening a
+		 * pool, looking at a metaslab that hasn't had any allocations
+		 * yet.
+		 */
+		return;
+	}
+
+	/*
+	 * This is similar to the actions that we take for the ms_freed
+	 * and ms_defer trees in metaslab_sync_done().
+	 */
+	uint64_t hist_index = spa_syncing_txg(spa) % TXG_DEFER_SIZE;
+	if (defer_allowed) {
+		bcopy(msp->ms_synchist, msp->ms_deferhist[hist_index],
+		    sizeof (msp->ms_synchist));
+	} else {
+		bzero(msp->ms_deferhist[hist_index],
+		    sizeof (msp->ms_deferhist[hist_index]));
+	}
+	bzero(msp->ms_synchist, sizeof (msp->ms_synchist));
+}
+
+/*
+ * Ensure that the metaslab's weight and fragmentation are consistent
+ * with the contents of the histogram (either the range tree's histogram
+ * or the space map's depending whether the metaslab is loaded).
+ */
+static void
+metaslab_verify_weight_and_frag(metaslab_t *msp)
 {
 	ASSERT(MUTEX_HELD(&msp->ms_lock));
 
@@ -1604,212 +1648,6 @@
 	 * the case we return immediately as that would mean that we are
 	 * here from the aforementioned code path.
 	 */
-	if (msp->ms_group == NULL)
-		return;
-
-	/*
-	 * If we came here from an error encountered while loading
-	 * the pool we shouldn't bother doing an on-disk to in-memory
-	 * verification.
-	 */
-	spa_t *spa = msp->ms_group->mg_vd->vdev_spa;
-	if (spa_load_state(spa) == SPA_LOAD_ERROR)
-		return;
-
-	/*
-	 * This verification checks that our in-memory state is consistent
-	 * with what's on disk. If the pool is read-only then there aren't
-	 * any changes and we just have the initially-loaded state.
-	 */
-	if (!spa_writeable(spa))
-		return;
-
-	range_tree_t *unflushed_allocs = msp->ms_unflushed_allocs;
-	range_tree_t *unflushed_frees = msp->ms_unflushed_frees;
-
-	msp->ms_unflushed_allocs = range_tree_create(NULL, NULL);
-	msp->ms_unflushed_frees = range_tree_create(NULL, NULL);
-
-	metaslab_load_unflushed_trees(msp);
-
-	if (range_tree_space(unflushed_allocs) !=
-	    range_tree_space(msp->ms_unflushed_allocs)) {
-		zfs_panic_recover("space inconsistency in unflushed allocs; "
-		    "rt from disk = %p - rt from memory = %p",
-		    (void *)msp->ms_unflushed_allocs, (void *)unflushed_allocs);
-	}
-	if (bcmp(&unflushed_allocs->rt_histogram,
-	    &msp->ms_unflushed_allocs->rt_histogram,
-	    sizeof (unflushed_allocs->rt_histogram)) != 0) {
-		zfs_panic_recover("histogram inconsistency in unflushed "
-		    "allocs; rt from disk = %p - rt from memory = %p",
-		    (void *)msp->ms_unflushed_allocs, (void *)unflushed_allocs);
-	}
-
-	if (range_tree_space(unflushed_frees) !=
-	    range_tree_space(msp->ms_unflushed_frees)) {
-		zfs_panic_recover("space inconsistency in unflushed frees; "
-		    "rt from disk = %p - rt from memory = %p",
-		    (void *)msp->ms_unflushed_frees, (void *)unflushed_frees);
-	}
-	if (bcmp(&unflushed_frees->rt_histogram,
-	    &msp->ms_unflushed_frees->rt_histogram,
-	    sizeof (unflushed_frees->rt_histogram)) != 0) {
-		zfs_panic_recover("histogram inconsistency in unflushed "
-		    "frees; rt from disk = %p - rt from memory = %p",
-		    (void *)msp->ms_unflushed_frees, (void *)unflushed_frees);
-	}
-
-	range_tree_walk(unflushed_allocs,
-	    (range_tree_func_t *)range_tree_verify_not_present,
-	    unflushed_frees);
-
-	range_tree_walk(msp->ms_unflushed_allocs, range_tree_remove,
-	    unflushed_allocs);
-	if (!range_tree_is_empty(unflushed_allocs)) {
-		zfs_panic_recover("segment inconsistency in unflushed allocs; "
-		    "rt from memory (%p) has extra segments",
-		    (void *)unflushed_allocs);
-	}
-
-	range_tree_walk(msp->ms_unflushed_frees, range_tree_remove,
-	    unflushed_frees);
-	if (!range_tree_is_empty(unflushed_frees)) {
-		zfs_panic_recover("segment inconsistency in unflushed frees; "
-		    "rt from memory (%p) has extra segments",
-		    (void *)unflushed_frees);
-	}
-
-	range_tree_destroy(unflushed_allocs);
-	range_tree_destroy(unflushed_frees);
-}
-
-=======
->>>>>>> 93e28d66
-static void
-metaslab_aux_histograms_clear(metaslab_t *msp)
-{
-	/*
-	 * Auxiliary histograms are only cleared when resetting them,
-	 * which can only happen while the metaslab is loaded.
-	 */
-	ASSERT(msp->ms_loaded);
-
-	bzero(msp->ms_synchist, sizeof (msp->ms_synchist));
-	for (int t = 0; t < TXG_DEFER_SIZE; t++)
-		bzero(msp->ms_deferhist[t], sizeof (msp->ms_deferhist[t]));
-}
-
-static void
-metaslab_aux_histogram_add(uint64_t *histogram, uint64_t shift,
-    range_tree_t *rt)
-{
-	/*
-	 * This is modeled after space_map_histogram_add(), so refer to that
-	 * function for implementation details. We want this to work like
-	 * the space map histogram, and not the range tree histogram, as we
-	 * are essentially constructing a delta that will be later subtracted
-	 * from the space map histogram.
-	 */
-	int idx = 0;
-	for (int i = shift; i < RANGE_TREE_HISTOGRAM_SIZE; i++) {
-		ASSERT3U(i, >=, idx + shift);
-		histogram[idx] += rt->rt_histogram[i] << (i - idx - shift);
-
-		if (idx < SPACE_MAP_HISTOGRAM_SIZE - 1) {
-			ASSERT3U(idx + shift, ==, i);
-			idx++;
-			ASSERT3U(idx, <, SPACE_MAP_HISTOGRAM_SIZE);
-		}
-	}
-}
-
-/*
- * Called at every sync pass that the metaslab gets synced.
- *
- * The reason is that we want our auxiliary histograms to be updated
- * wherever the metaslab's space map histogram is updated. This way
- * we stay consistent on which parts of the metaslab space map's
- * histogram are currently not available for allocations (e.g because
- * they are in the defer, freed, and freeing trees).
- */
-static void
-metaslab_aux_histograms_update(metaslab_t *msp)
-{
-	space_map_t *sm = msp->ms_sm;
-	ASSERT(sm != NULL);
-
-	/*
-	 * This is similar to the metaslab's space map histogram updates
-	 * that take place in metaslab_sync(). The only difference is that
-	 * we only care about segments that haven't made it into the
-	 * ms_allocatable tree yet.
-	 */
-	if (msp->ms_loaded) {
-		metaslab_aux_histograms_clear(msp);
-
-		metaslab_aux_histogram_add(msp->ms_synchist,
-		    sm->sm_shift, msp->ms_freed);
-
-		for (int t = 0; t < TXG_DEFER_SIZE; t++) {
-			metaslab_aux_histogram_add(msp->ms_deferhist[t],
-			    sm->sm_shift, msp->ms_defer[t]);
-		}
-	}
-
-	metaslab_aux_histogram_add(msp->ms_synchist,
-	    sm->sm_shift, msp->ms_freeing);
-}
-
-/*
- * Called every time we are done syncing (writing to) the metaslab,
- * i.e. at the end of each sync pass.
- * [see the comment in metaslab_impl.h for ms_synchist, ms_deferhist]
- */
-static void
-metaslab_aux_histograms_update_done(metaslab_t *msp, boolean_t defer_allowed)
-{
-	spa_t *spa = msp->ms_group->mg_vd->vdev_spa;
-	space_map_t *sm = msp->ms_sm;
-
-	if (sm == NULL) {
-		/*
-		 * We came here from metaslab_init() when creating/opening a
-		 * pool, looking at a metaslab that hasn't had any allocations
-		 * yet.
-		 */
-		return;
-	}
-
-	/*
-	 * This is similar to the actions that we take for the ms_freed
-	 * and ms_defer trees in metaslab_sync_done().
-	 */
-	uint64_t hist_index = spa_syncing_txg(spa) % TXG_DEFER_SIZE;
-	if (defer_allowed) {
-		bcopy(msp->ms_synchist, msp->ms_deferhist[hist_index],
-		    sizeof (msp->ms_synchist));
-	} else {
-		bzero(msp->ms_deferhist[hist_index],
-		    sizeof (msp->ms_deferhist[hist_index]));
-	}
-	bzero(msp->ms_synchist, sizeof (msp->ms_synchist));
-}
-
-/*
- * Ensure that the metaslab's weight and fragmentation are consistent
- * with the contents of the histogram (either the range tree's histogram
- * or the space map's depending whether the metaslab is loaded).
- */
-static void
-metaslab_verify_weight_and_frag(metaslab_t *msp)
-{
-	ASSERT(MUTEX_HELD(&msp->ms_lock));
-
-	if ((zfs_flags & ZFS_DEBUG_METASLAB_VERIFY) == 0)
-		return;
-
-	/* see comment in metaslab_verify_unflushed_changes() */
 	if (msp->ms_group == NULL)
 		return;
 
@@ -2125,7 +1963,6 @@
 {
 	ASSERT(MUTEX_HELD(&msp->ms_lock));
 
-	metaslab_verify_unflushed_changes(msp);
 	metaslab_verify_weight_and_frag(msp);
 
 	range_tree_vacate(msp->ms_allocatable, NULL, NULL);
@@ -3173,7 +3010,6 @@
 	space_map_truncate(sm,
 	    spa_feature_is_enabled(spa, SPA_FEATURE_LOG_SPACEMAP) ?
 	    zfs_metaslab_sm_blksz_with_log : zfs_metaslab_sm_blksz_no_log, tx);
-<<<<<<< HEAD
 
 	/*
 	 * space_map_truncate() may have reallocated the spacemap object.
@@ -3187,21 +3023,6 @@
 	}
 
 	/*
-=======
-
-	/*
-	 * space_map_truncate() may have reallocated the spacemap object.
-	 * If so, update the vdev_ms_array.
-	 */
-	if (space_map_object(msp->ms_sm) != object) {
-		object = space_map_object(msp->ms_sm);
-		dmu_write(spa->spa_meta_objset,
-		    msp->ms_group->mg_vd->vdev_ms_array, sizeof (uint64_t) *
-		    msp->ms_id, sizeof (uint64_t), &object, tx);
-	}
-
-	/*
->>>>>>> 93e28d66
 	 * Note:
 	 * When the log space map feature is enabled, each space map will
 	 * always have ALLOCS followed by FREES for each sync pass. This is
