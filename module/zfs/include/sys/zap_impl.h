/*
 * CDDL HEADER START
 *
 * The contents of this file are subject to the terms of the
 * Common Development and Distribution License (the "License").
 * You may not use this file except in compliance with the License.
 *
 * You can obtain a copy of the license at usr/src/OPENSOLARIS.LICENSE
 * or http://www.opensolaris.org/os/licensing.
 * See the License for the specific language governing permissions
 * and limitations under the License.
 *
 * When distributing Covered Code, include this CDDL HEADER in each
 * file and include the License file at usr/src/OPENSOLARIS.LICENSE.
 * If applicable, add the following below this CDDL HEADER, with the
 * fields enclosed by brackets "[]" replaced with your own identifying
 * information: Portions Copyright [yyyy] [name of copyright owner]
 *
 * CDDL HEADER END
 */
/*
 * Copyright 2009 Sun Microsystems, Inc.  All rights reserved.
 * Use is subject to license terms.
 */

#ifndef	_SYS_ZAP_IMPL_H
#define	_SYS_ZAP_IMPL_H

<<<<<<< HEAD


=======
>>>>>>> e9f14862
#include <sys/zap.h>
#include <sys/zfs_context.h>
#include <sys/avl.h>

#ifdef	__cplusplus
extern "C" {
#endif

extern int fzap_default_block_shift;

#define	ZAP_MAGIC 0x2F52AB2ABULL

#define	FZAP_BLOCK_SHIFT(zap)	((zap)->zap_f.zap_block_shift)

#define	ZAP_MAXCD		(uint32_t)(-1)
#define	ZAP_HASHBITS		28
#define	MZAP_ENT_LEN		64
#define	MZAP_NAME_LEN		(MZAP_ENT_LEN - 8 - 4 - 2)
#define	MZAP_MAX_BLKSHIFT	SPA_MAXBLOCKSHIFT
#define	MZAP_MAX_BLKSZ		(1 << MZAP_MAX_BLKSHIFT)

typedef struct mzap_ent_phys {
	uint64_t mze_value;
	uint32_t mze_cd;
	uint16_t mze_pad;	/* in case we want to chain them someday */
	char mze_name[MZAP_NAME_LEN];
} mzap_ent_phys_t;

typedef struct mzap_phys {
	uint64_t mz_block_type;	/* ZBT_MICRO */
	uint64_t mz_salt;
	uint64_t mz_normflags;
	uint64_t mz_pad[5];
	mzap_ent_phys_t mz_chunk[1];
	/* actually variable size depending on block size */
} mzap_phys_t;

typedef struct mzap_ent {
	avl_node_t mze_node;
	int mze_chunkid;
	uint64_t mze_hash;
	mzap_ent_phys_t mze_phys;
} mzap_ent_t;


/*
 * The (fat) zap is stored in one object. It is an array of
 * 1<<FZAP_BLOCK_SHIFT byte blocks. The layout looks like one of:
 *
 * ptrtbl fits in first block:
 * 	[zap_phys_t zap_ptrtbl_shift < 6] [zap_leaf_t] ...
 *
 * ptrtbl too big for first block:
 * 	[zap_phys_t zap_ptrtbl_shift >= 6] [zap_leaf_t] [ptrtbl] ...
 *
 */

struct dmu_buf;
struct zap_leaf;

#define	ZBT_LEAF		((1ULL << 63) + 0)
#define	ZBT_HEADER		((1ULL << 63) + 1)
#define	ZBT_MICRO		((1ULL << 63) + 3)
/* any other values are ptrtbl blocks */

/*
 * the embedded pointer table takes up half a block:
 * block size / entry size (2^3) / 2
 */
#define	ZAP_EMBEDDED_PTRTBL_SHIFT(zap) (FZAP_BLOCK_SHIFT(zap) - 3 - 1)

/*
 * The embedded pointer table starts half-way through the block.  Since
 * the pointer table itself is half the block, it starts at (64-bit)
 * word number (1<<ZAP_EMBEDDED_PTRTBL_SHIFT(zap)).
 */
#define	ZAP_EMBEDDED_PTRTBL_ENT(zap, idx) \
	((uint64_t *)(zap)->zap_f.zap_phys) \
	[(idx) + (1<<ZAP_EMBEDDED_PTRTBL_SHIFT(zap))]

/*
 * TAKE NOTE:
 * If zap_phys_t is modified, zap_byteswap() must be modified.
 */
typedef struct zap_phys {
	uint64_t zap_block_type;	/* ZBT_HEADER */
	uint64_t zap_magic;		/* ZAP_MAGIC */

	struct zap_table_phys {
		uint64_t zt_blk;	/* starting block number */
		uint64_t zt_numblks;	/* number of blocks */
		uint64_t zt_shift;	/* bits to index it */
		uint64_t zt_nextblk;	/* next (larger) copy start block */
		uint64_t zt_blks_copied; /* number source blocks copied */
	} zap_ptrtbl;

	uint64_t zap_freeblk;		/* the next free block */
	uint64_t zap_num_leafs;		/* number of leafs */
	uint64_t zap_num_entries;	/* number of entries */
	uint64_t zap_salt;		/* salt to stir into hash function */
	uint64_t zap_normflags;		/* flags for u8_textprep_str() */
	/*
	 * This structure is followed by padding, and then the embedded
	 * pointer table.  The embedded pointer table takes up second
	 * half of the block.  It is accessed using the
	 * ZAP_EMBEDDED_PTRTBL_ENT() macro.
	 */
} zap_phys_t;

typedef struct zap_table_phys zap_table_phys_t;

typedef struct zap {
	objset_t *zap_objset;
	uint64_t zap_object;
	struct dmu_buf *zap_dbuf;
	krwlock_t zap_rwlock;
	boolean_t zap_ismicro;
	int zap_normflags;
	uint64_t zap_salt;
	union {
		struct {
			zap_phys_t *zap_phys;

			/*
			 * zap_num_entries_mtx protects
			 * zap_num_entries
			 */
			kmutex_t zap_num_entries_mtx;
			int zap_block_shift;
		} zap_fat;
		struct {
			mzap_phys_t *zap_phys;
			int16_t zap_num_entries;
			int16_t zap_num_chunks;
			int16_t zap_alloc_next;
			avl_tree_t zap_avl;
		} zap_micro;
	} zap_u;
} zap_t;

typedef struct zap_name {
	zap_t *zn_zap;
	const char *zn_name_orij;
	uint64_t zn_hash;
	matchtype_t zn_matchtype;
	const char *zn_name_norm;
	char zn_normbuf[ZAP_MAXNAMELEN];
} zap_name_t;

#define	zap_f	zap_u.zap_fat
#define	zap_m	zap_u.zap_micro

boolean_t zap_match(zap_name_t *zn, const char *matchname);
int zap_lockdir(objset_t *os, uint64_t obj, dmu_tx_t *tx,
    krw_t lti, boolean_t fatreader, boolean_t adding, zap_t **zapp);
void zap_unlockdir(zap_t *zap);
void zap_evict(dmu_buf_t *db, void *vmzap);
zap_name_t *zap_name_alloc(zap_t *zap, const char *name, matchtype_t mt);
void zap_name_free(zap_name_t *zn);

#define	ZAP_HASH_IDX(hash, n) (((n) == 0) ? 0 : ((hash) >> (64 - (n))))

void fzap_byteswap(void *buf, size_t size);
int fzap_count(zap_t *zap, uint64_t *count);
int fzap_lookup(zap_name_t *zn,
    uint64_t integer_size, uint64_t num_integers, void *buf,
    char *realname, int rn_len, boolean_t *normalization_conflictp);
int fzap_count_write(zap_name_t *zn, int add, uint64_t *towrite,
    uint64_t *tooverwrite);
int fzap_add(zap_name_t *zn, uint64_t integer_size, uint64_t num_integers,
    const void *val, dmu_tx_t *tx);
int fzap_update(zap_name_t *zn,
    int integer_size, uint64_t num_integers, const void *val, dmu_tx_t *tx);
int fzap_length(zap_name_t *zn,
    uint64_t *integer_size, uint64_t *num_integers);
int fzap_remove(zap_name_t *zn, dmu_tx_t *tx);
int fzap_cursor_retrieve(zap_t *zap, zap_cursor_t *zc, zap_attribute_t *za);
void fzap_get_stats(zap_t *zap, zap_stats_t *zs);
void zap_put_leaf(struct zap_leaf *l);

int fzap_add_cd(zap_name_t *zn,
    uint64_t integer_size, uint64_t num_integers,
    const void *val, uint32_t cd, dmu_tx_t *tx);
void fzap_upgrade(zap_t *zap, dmu_tx_t *tx);

#ifdef	__cplusplus
}
#endif

#endif /* _SYS_ZAP_IMPL_H */<|MERGE_RESOLUTION|>--- conflicted
+++ resolved
@@ -26,11 +26,6 @@
 #ifndef	_SYS_ZAP_IMPL_H
 #define	_SYS_ZAP_IMPL_H
 
-<<<<<<< HEAD
-
-
-=======
->>>>>>> e9f14862
 #include <sys/zap.h>
 #include <sys/zfs_context.h>
 #include <sys/avl.h>
