--- conflicted
+++ resolved
@@ -320,11 +320,7 @@
 		break;
 	}
 	default:
-<<<<<<< HEAD
 		panic("Invalid zfeature type!");
-=======
-		panic("Invalid zfeature type %d", spa_feature_table[f].fi_type);
->>>>>>> d52d80b7
 	}
 }
 
@@ -366,11 +362,7 @@
 		break;
 	}
 	default:
-<<<<<<< HEAD
 		panic("Invalid zfeature type!");
-=======
-		panic("Invalid zfeature type %d", spa_feature_table[f].fi_type);
->>>>>>> d52d80b7
 	}
 	return (err);
 }
@@ -996,11 +988,7 @@
 		 */
 		return (arg != NULL);
 	default:
-<<<<<<< HEAD
-		panic("Invalid zfeature type!");
-=======
 		panic("Invalid zfeature type %d", spa_feature_table[f].fi_type);
->>>>>>> d52d80b7
 		return (B_FALSE);
 	}
 }
@@ -1057,11 +1045,7 @@
 		break;
 	}
 	default:
-<<<<<<< HEAD
-		panic("Invalid zfeature type!");
-=======
 		panic("Invalid zfeature type %d", spa_feature_table[f].fi_type);
->>>>>>> d52d80b7
 	}
 }
 
