--- conflicted
+++ resolved
@@ -115,16 +115,11 @@
 
 PHONY += cstyle
 cstyle:
-<<<<<<< HEAD
-	@find ${top_srcdir} -name build -prune -o -name '*.[hc]' \
-		! -name 'zfs_config.*' ! -name '*.mod.c' -type f \
-=======
 	@find ${top_srcdir} -name build -prune \
 		-o -type f -name '*.[hc]' \
 		! -name 'zfs_config.*' ! -name '*.mod.c' \
 		! -name 'opt_global.h' ! -name '*_if*.h' \
 		! -path './module/zstd/lib/*' \
->>>>>>> cab24ec5
 		-exec ${top_srcdir}/scripts/cstyle.pl -cpP {} \+
 
 filter_executable = -exec test -x '{}' \; -print
