/*
 * CDDL HEADER START
 *
 * The contents of this file are subject to the terms of the
 * Common Development and Distribution License (the "License").
 * You may not use this file except in compliance with the License.
 *
 * You can obtain a copy of the license at usr/src/OPENSOLARIS.LICENSE
 * or http://www.opensolaris.org/os/licensing.
 * See the License for the specific language governing permissions
 * and limitations under the License.
 *
 * When distributing Covered Code, include this CDDL HEADER in each
 * file and include the License file at usr/src/OPENSOLARIS.LICENSE.
 * If applicable, add the following below this CDDL HEADER, with the
 * fields enclosed by brackets "[]" replaced with your own identifying
 * information: Portions Copyright [yyyy] [name of copyright owner]
 *
 * CDDL HEADER END
 */
/*
 * Copyright (c) 2005, 2010, Oracle and/or its affiliates. All rights reserved.
 */

/*
 * The objective of this program is to provide a DMU/ZAP/SPA stress test
 * that runs entirely in userland, is easy to use, and easy to extend.
 *
 * The overall design of the ztest program is as follows:
 *
 * (1) For each major functional area (e.g. adding vdevs to a pool,
 *     creating and destroying datasets, reading and writing objects, etc)
 *     we have a simple routine to test that functionality.  These
 *     individual routines do not have to do anything "stressful".
 *
 * (2) We turn these simple functionality tests into a stress test by
 *     running them all in parallel, with as many threads as desired,
 *     and spread across as many datasets, objects, and vdevs as desired.
 *
 * (3) While all this is happening, we inject faults into the pool to
 *     verify that self-healing data really works.
 *
 * (4) Every time we open a dataset, we change its checksum and compression
 *     functions.  Thus even individual objects vary from block to block
 *     in which checksum they use and whether they're compressed.
 *
 * (5) To verify that we never lose on-disk consistency after a crash,
 *     we run the entire test in a child of the main process.
 *     At random times, the child self-immolates with a SIGKILL.
 *     This is the software equivalent of pulling the power cord.
 *     The parent then runs the test again, using the existing
 *     storage pool, as many times as desired.
 *
 * (6) To verify that we don't have future leaks or temporal incursions,
 *     many of the functional tests record the transaction group number
 *     as part of their data.  When reading old data, they verify that
 *     the transaction group number is less than the current, open txg.
 *     If you add a new test, please do this if applicable.
 *
 * (7) Threads are created with a reduced stack size, for sanity checking.
 *     Therefore, it's important not to allocate huge buffers on the stack.
 *
 * When run with no arguments, ztest runs for about five minutes and
 * produces no output if successful.  To get a little bit of information,
 * specify -V.  To get more information, specify -VV, and so on.
 *
 * To turn this into an overnight stress test, use -T to specify run time.
 *
 * You can ask more more vdevs [-v], datasets [-d], or threads [-t]
 * to increase the pool capacity, fanout, and overall stress level.
 *
 * The -N(okill) option will suppress kills, so each child runs to completion.
 * This can be useful when you're trying to distinguish temporal incursions
 * from plain old race conditions.
 */

#include <sys/zfs_context.h>
#include <sys/spa.h>
#include <sys/dmu.h>
#include <sys/txg.h>
#include <sys/dbuf.h>
#include <sys/zap.h>
#include <sys/dmu_objset.h>
#include <sys/poll.h>
#include <sys/stat.h>
#include <sys/time.h>
#include <sys/wait.h>
#include <sys/mman.h>
#include <sys/resource.h>
#include <sys/zio.h>
#include <sys/zil.h>
#include <sys/zil_impl.h>
#include <sys/vdev_impl.h>
#include <sys/vdev_file.h>
#include <sys/spa_impl.h>
#include <sys/metaslab_impl.h>
#include <sys/dsl_prop.h>
#include <sys/dsl_dataset.h>
#include <sys/dsl_scan.h>
#include <sys/zio_checksum.h>
#include <sys/refcount.h>
#include <stdio.h>
#include <stdio_ext.h>
#include <stdlib.h>
#include <unistd.h>
#include <signal.h>
#include <umem.h>
#include <dlfcn.h>
#include <ctype.h>
#include <math.h>
#include <sys/fs/zfs.h>
#include <libnvpair.h>

static char cmdname[] = "ztest";
static char *zopt_pool = cmdname;

static uint64_t zopt_vdevs = 5;
static uint64_t zopt_vdevtime;
static int zopt_ashift = SPA_MINBLOCKSHIFT;
static int zopt_mirrors = 2;
static int zopt_raidz = 4;
static int zopt_raidz_parity = 1;
static size_t zopt_vdev_size = SPA_MINDEVSIZE;
static int zopt_datasets = 7;
static int zopt_threads = 23;
static uint64_t zopt_passtime = 60;	/* 60 seconds */
static uint64_t zopt_killrate = 70;	/* 70% kill rate */
static int zopt_verbose = 0;
static int zopt_init = 1;
static char *zopt_dir = "/tmp";
static uint64_t zopt_time = 300;	/* 5 minutes */
static uint64_t zopt_maxloops = 50;	/* max loops during spa_freeze() */

#define	BT_MAGIC	0x123456789abcdefULL
#define	MAXFAULTS() (MAX(zs->zs_mirrors, 1) * (zopt_raidz_parity + 1) - 1)

enum ztest_io_type {
	ZTEST_IO_WRITE_TAG,
	ZTEST_IO_WRITE_PATTERN,
	ZTEST_IO_WRITE_ZEROES,
	ZTEST_IO_TRUNCATE,
	ZTEST_IO_SETATTR,
	ZTEST_IO_TYPES
};

typedef struct ztest_block_tag {
	uint64_t	bt_magic;
	uint64_t	bt_objset;
	uint64_t	bt_object;
	uint64_t	bt_offset;
	uint64_t	bt_gen;
	uint64_t	bt_txg;
	uint64_t	bt_crtxg;
} ztest_block_tag_t;

typedef struct bufwad {
	uint64_t	bw_index;
	uint64_t	bw_txg;
	uint64_t	bw_data;
} bufwad_t;

/*
 * XXX -- fix zfs range locks to be generic so we can use them here.
 */
typedef enum {
	RL_READER,
	RL_WRITER,
	RL_APPEND
} rl_type_t;

typedef struct rll {
	void		*rll_writer;
	int		rll_readers;
	kmutex_t	rll_lock;
	kcondvar_t	rll_cv;
} rll_t;

typedef struct rl {
	uint64_t	rl_object;
	uint64_t	rl_offset;
	uint64_t	rl_size;
	rll_t		*rl_lock;
} rl_t;

#define	ZTEST_RANGE_LOCKS	64
#define	ZTEST_OBJECT_LOCKS	64

/*
 * Object descriptor.  Used as a template for object lookup/create/remove.
 */
typedef struct ztest_od {
	uint64_t	od_dir;
	uint64_t	od_object;
	dmu_object_type_t od_type;
	dmu_object_type_t od_crtype;
	uint64_t	od_blocksize;
	uint64_t	od_crblocksize;
	uint64_t	od_gen;
	uint64_t	od_crgen;
	char		od_name[MAXNAMELEN];
} ztest_od_t;

/*
 * Per-dataset state.
 */
typedef struct ztest_ds {
	objset_t	*zd_os;
	zilog_t		*zd_zilog;
	uint64_t	zd_seq;
	ztest_od_t	*zd_od;		/* debugging aid */
	char		zd_name[MAXNAMELEN];
	kmutex_t	zd_dirobj_lock;
	rll_t		zd_object_lock[ZTEST_OBJECT_LOCKS];
	rll_t		zd_range_lock[ZTEST_RANGE_LOCKS];
} ztest_ds_t;

/*
 * Per-iteration state.
 */
typedef void ztest_func_t(ztest_ds_t *zd, uint64_t id);

typedef struct ztest_info {
	ztest_func_t	*zi_func;	/* test function */
	uint64_t	zi_iters;	/* iterations per execution */
	uint64_t	*zi_interval;	/* execute every <interval> seconds */
	uint64_t	zi_call_count;	/* per-pass count */
	uint64_t	zi_call_time;	/* per-pass time */
	uint64_t	zi_call_next;	/* next time to call this function */
} ztest_info_t;

/*
 * Note: these aren't static because we want dladdr() to work.
 */
ztest_func_t ztest_dmu_read_write;
ztest_func_t ztest_dmu_write_parallel;
ztest_func_t ztest_dmu_object_alloc_free;
ztest_func_t ztest_dmu_commit_callbacks;
ztest_func_t ztest_zap;
ztest_func_t ztest_zap_parallel;
ztest_func_t ztest_zil_commit;
ztest_func_t ztest_dmu_read_write_zcopy;
ztest_func_t ztest_dmu_objset_create_destroy;
ztest_func_t ztest_dmu_prealloc;
ztest_func_t ztest_fzap;
ztest_func_t ztest_dmu_snapshot_create_destroy;
ztest_func_t ztest_dsl_prop_get_set;
ztest_func_t ztest_spa_prop_get_set;
ztest_func_t ztest_spa_create_destroy;
ztest_func_t ztest_fault_inject;
ztest_func_t ztest_ddt_repair;
ztest_func_t ztest_dmu_snapshot_hold;
ztest_func_t ztest_spa_rename;
ztest_func_t ztest_scrub;
ztest_func_t ztest_dsl_dataset_promote_busy;
ztest_func_t ztest_vdev_attach_detach;
ztest_func_t ztest_vdev_LUN_growth;
ztest_func_t ztest_vdev_add_remove;
ztest_func_t ztest_vdev_aux_add_remove;
ztest_func_t ztest_split_pool;

uint64_t zopt_always = 0ULL * NANOSEC;		/* all the time */
uint64_t zopt_incessant = 1ULL * NANOSEC / 10;	/* every 1/10 second */
uint64_t zopt_often = 1ULL * NANOSEC;		/* every second */
uint64_t zopt_sometimes = 10ULL * NANOSEC;	/* every 10 seconds */
uint64_t zopt_rarely = 60ULL * NANOSEC;		/* every 60 seconds */

ztest_info_t ztest_info[] = {
	{ ztest_dmu_read_write,			1,	&zopt_always	},
	{ ztest_dmu_write_parallel,		10,	&zopt_always	},
	{ ztest_dmu_object_alloc_free,		1,	&zopt_always	},
	{ ztest_dmu_commit_callbacks,		1,	&zopt_always	},
	{ ztest_zap,				30,	&zopt_always	},
	{ ztest_zap_parallel,			100,	&zopt_always	},
	{ ztest_split_pool,			1,	&zopt_always	},
	{ ztest_zil_commit,			1,	&zopt_incessant	},
	{ ztest_dmu_read_write_zcopy,		1,	&zopt_often	},
	{ ztest_dmu_objset_create_destroy,	1,	&zopt_often	},
	{ ztest_dsl_prop_get_set,		1,	&zopt_often	},
	{ ztest_spa_prop_get_set,		1,	&zopt_sometimes	},
#if 0
	{ ztest_dmu_prealloc,			1,	&zopt_sometimes	},
#endif
	{ ztest_fzap,				1,	&zopt_sometimes	},
	{ ztest_dmu_snapshot_create_destroy,	1,	&zopt_sometimes	},
	{ ztest_spa_create_destroy,		1,	&zopt_sometimes	},
	{ ztest_fault_inject,			1,	&zopt_sometimes	},
	{ ztest_ddt_repair,			1,	&zopt_sometimes	},
	{ ztest_dmu_snapshot_hold,		1,	&zopt_sometimes	},
	{ ztest_spa_rename,			1,	&zopt_rarely	},
	{ ztest_scrub,				1,	&zopt_rarely	},
	{ ztest_dsl_dataset_promote_busy,	1,	&zopt_rarely	},
	{ ztest_vdev_attach_detach,		1,	&zopt_rarely },
	{ ztest_vdev_LUN_growth,		1,	&zopt_rarely	},
	{ ztest_vdev_add_remove,		1,	&zopt_vdevtime },
	{ ztest_vdev_aux_add_remove,		1,	&zopt_vdevtime	},
};

#define	ZTEST_FUNCS	(sizeof (ztest_info) / sizeof (ztest_info_t))

/*
 * The following struct is used to hold a list of uncalled commit callbacks.
 * The callbacks are ordered by txg number.
 */
typedef struct ztest_cb_list {
	kmutex_t	zcl_callbacks_lock;
	list_t		zcl_callbacks;
} ztest_cb_list_t;

/*
 * Stuff we need to share writably between parent and child.
 */
typedef struct ztest_shared {
	char		*zs_pool;
	spa_t		*zs_spa;
	hrtime_t	zs_proc_start;
	hrtime_t	zs_proc_stop;
	hrtime_t	zs_thread_start;
	hrtime_t	zs_thread_stop;
	hrtime_t	zs_thread_kill;
	uint64_t	zs_enospc_count;
	uint64_t	zs_vdev_next_leaf;
	uint64_t	zs_vdev_aux;
	uint64_t	zs_alloc;
	uint64_t	zs_space;
	kmutex_t	zs_vdev_lock;
	krwlock_t	zs_name_lock;
	ztest_info_t	zs_info[ZTEST_FUNCS];
	uint64_t	zs_splits;
	uint64_t	zs_mirrors;
	ztest_ds_t	zs_zd[];
} ztest_shared_t;

#define	ID_PARALLEL	-1ULL

static char ztest_dev_template[] = "%s/%s.%llua";
static char ztest_aux_template[] = "%s/%s.%s.%llu";
ztest_shared_t *ztest_shared;
uint64_t *ztest_seq;

static int ztest_random_fd;
static int ztest_dump_core = 1;

static boolean_t ztest_exiting;

/* Global commit callback list */
static ztest_cb_list_t zcl;

extern uint64_t metaslab_gang_bang;
extern uint64_t metaslab_df_alloc_threshold;
static uint64_t metaslab_sz;

enum ztest_object {
	ZTEST_META_DNODE = 0,
	ZTEST_DIROBJ,
	ZTEST_OBJECTS
};

static void usage(boolean_t) __NORETURN;

/*
 * These libumem hooks provide a reasonable set of defaults for the allocator's
 * debugging facilities.
 */
const char *
_umem_debug_init(void)
{
	return ("default,verbose"); /* $UMEM_DEBUG setting */
}

const char *
_umem_logging_init(void)
{
	return ("fail,contents"); /* $UMEM_LOGGING setting */
}

#define	FATAL_MSG_SZ	1024

char *fatal_msg;

static void
fatal(int do_perror, char *message, ...)
{
	va_list args;
	int save_errno = errno;
	char buf[FATAL_MSG_SZ];

	(void) fflush(stdout);

	va_start(args, message);
	(void) sprintf(buf, "ztest: ");
	/* LINTED */
	(void) vsprintf(buf + strlen(buf), message, args);
	va_end(args);
	if (do_perror) {
		(void) snprintf(buf + strlen(buf), FATAL_MSG_SZ - strlen(buf),
		    ": %s", strerror(save_errno));
	}
	(void) fprintf(stderr, "%s\n", buf);
	fatal_msg = buf;			/* to ease debugging */
	if (ztest_dump_core)
		abort();
	exit(3);
}

static int
str2shift(const char *buf)
{
	const char *ends = "BKMGTPEZ";
	int i;

	if (buf[0] == '\0')
		return (0);
	for (i = 0; i < strlen(ends); i++) {
		if (toupper(buf[0]) == ends[i])
			break;
	}
	if (i == strlen(ends)) {
		(void) fprintf(stderr, "ztest: invalid bytes suffix: %s\n",
		    buf);
		usage(B_FALSE);
	}
	if (buf[1] == '\0' || (toupper(buf[1]) == 'B' && buf[2] == '\0')) {
		return (10*i);
	}
	(void) fprintf(stderr, "ztest: invalid bytes suffix: %s\n", buf);
	usage(B_FALSE);
	/* NOTREACHED */
}

static uint64_t
nicenumtoull(const char *buf)
{
	char *end;
	uint64_t val;

	val = strtoull(buf, &end, 0);
	if (end == buf) {
		(void) fprintf(stderr, "ztest: bad numeric value: %s\n", buf);
		usage(B_FALSE);
	} else if (end[0] == '.') {
		double fval = strtod(buf, &end);
		fval *= pow(2, str2shift(end));
		if (fval > UINT64_MAX) {
			(void) fprintf(stderr, "ztest: value too large: %s\n",
			    buf);
			usage(B_FALSE);
		}
		val = (uint64_t)fval;
	} else {
		int shift = str2shift(end);
		if (shift >= 64 || (val << shift) >> shift != val) {
			(void) fprintf(stderr, "ztest: value too large: %s\n",
			    buf);
			usage(B_FALSE);
		}
		val <<= shift;
	}
	return (val);
}

static void
usage(boolean_t requested)
{
	char nice_vdev_size[10];
	char nice_gang_bang[10];
	FILE *fp = requested ? stdout : stderr;

	nicenum(zopt_vdev_size, nice_vdev_size);
	nicenum(metaslab_gang_bang, nice_gang_bang);

	(void) fprintf(fp, "Usage: %s\n"
	    "\t[-v vdevs (default: %llu)]\n"
	    "\t[-s size_of_each_vdev (default: %s)]\n"
	    "\t[-a alignment_shift (default: %d)] use 0 for random\n"
	    "\t[-m mirror_copies (default: %d)]\n"
	    "\t[-r raidz_disks (default: %d)]\n"
	    "\t[-R raidz_parity (default: %d)]\n"
	    "\t[-d datasets (default: %d)]\n"
	    "\t[-t threads (default: %d)]\n"
	    "\t[-g gang_block_threshold (default: %s)]\n"
	    "\t[-i init_count (default: %d)] initialize pool i times\n"
	    "\t[-k kill_percentage (default: %llu%%)]\n"
	    "\t[-p pool_name (default: %s)]\n"
	    "\t[-f dir (default: %s)] file directory for vdev files\n"
	    "\t[-V] verbose (use multiple times for ever more blather)\n"
	    "\t[-E] use existing pool instead of creating new one\n"
	    "\t[-T time (default: %llu sec)] total run time\n"
	    "\t[-F freezeloops (default: %llu)] max loops in spa_freeze()\n"
	    "\t[-P passtime (default: %llu sec)] time per pass\n"
	    "\t[-h] (print help)\n"
	    "",
	    cmdname,
	    (u_longlong_t)zopt_vdevs,			/* -v */
	    nice_vdev_size,				/* -s */
	    zopt_ashift,				/* -a */
	    zopt_mirrors,				/* -m */
	    zopt_raidz,					/* -r */
	    zopt_raidz_parity,				/* -R */
	    zopt_datasets,				/* -d */
	    zopt_threads,				/* -t */
	    nice_gang_bang,				/* -g */
	    zopt_init,					/* -i */
	    (u_longlong_t)zopt_killrate,		/* -k */
	    zopt_pool,					/* -p */
	    zopt_dir,					/* -f */
	    (u_longlong_t)zopt_time,			/* -T */
	    (u_longlong_t)zopt_maxloops,		/* -F */
	    (u_longlong_t)zopt_passtime);		/* -P */
	exit(requested ? 0 : 1);
}

static void
process_options(int argc, char **argv)
{
	int opt;
	uint64_t value;

	/* By default, test gang blocks for blocks 32K and greater */
	metaslab_gang_bang = 32 << 10;

	while ((opt = getopt(argc, argv,
	    "v:s:a:m:r:R:d:t:g:i:k:p:f:VET:P:hF:")) != EOF) {
		value = 0;
		switch (opt) {
		case 'v':
		case 's':
		case 'a':
		case 'm':
		case 'r':
		case 'R':
		case 'd':
		case 't':
		case 'g':
		case 'i':
		case 'k':
		case 'T':
		case 'P':
		case 'F':
			value = nicenumtoull(optarg);
		}
		switch (opt) {
		case 'v':
			zopt_vdevs = value;
			break;
		case 's':
			zopt_vdev_size = MAX(SPA_MINDEVSIZE, value);
			break;
		case 'a':
			zopt_ashift = value;
			break;
		case 'm':
			zopt_mirrors = value;
			break;
		case 'r':
			zopt_raidz = MAX(1, value);
			break;
		case 'R':
			zopt_raidz_parity = MIN(MAX(value, 1), 3);
			break;
		case 'd':
			zopt_datasets = MAX(1, value);
			break;
		case 't':
			zopt_threads = MAX(1, value);
			break;
		case 'g':
			metaslab_gang_bang = MAX(SPA_MINBLOCKSIZE << 1, value);
			break;
		case 'i':
			zopt_init = value;
			break;
		case 'k':
			zopt_killrate = value;
			break;
		case 'p':
			zopt_pool = strdup(optarg);
			break;
		case 'f':
			zopt_dir = strdup(optarg);
			break;
		case 'V':
			zopt_verbose++;
			break;
		case 'E':
			zopt_init = 0;
			break;
		case 'T':
			zopt_time = value;
			break;
		case 'P':
			zopt_passtime = MAX(1, value);
			break;
		case 'F':
			zopt_maxloops = MAX(1, value);
			break;
		case 'h':
			usage(B_TRUE);
			break;
		case '?':
		default:
			usage(B_FALSE);
			break;
		}
	}

	zopt_raidz_parity = MIN(zopt_raidz_parity, zopt_raidz - 1);

	zopt_vdevtime = (zopt_vdevs > 0 ? zopt_time * NANOSEC / zopt_vdevs :
	    UINT64_MAX >> 2);
}

static void
ztest_kill(ztest_shared_t *zs)
{
	zs->zs_alloc = metaslab_class_get_alloc(spa_normal_class(zs->zs_spa));
	zs->zs_space = metaslab_class_get_space(spa_normal_class(zs->zs_spa));
	(void) kill(getpid(), SIGKILL);
}

static uint64_t
ztest_random(uint64_t range)
{
	uint64_t r;

	if (range == 0)
		return (0);

	if (read(ztest_random_fd, &r, sizeof (r)) != sizeof (r))
		fatal(1, "short read from /dev/urandom");

	return (r % range);
}

/* ARGSUSED */
static void
ztest_record_enospc(const char *s)
{
	ztest_shared->zs_enospc_count++;
}

static uint64_t
ztest_get_ashift(void)
{
	if (zopt_ashift == 0)
		return (SPA_MINBLOCKSHIFT + ztest_random(3));
	return (zopt_ashift);
}

static nvlist_t *
make_vdev_file(char *path, char *aux, size_t size, uint64_t ashift)
{
	char pathbuf[MAXPATHLEN];
	uint64_t vdev;
	nvlist_t *file;

	if (ashift == 0)
		ashift = ztest_get_ashift();

	if (path == NULL) {
		path = pathbuf;

		if (aux != NULL) {
			vdev = ztest_shared->zs_vdev_aux;
			(void) sprintf(path, ztest_aux_template,
			    zopt_dir, zopt_pool, aux, vdev);
		} else {
			vdev = ztest_shared->zs_vdev_next_leaf++;
			(void) sprintf(path, ztest_dev_template,
			    zopt_dir, zopt_pool, vdev);
		}
	}

	if (size != 0) {
		int fd = open(path, O_RDWR | O_CREAT | O_TRUNC, 0666);
		if (fd == -1)
			fatal(1, "can't open %s", path);
		if (ftruncate(fd, size) != 0)
			fatal(1, "can't ftruncate %s", path);
		(void) close(fd);
	}

	VERIFY(nvlist_alloc(&file, NV_UNIQUE_NAME, 0) == 0);
	VERIFY(nvlist_add_string(file, ZPOOL_CONFIG_TYPE, VDEV_TYPE_FILE) == 0);
	VERIFY(nvlist_add_string(file, ZPOOL_CONFIG_PATH, path) == 0);
	VERIFY(nvlist_add_uint64(file, ZPOOL_CONFIG_ASHIFT, ashift) == 0);

	return (file);
}

static nvlist_t *
make_vdev_raidz(char *path, char *aux, size_t size, uint64_t ashift, int r)
{
	nvlist_t *raidz, **child;
	int c;

	if (r < 2)
		return (make_vdev_file(path, aux, size, ashift));
	child = umem_alloc(r * sizeof (nvlist_t *), UMEM_NOFAIL);

	for (c = 0; c < r; c++)
		child[c] = make_vdev_file(path, aux, size, ashift);

	VERIFY(nvlist_alloc(&raidz, NV_UNIQUE_NAME, 0) == 0);
	VERIFY(nvlist_add_string(raidz, ZPOOL_CONFIG_TYPE,
	    VDEV_TYPE_RAIDZ) == 0);
	VERIFY(nvlist_add_uint64(raidz, ZPOOL_CONFIG_NPARITY,
	    zopt_raidz_parity) == 0);
	VERIFY(nvlist_add_nvlist_array(raidz, ZPOOL_CONFIG_CHILDREN,
	    child, r) == 0);

	for (c = 0; c < r; c++)
		nvlist_free(child[c]);

	umem_free(child, r * sizeof (nvlist_t *));

	return (raidz);
}

static nvlist_t *
make_vdev_mirror(char *path, char *aux, size_t size, uint64_t ashift,
	int r, int m)
{
	nvlist_t *mirror, **child;
	int c;

	if (m < 1)
		return (make_vdev_raidz(path, aux, size, ashift, r));

	child = umem_alloc(m * sizeof (nvlist_t *), UMEM_NOFAIL);

	for (c = 0; c < m; c++)
		child[c] = make_vdev_raidz(path, aux, size, ashift, r);

	VERIFY(nvlist_alloc(&mirror, NV_UNIQUE_NAME, 0) == 0);
	VERIFY(nvlist_add_string(mirror, ZPOOL_CONFIG_TYPE,
	    VDEV_TYPE_MIRROR) == 0);
	VERIFY(nvlist_add_nvlist_array(mirror, ZPOOL_CONFIG_CHILDREN,
	    child, m) == 0);

	for (c = 0; c < m; c++)
		nvlist_free(child[c]);

	umem_free(child, m * sizeof (nvlist_t *));

	return (mirror);
}

static nvlist_t *
make_vdev_root(char *path, char *aux, size_t size, uint64_t ashift,
	int log, int r, int m, int t)
{
	nvlist_t *root, **child;
	int c;

	ASSERT(t > 0);

	child = umem_alloc(t * sizeof (nvlist_t *), UMEM_NOFAIL);

	for (c = 0; c < t; c++) {
		child[c] = make_vdev_mirror(path, aux, size, ashift, r, m);
		VERIFY(nvlist_add_uint64(child[c], ZPOOL_CONFIG_IS_LOG,
		    log) == 0);
	}

	VERIFY(nvlist_alloc(&root, NV_UNIQUE_NAME, 0) == 0);
	VERIFY(nvlist_add_string(root, ZPOOL_CONFIG_TYPE, VDEV_TYPE_ROOT) == 0);
	VERIFY(nvlist_add_nvlist_array(root, aux ? aux : ZPOOL_CONFIG_CHILDREN,
	    child, t) == 0);

	for (c = 0; c < t; c++)
		nvlist_free(child[c]);

	umem_free(child, t * sizeof (nvlist_t *));

	return (root);
}

static int
ztest_random_blocksize(void)
{
	return (1 << (SPA_MINBLOCKSHIFT +
	    ztest_random(SPA_MAXBLOCKSHIFT - SPA_MINBLOCKSHIFT + 1)));
}

static int
ztest_random_ibshift(void)
{
	return (DN_MIN_INDBLKSHIFT +
	    ztest_random(DN_MAX_INDBLKSHIFT - DN_MIN_INDBLKSHIFT + 1));
}

static uint64_t
ztest_random_vdev_top(spa_t *spa, boolean_t log_ok)
{
	uint64_t top;
	vdev_t *rvd = spa->spa_root_vdev;
	vdev_t *tvd;

	ASSERT(spa_config_held(spa, SCL_ALL, RW_READER) != 0);

	do {
		top = ztest_random(rvd->vdev_children);
		tvd = rvd->vdev_child[top];
	} while (tvd->vdev_ishole || (tvd->vdev_islog && !log_ok) ||
	    tvd->vdev_mg == NULL || tvd->vdev_mg->mg_class == NULL);

	return (top);
}

static uint64_t
ztest_random_dsl_prop(zfs_prop_t prop)
{
	uint64_t value;

	do {
		value = zfs_prop_random_value(prop, ztest_random(-1ULL));
	} while (prop == ZFS_PROP_CHECKSUM && value == ZIO_CHECKSUM_OFF);

	return (value);
}

static int
ztest_dsl_prop_set_uint64(char *osname, zfs_prop_t prop, uint64_t value,
    boolean_t inherit)
{
	const char *propname = zfs_prop_to_name(prop);
	const char *valname;
	char setpoint[MAXPATHLEN];
	uint64_t curval;
	int error;

	error = dsl_prop_set(osname, propname,
	    (inherit ? ZPROP_SRC_NONE : ZPROP_SRC_LOCAL),
	    sizeof (value), 1, &value);

	if (error == ENOSPC) {
		ztest_record_enospc(FTAG);
		return (error);
	}
	ASSERT3U(error, ==, 0);

	VERIFY3U(dsl_prop_get(osname, propname, sizeof (curval),
	    1, &curval, setpoint), ==, 0);

	if (zopt_verbose >= 6) {
		VERIFY(zfs_prop_index_to_string(prop, curval, &valname) == 0);
		(void) printf("%s %s = %s at '%s'\n",
		    osname, propname, valname, setpoint);
	}

	return (error);
}

static int
ztest_spa_prop_set_uint64(ztest_shared_t *zs, zpool_prop_t prop, uint64_t value)
{
	spa_t *spa = zs->zs_spa;
	nvlist_t *props = NULL;
	int error;

	VERIFY(nvlist_alloc(&props, NV_UNIQUE_NAME, 0) == 0);
	VERIFY(nvlist_add_uint64(props, zpool_prop_to_name(prop), value) == 0);

	error = spa_prop_set(spa, props);

	nvlist_free(props);

	if (error == ENOSPC) {
		ztest_record_enospc(FTAG);
		return (error);
	}
	ASSERT3U(error, ==, 0);

	return (error);
}

static void
ztest_rll_init(rll_t *rll)
{
	rll->rll_writer = NULL;
	rll->rll_readers = 0;
	mutex_init(&rll->rll_lock, NULL, MUTEX_DEFAULT, NULL);
	cv_init(&rll->rll_cv, NULL, CV_DEFAULT, NULL);
}

static void
ztest_rll_destroy(rll_t *rll)
{
	ASSERT(rll->rll_writer == NULL);
	ASSERT(rll->rll_readers == 0);
	mutex_destroy(&rll->rll_lock);
	cv_destroy(&rll->rll_cv);
}

static void
ztest_rll_lock(rll_t *rll, rl_type_t type)
{
	mutex_enter(&rll->rll_lock);

	if (type == RL_READER) {
		while (rll->rll_writer != NULL)
			(void) cv_wait(&rll->rll_cv, &rll->rll_lock);
		rll->rll_readers++;
	} else {
		while (rll->rll_writer != NULL || rll->rll_readers)
			(void) cv_wait(&rll->rll_cv, &rll->rll_lock);
		rll->rll_writer = curthread;
	}

	mutex_exit(&rll->rll_lock);
}

static void
ztest_rll_unlock(rll_t *rll)
{
	mutex_enter(&rll->rll_lock);

	if (rll->rll_writer) {
		ASSERT(rll->rll_readers == 0);
		rll->rll_writer = NULL;
	} else {
		ASSERT(rll->rll_readers != 0);
		ASSERT(rll->rll_writer == NULL);
		rll->rll_readers--;
	}

	if (rll->rll_writer == NULL && rll->rll_readers == 0)
		cv_broadcast(&rll->rll_cv);

	mutex_exit(&rll->rll_lock);
}

static void
ztest_object_lock(ztest_ds_t *zd, uint64_t object, rl_type_t type)
{
	rll_t *rll = &zd->zd_object_lock[object & (ZTEST_OBJECT_LOCKS - 1)];

	ztest_rll_lock(rll, type);
}

static void
ztest_object_unlock(ztest_ds_t *zd, uint64_t object)
{
	rll_t *rll = &zd->zd_object_lock[object & (ZTEST_OBJECT_LOCKS - 1)];

	ztest_rll_unlock(rll);
}

static rl_t *
ztest_range_lock(ztest_ds_t *zd, uint64_t object, uint64_t offset,
    uint64_t size, rl_type_t type)
{
	uint64_t hash = object ^ (offset % (ZTEST_RANGE_LOCKS + 1));
	rll_t *rll = &zd->zd_range_lock[hash & (ZTEST_RANGE_LOCKS - 1)];
	rl_t *rl;

	rl = umem_alloc(sizeof (*rl), UMEM_NOFAIL);
	rl->rl_object = object;
	rl->rl_offset = offset;
	rl->rl_size = size;
	rl->rl_lock = rll;

	ztest_rll_lock(rll, type);

	return (rl);
}

static void
ztest_range_unlock(rl_t *rl)
{
	rll_t *rll = rl->rl_lock;

	ztest_rll_unlock(rll);

	umem_free(rl, sizeof (*rl));
}

static void
ztest_zd_init(ztest_ds_t *zd, objset_t *os)
{
	zd->zd_os = os;
	zd->zd_zilog = dmu_objset_zil(os);
	zd->zd_seq = 0;
	dmu_objset_name(os, zd->zd_name);
	int l;

	mutex_init(&zd->zd_dirobj_lock, NULL, MUTEX_DEFAULT, NULL);

	for (l = 0; l < ZTEST_OBJECT_LOCKS; l++)
		ztest_rll_init(&zd->zd_object_lock[l]);

	for (l = 0; l < ZTEST_RANGE_LOCKS; l++)
		ztest_rll_init(&zd->zd_range_lock[l]);
}

static void
ztest_zd_fini(ztest_ds_t *zd)
{
<<<<<<< HEAD
	int l;

	VERIFY(_mutex_destroy(&zd->zd_dirobj_lock) == 0);
=======
	mutex_destroy(&zd->zd_dirobj_lock);
>>>>>>> a02204a8

	for (l = 0; l < ZTEST_OBJECT_LOCKS; l++)
		ztest_rll_destroy(&zd->zd_object_lock[l]);

	for (l = 0; l < ZTEST_RANGE_LOCKS; l++)
		ztest_rll_destroy(&zd->zd_range_lock[l]);
}

#define	TXG_MIGHTWAIT	(ztest_random(10) == 0 ? TXG_NOWAIT : TXG_WAIT)

static uint64_t
ztest_tx_assign(dmu_tx_t *tx, uint64_t txg_how, const char *tag)
{
	uint64_t txg;
	int error;

	/*
	 * Attempt to assign tx to some transaction group.
	 */
	error = dmu_tx_assign(tx, txg_how);
	if (error) {
		if (error == ERESTART) {
			ASSERT(txg_how == TXG_NOWAIT);
			dmu_tx_wait(tx);
		} else {
			ASSERT3U(error, ==, ENOSPC);
			ztest_record_enospc(tag);
		}
		dmu_tx_abort(tx);
		return (0);
	}
	txg = dmu_tx_get_txg(tx);
	ASSERT(txg != 0);
	return (txg);
}

static void
ztest_pattern_set(void *buf, uint64_t size, uint64_t value)
{
	uint64_t *ip = buf;
	uint64_t *ip_end = (uint64_t *)((uintptr_t)buf + (uintptr_t)size);

	while (ip < ip_end)
		*ip++ = value;
}

static boolean_t
ztest_pattern_match(void *buf, uint64_t size, uint64_t value)
{
	uint64_t *ip = buf;
	uint64_t *ip_end = (uint64_t *)((uintptr_t)buf + (uintptr_t)size);
	uint64_t diff = 0;

	while (ip < ip_end)
		diff |= (value - *ip++);

	return (diff == 0);
}

static void
ztest_bt_generate(ztest_block_tag_t *bt, objset_t *os, uint64_t object,
    uint64_t offset, uint64_t gen, uint64_t txg, uint64_t crtxg)
{
	bt->bt_magic = BT_MAGIC;
	bt->bt_objset = dmu_objset_id(os);
	bt->bt_object = object;
	bt->bt_offset = offset;
	bt->bt_gen = gen;
	bt->bt_txg = txg;
	bt->bt_crtxg = crtxg;
}

static void
ztest_bt_verify(ztest_block_tag_t *bt, objset_t *os, uint64_t object,
    uint64_t offset, uint64_t gen, uint64_t txg, uint64_t crtxg)
{
	ASSERT(bt->bt_magic == BT_MAGIC);
	ASSERT(bt->bt_objset == dmu_objset_id(os));
	ASSERT(bt->bt_object == object);
	ASSERT(bt->bt_offset == offset);
	ASSERT(bt->bt_gen <= gen);
	ASSERT(bt->bt_txg <= txg);
	ASSERT(bt->bt_crtxg == crtxg);
}

static ztest_block_tag_t *
ztest_bt_bonus(dmu_buf_t *db)
{
	dmu_object_info_t doi;
	ztest_block_tag_t *bt;

	dmu_object_info_from_db(db, &doi);
	ASSERT3U(doi.doi_bonus_size, <=, db->db_size);
	ASSERT3U(doi.doi_bonus_size, >=, sizeof (*bt));
	bt = (void *)((char *)db->db_data + doi.doi_bonus_size - sizeof (*bt));

	return (bt);
}

/*
 * ZIL logging ops
 */

#define	lrz_type	lr_mode
#define	lrz_blocksize	lr_uid
#define	lrz_ibshift	lr_gid
#define	lrz_bonustype	lr_rdev
#define	lrz_bonuslen	lr_crtime[1]

static uint64_t
ztest_log_create(ztest_ds_t *zd, dmu_tx_t *tx, lr_create_t *lr)
{
	char *name = (void *)(lr + 1);		/* name follows lr */
	size_t namesize = strlen(name) + 1;
	itx_t *itx;

	if (zil_replaying(zd->zd_zilog, tx))
		return (0);

	itx = zil_itx_create(TX_CREATE, sizeof (*lr) + namesize);
	bcopy(&lr->lr_common + 1, &itx->itx_lr + 1,
	    sizeof (*lr) + namesize - sizeof (lr_t));

	return (zil_itx_assign(zd->zd_zilog, itx, tx));
}

static uint64_t
ztest_log_remove(ztest_ds_t *zd, dmu_tx_t *tx, lr_remove_t *lr)
{
	char *name = (void *)(lr + 1);		/* name follows lr */
	size_t namesize = strlen(name) + 1;
	itx_t *itx;

	if (zil_replaying(zd->zd_zilog, tx))
		return (0);

	itx = zil_itx_create(TX_REMOVE, sizeof (*lr) + namesize);
	bcopy(&lr->lr_common + 1, &itx->itx_lr + 1,
	    sizeof (*lr) + namesize - sizeof (lr_t));

	return (zil_itx_assign(zd->zd_zilog, itx, tx));
}

static uint64_t
ztest_log_write(ztest_ds_t *zd, dmu_tx_t *tx, lr_write_t *lr)
{
	itx_t *itx;
	itx_wr_state_t write_state = ztest_random(WR_NUM_STATES);

	if (zil_replaying(zd->zd_zilog, tx))
		return (0);

	if (lr->lr_length > ZIL_MAX_LOG_DATA)
		write_state = WR_INDIRECT;

	itx = zil_itx_create(TX_WRITE,
	    sizeof (*lr) + (write_state == WR_COPIED ? lr->lr_length : 0));

	if (write_state == WR_COPIED &&
	    dmu_read(zd->zd_os, lr->lr_foid, lr->lr_offset, lr->lr_length,
	    ((lr_write_t *)&itx->itx_lr) + 1, DMU_READ_NO_PREFETCH) != 0) {
		zil_itx_destroy(itx);
		itx = zil_itx_create(TX_WRITE, sizeof (*lr));
		write_state = WR_NEED_COPY;
	}
	itx->itx_private = zd;
	itx->itx_wr_state = write_state;
	itx->itx_sync = (ztest_random(8) == 0);
	itx->itx_sod += (write_state == WR_NEED_COPY ? lr->lr_length : 0);

	bcopy(&lr->lr_common + 1, &itx->itx_lr + 1,
	    sizeof (*lr) - sizeof (lr_t));

	return (zil_itx_assign(zd->zd_zilog, itx, tx));
}

static uint64_t
ztest_log_truncate(ztest_ds_t *zd, dmu_tx_t *tx, lr_truncate_t *lr)
{
	itx_t *itx;

	if (zil_replaying(zd->zd_zilog, tx))
		return (0);

	itx = zil_itx_create(TX_TRUNCATE, sizeof (*lr));
	bcopy(&lr->lr_common + 1, &itx->itx_lr + 1,
	    sizeof (*lr) - sizeof (lr_t));

	return (zil_itx_assign(zd->zd_zilog, itx, tx));
}

static uint64_t
ztest_log_setattr(ztest_ds_t *zd, dmu_tx_t *tx, lr_setattr_t *lr)
{
	itx_t *itx;

	if (zil_replaying(zd->zd_zilog, tx))
		return (0);

	itx = zil_itx_create(TX_SETATTR, sizeof (*lr));
	bcopy(&lr->lr_common + 1, &itx->itx_lr + 1,
	    sizeof (*lr) - sizeof (lr_t));

	return (zil_itx_assign(zd->zd_zilog, itx, tx));
}

/*
 * ZIL replay ops
 */
static int
ztest_replay_create(ztest_ds_t *zd, lr_create_t *lr, boolean_t byteswap)
{
	char *name = (void *)(lr + 1);		/* name follows lr */
	objset_t *os = zd->zd_os;
	ztest_block_tag_t *bbt;
	dmu_buf_t *db;
	dmu_tx_t *tx;
	uint64_t txg;
	int error = 0;

	if (byteswap)
		byteswap_uint64_array(lr, sizeof (*lr));

	ASSERT(lr->lr_doid == ZTEST_DIROBJ);
	ASSERT(name[0] != '\0');

	tx = dmu_tx_create(os);

	dmu_tx_hold_zap(tx, lr->lr_doid, B_TRUE, name);

	if (lr->lrz_type == DMU_OT_ZAP_OTHER) {
		dmu_tx_hold_zap(tx, DMU_NEW_OBJECT, B_TRUE, NULL);
	} else {
		dmu_tx_hold_bonus(tx, DMU_NEW_OBJECT);
	}

	txg = ztest_tx_assign(tx, TXG_WAIT, FTAG);
	if (txg == 0)
		return (ENOSPC);

	ASSERT(dmu_objset_zil(os)->zl_replay == !!lr->lr_foid);

	if (lr->lrz_type == DMU_OT_ZAP_OTHER) {
		if (lr->lr_foid == 0) {
			lr->lr_foid = zap_create(os,
			    lr->lrz_type, lr->lrz_bonustype,
			    lr->lrz_bonuslen, tx);
		} else {
			error = zap_create_claim(os, lr->lr_foid,
			    lr->lrz_type, lr->lrz_bonustype,
			    lr->lrz_bonuslen, tx);
		}
	} else {
		if (lr->lr_foid == 0) {
			lr->lr_foid = dmu_object_alloc(os,
			    lr->lrz_type, 0, lr->lrz_bonustype,
			    lr->lrz_bonuslen, tx);
		} else {
			error = dmu_object_claim(os, lr->lr_foid,
			    lr->lrz_type, 0, lr->lrz_bonustype,
			    lr->lrz_bonuslen, tx);
		}
	}

	if (error) {
		ASSERT3U(error, ==, EEXIST);
		ASSERT(zd->zd_zilog->zl_replay);
		dmu_tx_commit(tx);
		return (error);
	}

	ASSERT(lr->lr_foid != 0);

	if (lr->lrz_type != DMU_OT_ZAP_OTHER)
		VERIFY3U(0, ==, dmu_object_set_blocksize(os, lr->lr_foid,
		    lr->lrz_blocksize, lr->lrz_ibshift, tx));

	VERIFY3U(0, ==, dmu_bonus_hold(os, lr->lr_foid, FTAG, &db));
	bbt = ztest_bt_bonus(db);
	dmu_buf_will_dirty(db, tx);
	ztest_bt_generate(bbt, os, lr->lr_foid, -1ULL, lr->lr_gen, txg, txg);
	dmu_buf_rele(db, FTAG);

	VERIFY3U(0, ==, zap_add(os, lr->lr_doid, name, sizeof (uint64_t), 1,
	    &lr->lr_foid, tx));

	(void) ztest_log_create(zd, tx, lr);

	dmu_tx_commit(tx);

	return (0);
}

static int
ztest_replay_remove(ztest_ds_t *zd, lr_remove_t *lr, boolean_t byteswap)
{
	char *name = (void *)(lr + 1);		/* name follows lr */
	objset_t *os = zd->zd_os;
	dmu_object_info_t doi;
	dmu_tx_t *tx;
	uint64_t object, txg;

	if (byteswap)
		byteswap_uint64_array(lr, sizeof (*lr));

	ASSERT(lr->lr_doid == ZTEST_DIROBJ);
	ASSERT(name[0] != '\0');

	VERIFY3U(0, ==,
	    zap_lookup(os, lr->lr_doid, name, sizeof (object), 1, &object));
	ASSERT(object != 0);

	ztest_object_lock(zd, object, RL_WRITER);

	VERIFY3U(0, ==, dmu_object_info(os, object, &doi));

	tx = dmu_tx_create(os);

	dmu_tx_hold_zap(tx, lr->lr_doid, B_FALSE, name);
	dmu_tx_hold_free(tx, object, 0, DMU_OBJECT_END);

	txg = ztest_tx_assign(tx, TXG_WAIT, FTAG);
	if (txg == 0) {
		ztest_object_unlock(zd, object);
		return (ENOSPC);
	}

	if (doi.doi_type == DMU_OT_ZAP_OTHER) {
		VERIFY3U(0, ==, zap_destroy(os, object, tx));
	} else {
		VERIFY3U(0, ==, dmu_object_free(os, object, tx));
	}

	VERIFY3U(0, ==, zap_remove(os, lr->lr_doid, name, tx));

	(void) ztest_log_remove(zd, tx, lr);

	dmu_tx_commit(tx);

	ztest_object_unlock(zd, object);

	return (0);
}

static int
ztest_replay_write(ztest_ds_t *zd, lr_write_t *lr, boolean_t byteswap)
{
	objset_t *os = zd->zd_os;
	void *data = lr + 1;			/* data follows lr */
	uint64_t offset, length;
	ztest_block_tag_t *bt = data;
	ztest_block_tag_t *bbt;
	uint64_t gen, txg, lrtxg, crtxg;
	dmu_object_info_t doi;
	dmu_tx_t *tx;
	dmu_buf_t *db;
	arc_buf_t *abuf = NULL;
	rl_t *rl;

	if (byteswap)
		byteswap_uint64_array(lr, sizeof (*lr));

	offset = lr->lr_offset;
	length = lr->lr_length;

	/* If it's a dmu_sync() block, write the whole block */
	if (lr->lr_common.lrc_reclen == sizeof (lr_write_t)) {
		uint64_t blocksize = BP_GET_LSIZE(&lr->lr_blkptr);
		if (length < blocksize) {
			offset -= offset % blocksize;
			length = blocksize;
		}
	}

	if (bt->bt_magic == BSWAP_64(BT_MAGIC))
		byteswap_uint64_array(bt, sizeof (*bt));

	if (bt->bt_magic != BT_MAGIC)
		bt = NULL;

	ztest_object_lock(zd, lr->lr_foid, RL_READER);
	rl = ztest_range_lock(zd, lr->lr_foid, offset, length, RL_WRITER);

	VERIFY3U(0, ==, dmu_bonus_hold(os, lr->lr_foid, FTAG, &db));

	dmu_object_info_from_db(db, &doi);

	bbt = ztest_bt_bonus(db);
	ASSERT3U(bbt->bt_magic, ==, BT_MAGIC);
	gen = bbt->bt_gen;
	crtxg = bbt->bt_crtxg;
	lrtxg = lr->lr_common.lrc_txg;

	tx = dmu_tx_create(os);

	dmu_tx_hold_write(tx, lr->lr_foid, offset, length);

	if (ztest_random(8) == 0 && length == doi.doi_data_block_size &&
	    P2PHASE(offset, length) == 0)
		abuf = dmu_request_arcbuf(db, length);

	txg = ztest_tx_assign(tx, TXG_WAIT, FTAG);
	if (txg == 0) {
		if (abuf != NULL)
			dmu_return_arcbuf(abuf);
		dmu_buf_rele(db, FTAG);
		ztest_range_unlock(rl);
		ztest_object_unlock(zd, lr->lr_foid);
		return (ENOSPC);
	}

	if (bt != NULL) {
		/*
		 * Usually, verify the old data before writing new data --
		 * but not always, because we also want to verify correct
		 * behavior when the data was not recently read into cache.
		 */
		ASSERT(offset % doi.doi_data_block_size == 0);
		if (ztest_random(4) != 0) {
			int prefetch = ztest_random(2) ?
			    DMU_READ_PREFETCH : DMU_READ_NO_PREFETCH;
			ztest_block_tag_t rbt;

			VERIFY(dmu_read(os, lr->lr_foid, offset,
			    sizeof (rbt), &rbt, prefetch) == 0);
			if (rbt.bt_magic == BT_MAGIC) {
				ztest_bt_verify(&rbt, os, lr->lr_foid,
				    offset, gen, txg, crtxg);
			}
		}

		/*
		 * Writes can appear to be newer than the bonus buffer because
		 * the ztest_get_data() callback does a dmu_read() of the
		 * open-context data, which may be different than the data
		 * as it was when the write was generated.
		 */
		if (zd->zd_zilog->zl_replay) {
			ztest_bt_verify(bt, os, lr->lr_foid, offset,
			    MAX(gen, bt->bt_gen), MAX(txg, lrtxg),
			    bt->bt_crtxg);
		}

		/*
		 * Set the bt's gen/txg to the bonus buffer's gen/txg
		 * so that all of the usual ASSERTs will work.
		 */
		ztest_bt_generate(bt, os, lr->lr_foid, offset, gen, txg, crtxg);
	}

	if (abuf == NULL) {
		dmu_write(os, lr->lr_foid, offset, length, data, tx);
	} else {
		bcopy(data, abuf->b_data, length);
		dmu_assign_arcbuf(db, offset, abuf, tx);
	}

	(void) ztest_log_write(zd, tx, lr);

	dmu_buf_rele(db, FTAG);

	dmu_tx_commit(tx);

	ztest_range_unlock(rl);
	ztest_object_unlock(zd, lr->lr_foid);

	return (0);
}

static int
ztest_replay_truncate(ztest_ds_t *zd, lr_truncate_t *lr, boolean_t byteswap)
{
	objset_t *os = zd->zd_os;
	dmu_tx_t *tx;
	uint64_t txg;
	rl_t *rl;

	if (byteswap)
		byteswap_uint64_array(lr, sizeof (*lr));

	ztest_object_lock(zd, lr->lr_foid, RL_READER);
	rl = ztest_range_lock(zd, lr->lr_foid, lr->lr_offset, lr->lr_length,
	    RL_WRITER);

	tx = dmu_tx_create(os);

	dmu_tx_hold_free(tx, lr->lr_foid, lr->lr_offset, lr->lr_length);

	txg = ztest_tx_assign(tx, TXG_WAIT, FTAG);
	if (txg == 0) {
		ztest_range_unlock(rl);
		ztest_object_unlock(zd, lr->lr_foid);
		return (ENOSPC);
	}

	VERIFY(dmu_free_range(os, lr->lr_foid, lr->lr_offset,
	    lr->lr_length, tx) == 0);

	(void) ztest_log_truncate(zd, tx, lr);

	dmu_tx_commit(tx);

	ztest_range_unlock(rl);
	ztest_object_unlock(zd, lr->lr_foid);

	return (0);
}

static int
ztest_replay_setattr(ztest_ds_t *zd, lr_setattr_t *lr, boolean_t byteswap)
{
	objset_t *os = zd->zd_os;
	dmu_tx_t *tx;
	dmu_buf_t *db;
	ztest_block_tag_t *bbt;
	uint64_t txg, lrtxg, crtxg;

	if (byteswap)
		byteswap_uint64_array(lr, sizeof (*lr));

	ztest_object_lock(zd, lr->lr_foid, RL_WRITER);

	VERIFY3U(0, ==, dmu_bonus_hold(os, lr->lr_foid, FTAG, &db));

	tx = dmu_tx_create(os);
	dmu_tx_hold_bonus(tx, lr->lr_foid);

	txg = ztest_tx_assign(tx, TXG_WAIT, FTAG);
	if (txg == 0) {
		dmu_buf_rele(db, FTAG);
		ztest_object_unlock(zd, lr->lr_foid);
		return (ENOSPC);
	}

	bbt = ztest_bt_bonus(db);
	ASSERT3U(bbt->bt_magic, ==, BT_MAGIC);
	crtxg = bbt->bt_crtxg;
	lrtxg = lr->lr_common.lrc_txg;

	if (zd->zd_zilog->zl_replay) {
		ASSERT(lr->lr_size != 0);
		ASSERT(lr->lr_mode != 0);
		ASSERT(lrtxg != 0);
	} else {
		/*
		 * Randomly change the size and increment the generation.
		 */
		lr->lr_size = (ztest_random(db->db_size / sizeof (*bbt)) + 1) *
		    sizeof (*bbt);
		lr->lr_mode = bbt->bt_gen + 1;
		ASSERT(lrtxg == 0);
	}

	/*
	 * Verify that the current bonus buffer is not newer than our txg.
	 */
	ztest_bt_verify(bbt, os, lr->lr_foid, -1ULL, lr->lr_mode,
	    MAX(txg, lrtxg), crtxg);

	dmu_buf_will_dirty(db, tx);

	ASSERT3U(lr->lr_size, >=, sizeof (*bbt));
	ASSERT3U(lr->lr_size, <=, db->db_size);
	VERIFY3U(dmu_set_bonus(db, lr->lr_size, tx), ==, 0);
	bbt = ztest_bt_bonus(db);

	ztest_bt_generate(bbt, os, lr->lr_foid, -1ULL, lr->lr_mode, txg, crtxg);

	dmu_buf_rele(db, FTAG);

	(void) ztest_log_setattr(zd, tx, lr);

	dmu_tx_commit(tx);

	ztest_object_unlock(zd, lr->lr_foid);

	return (0);
}

zil_replay_func_t *ztest_replay_vector[TX_MAX_TYPE] = {
	NULL,				/* 0 no such transaction type */
	(zil_replay_func_t *)ztest_replay_create,	/* TX_CREATE */
	NULL,						/* TX_MKDIR */
	NULL,						/* TX_MKXATTR */
	NULL,						/* TX_SYMLINK */
	(zil_replay_func_t *)ztest_replay_remove,	/* TX_REMOVE */
	NULL,						/* TX_RMDIR */
	NULL,						/* TX_LINK */
	NULL,						/* TX_RENAME */
	(zil_replay_func_t *)ztest_replay_write,	/* TX_WRITE */
	(zil_replay_func_t *)ztest_replay_truncate,	/* TX_TRUNCATE */
	(zil_replay_func_t *)ztest_replay_setattr,	/* TX_SETATTR */
	NULL,						/* TX_ACL */
	NULL,						/* TX_CREATE_ACL */
	NULL,						/* TX_CREATE_ATTR */
	NULL,						/* TX_CREATE_ACL_ATTR */
	NULL,						/* TX_MKDIR_ACL */
	NULL,						/* TX_MKDIR_ATTR */
	NULL,						/* TX_MKDIR_ACL_ATTR */
	NULL,						/* TX_WRITE2 */
};

/*
 * ZIL get_data callbacks
 */

static void
ztest_get_done(zgd_t *zgd, int error)
{
	ztest_ds_t *zd = zgd->zgd_private;
	uint64_t object = zgd->zgd_rl->rl_object;

	if (zgd->zgd_db)
		dmu_buf_rele(zgd->zgd_db, zgd);

	ztest_range_unlock(zgd->zgd_rl);
	ztest_object_unlock(zd, object);

	if (error == 0 && zgd->zgd_bp)
		zil_add_block(zgd->zgd_zilog, zgd->zgd_bp);

	umem_free(zgd, sizeof (*zgd));
}

static int
ztest_get_data(void *arg, lr_write_t *lr, char *buf, zio_t *zio)
{
	ztest_ds_t *zd = arg;
	objset_t *os = zd->zd_os;
	uint64_t object = lr->lr_foid;
	uint64_t offset = lr->lr_offset;
	uint64_t size = lr->lr_length;
	blkptr_t *bp = &lr->lr_blkptr;
	uint64_t txg = lr->lr_common.lrc_txg;
	uint64_t crtxg;
	dmu_object_info_t doi;
	dmu_buf_t *db;
	zgd_t *zgd;
	int error;

	ztest_object_lock(zd, object, RL_READER);
	error = dmu_bonus_hold(os, object, FTAG, &db);
	if (error) {
		ztest_object_unlock(zd, object);
		return (error);
	}

	crtxg = ztest_bt_bonus(db)->bt_crtxg;

	if (crtxg == 0 || crtxg > txg) {
		dmu_buf_rele(db, FTAG);
		ztest_object_unlock(zd, object);
		return (ENOENT);
	}

	dmu_object_info_from_db(db, &doi);
	dmu_buf_rele(db, FTAG);
	db = NULL;

	zgd = umem_zalloc(sizeof (*zgd), UMEM_NOFAIL);
	zgd->zgd_zilog = zd->zd_zilog;
	zgd->zgd_private = zd;

	if (buf != NULL) {	/* immediate write */
		zgd->zgd_rl = ztest_range_lock(zd, object, offset, size,
		    RL_READER);

		error = dmu_read(os, object, offset, size, buf,
		    DMU_READ_NO_PREFETCH);
		ASSERT(error == 0);
	} else {
		size = doi.doi_data_block_size;
		if (ISP2(size)) {
			offset = P2ALIGN(offset, size);
		} else {
			ASSERT(offset < size);
			offset = 0;
		}

		zgd->zgd_rl = ztest_range_lock(zd, object, offset, size,
		    RL_READER);

		error = dmu_buf_hold(os, object, offset, zgd, &db,
		    DMU_READ_NO_PREFETCH);

		if (error == 0) {
			zgd->zgd_db = db;
			zgd->zgd_bp = bp;

			ASSERT(db->db_offset == offset);
			ASSERT(db->db_size == size);

			error = dmu_sync(zio, lr->lr_common.lrc_txg,
			    ztest_get_done, zgd);

			if (error == 0)
				return (0);
		}
	}

	ztest_get_done(zgd, error);

	return (error);
}

static void *
ztest_lr_alloc(size_t lrsize, char *name)
{
	char *lr;
	size_t namesize = name ? strlen(name) + 1 : 0;

	lr = umem_zalloc(lrsize + namesize, UMEM_NOFAIL);

	if (name)
		bcopy(name, lr + lrsize, namesize);

	return (lr);
}

void
ztest_lr_free(void *lr, size_t lrsize, char *name)
{
	size_t namesize = name ? strlen(name) + 1 : 0;

	umem_free(lr, lrsize + namesize);
}

/*
 * Lookup a bunch of objects.  Returns the number of objects not found.
 */
static int
ztest_lookup(ztest_ds_t *zd, ztest_od_t *od, int count)
{
	int missing = 0;
	int error;
	int i;

	ASSERT(mutex_held(&zd->zd_dirobj_lock));

	for (i = 0; i < count; i++, od++) {
		od->od_object = 0;
		error = zap_lookup(zd->zd_os, od->od_dir, od->od_name,
		    sizeof (uint64_t), 1, &od->od_object);
		if (error) {
			ASSERT(error == ENOENT);
			ASSERT(od->od_object == 0);
			missing++;
		} else {
			dmu_buf_t *db;
			ztest_block_tag_t *bbt;
			dmu_object_info_t doi;

			ASSERT(od->od_object != 0);
			ASSERT(missing == 0);	/* there should be no gaps */

			ztest_object_lock(zd, od->od_object, RL_READER);
			VERIFY3U(0, ==, dmu_bonus_hold(zd->zd_os,
			    od->od_object, FTAG, &db));
			dmu_object_info_from_db(db, &doi);
			bbt = ztest_bt_bonus(db);
			ASSERT3U(bbt->bt_magic, ==, BT_MAGIC);
			od->od_type = doi.doi_type;
			od->od_blocksize = doi.doi_data_block_size;
			od->od_gen = bbt->bt_gen;
			dmu_buf_rele(db, FTAG);
			ztest_object_unlock(zd, od->od_object);
		}
	}

	return (missing);
}

static int
ztest_create(ztest_ds_t *zd, ztest_od_t *od, int count)
{
	int missing = 0;
	int i;

	ASSERT(mutex_held(&zd->zd_dirobj_lock));

	for (i = 0; i < count; i++, od++) {
		if (missing) {
			od->od_object = 0;
			missing++;
			continue;
		}

		lr_create_t *lr = ztest_lr_alloc(sizeof (*lr), od->od_name);

		lr->lr_doid = od->od_dir;
		lr->lr_foid = 0;	/* 0 to allocate, > 0 to claim */
		lr->lrz_type = od->od_crtype;
		lr->lrz_blocksize = od->od_crblocksize;
		lr->lrz_ibshift = ztest_random_ibshift();
		lr->lrz_bonustype = DMU_OT_UINT64_OTHER;
		lr->lrz_bonuslen = dmu_bonus_max();
		lr->lr_gen = od->od_crgen;
		lr->lr_crtime[0] = time(NULL);

		if (ztest_replay_create(zd, lr, B_FALSE) != 0) {
			ASSERT(missing == 0);
			od->od_object = 0;
			missing++;
		} else {
			od->od_object = lr->lr_foid;
			od->od_type = od->od_crtype;
			od->od_blocksize = od->od_crblocksize;
			od->od_gen = od->od_crgen;
			ASSERT(od->od_object != 0);
		}

		ztest_lr_free(lr, sizeof (*lr), od->od_name);
	}

	return (missing);
}

static int
ztest_remove(ztest_ds_t *zd, ztest_od_t *od, int count)
{
	int missing = 0;
	int error;
	int i;

	ASSERT(mutex_held(&zd->zd_dirobj_lock));

	od += count - 1;

	for (i = count - 1; i >= 0; i--, od--) {
		if (missing) {
			missing++;
			continue;
		}

		if (od->od_object == 0)
			continue;

		lr_remove_t *lr = ztest_lr_alloc(sizeof (*lr), od->od_name);

		lr->lr_doid = od->od_dir;

		if ((error = ztest_replay_remove(zd, lr, B_FALSE)) != 0) {
			ASSERT3U(error, ==, ENOSPC);
			missing++;
		} else {
			od->od_object = 0;
		}
		ztest_lr_free(lr, sizeof (*lr), od->od_name);
	}

	return (missing);
}

static int
ztest_write(ztest_ds_t *zd, uint64_t object, uint64_t offset, uint64_t size,
    void *data)
{
	lr_write_t *lr;
	int error;

	lr = ztest_lr_alloc(sizeof (*lr) + size, NULL);

	lr->lr_foid = object;
	lr->lr_offset = offset;
	lr->lr_length = size;
	lr->lr_blkoff = 0;
	BP_ZERO(&lr->lr_blkptr);

	bcopy(data, lr + 1, size);

	error = ztest_replay_write(zd, lr, B_FALSE);

	ztest_lr_free(lr, sizeof (*lr) + size, NULL);

	return (error);
}

static int
ztest_truncate(ztest_ds_t *zd, uint64_t object, uint64_t offset, uint64_t size)
{
	lr_truncate_t *lr;
	int error;

	lr = ztest_lr_alloc(sizeof (*lr), NULL);

	lr->lr_foid = object;
	lr->lr_offset = offset;
	lr->lr_length = size;

	error = ztest_replay_truncate(zd, lr, B_FALSE);

	ztest_lr_free(lr, sizeof (*lr), NULL);

	return (error);
}

static int
ztest_setattr(ztest_ds_t *zd, uint64_t object)
{
	lr_setattr_t *lr;
	int error;

	lr = ztest_lr_alloc(sizeof (*lr), NULL);

	lr->lr_foid = object;
	lr->lr_size = 0;
	lr->lr_mode = 0;

	error = ztest_replay_setattr(zd, lr, B_FALSE);

	ztest_lr_free(lr, sizeof (*lr), NULL);

	return (error);
}

static void
ztest_prealloc(ztest_ds_t *zd, uint64_t object, uint64_t offset, uint64_t size)
{
	objset_t *os = zd->zd_os;
	dmu_tx_t *tx;
	uint64_t txg;
	rl_t *rl;

	txg_wait_synced(dmu_objset_pool(os), 0);

	ztest_object_lock(zd, object, RL_READER);
	rl = ztest_range_lock(zd, object, offset, size, RL_WRITER);

	tx = dmu_tx_create(os);

	dmu_tx_hold_write(tx, object, offset, size);

	txg = ztest_tx_assign(tx, TXG_WAIT, FTAG);

	if (txg != 0) {
		dmu_prealloc(os, object, offset, size, tx);
		dmu_tx_commit(tx);
		txg_wait_synced(dmu_objset_pool(os), txg);
	} else {
		(void) dmu_free_long_range(os, object, offset, size);
	}

	ztest_range_unlock(rl);
	ztest_object_unlock(zd, object);
}

static void
ztest_io(ztest_ds_t *zd, uint64_t object, uint64_t offset)
{
	ztest_block_tag_t wbt;
	dmu_object_info_t doi;
	enum ztest_io_type io_type;
	uint64_t blocksize;
	void *data;

	VERIFY(dmu_object_info(zd->zd_os, object, &doi) == 0);
	blocksize = doi.doi_data_block_size;
	data = umem_alloc(blocksize, UMEM_NOFAIL);

	/*
	 * Pick an i/o type at random, biased toward writing block tags.
	 */
	io_type = ztest_random(ZTEST_IO_TYPES);
	if (ztest_random(2) == 0)
		io_type = ZTEST_IO_WRITE_TAG;

	switch (io_type) {

	case ZTEST_IO_WRITE_TAG:
		ztest_bt_generate(&wbt, zd->zd_os, object, offset, 0, 0, 0);
		(void) ztest_write(zd, object, offset, sizeof (wbt), &wbt);
		break;

	case ZTEST_IO_WRITE_PATTERN:
		(void) memset(data, 'a' + (object + offset) % 5, blocksize);
		if (ztest_random(2) == 0) {
			/*
			 * Induce fletcher2 collisions to ensure that
			 * zio_ddt_collision() detects and resolves them
			 * when using fletcher2-verify for deduplication.
			 */
			((uint64_t *)data)[0] ^= 1ULL << 63;
			((uint64_t *)data)[4] ^= 1ULL << 63;
		}
		(void) ztest_write(zd, object, offset, blocksize, data);
		break;

	case ZTEST_IO_WRITE_ZEROES:
		bzero(data, blocksize);
		(void) ztest_write(zd, object, offset, blocksize, data);
		break;

	case ZTEST_IO_TRUNCATE:
		(void) ztest_truncate(zd, object, offset, blocksize);
		break;

	case ZTEST_IO_SETATTR:
		(void) ztest_setattr(zd, object);
		break;
	default:
		break;
	}

	umem_free(data, blocksize);
}

/*
 * Initialize an object description template.
 */
static void
ztest_od_init(ztest_od_t *od, uint64_t id, char *tag, uint64_t index,
    dmu_object_type_t type, uint64_t blocksize, uint64_t gen)
{
	od->od_dir = ZTEST_DIROBJ;
	od->od_object = 0;

	od->od_crtype = type;
	od->od_crblocksize = blocksize ? blocksize : ztest_random_blocksize();
	od->od_crgen = gen;

	od->od_type = DMU_OT_NONE;
	od->od_blocksize = 0;
	od->od_gen = 0;

	(void) snprintf(od->od_name, sizeof (od->od_name), "%s(%lld)[%llu]",
	    tag, (longlong_t)id, (u_longlong_t)index);
}

/*
 * Lookup or create the objects for a test using the od template.
 * If the objects do not all exist, or if 'remove' is specified,
 * remove any existing objects and create new ones.  Otherwise,
 * use the existing objects.
 */
static int
ztest_object_init(ztest_ds_t *zd, ztest_od_t *od, size_t size, boolean_t remove)
{
	int count = size / sizeof (*od);
	int rv = 0;

	mutex_enter(&zd->zd_dirobj_lock);
	if ((ztest_lookup(zd, od, count) != 0 || remove) &&
	    (ztest_remove(zd, od, count) != 0 ||
	    ztest_create(zd, od, count) != 0))
		rv = -1;
	zd->zd_od = od;
	mutex_exit(&zd->zd_dirobj_lock);

	return (rv);
}

/* ARGSUSED */
void
ztest_zil_commit(ztest_ds_t *zd, uint64_t id)
{
	zilog_t *zilog = zd->zd_zilog;

	zil_commit(zilog, UINT64_MAX, ztest_random(ZTEST_OBJECTS));

	/*
	 * Remember the committed values in zd, which is in parent/child
	 * shared memory.  If we die, the next iteration of ztest_run()
	 * will verify that the log really does contain this record.
	 */
	mutex_enter(&zilog->zl_lock);
	ASSERT(zd->zd_seq <= zilog->zl_commit_lr_seq);
	zd->zd_seq = zilog->zl_commit_lr_seq;
	mutex_exit(&zilog->zl_lock);
}

/*
 * Verify that we can't destroy an active pool, create an existing pool,
 * or create a pool with a bad vdev spec.
 */
/* ARGSUSED */
void
ztest_spa_create_destroy(ztest_ds_t *zd, uint64_t id)
{
	ztest_shared_t *zs = ztest_shared;
	spa_t *spa;
	nvlist_t *nvroot;

	/*
	 * Attempt to create using a bad file.
	 */
	nvroot = make_vdev_root("/dev/bogus", NULL, 0, 0, 0, 0, 0, 1);
	VERIFY3U(ENOENT, ==,
	    spa_create("ztest_bad_file", nvroot, NULL, NULL, NULL));
	nvlist_free(nvroot);

	/*
	 * Attempt to create using a bad mirror.
	 */
	nvroot = make_vdev_root("/dev/bogus", NULL, 0, 0, 0, 0, 2, 1);
	VERIFY3U(ENOENT, ==,
	    spa_create("ztest_bad_mirror", nvroot, NULL, NULL, NULL));
	nvlist_free(nvroot);

	/*
	 * Attempt to create an existing pool.  It shouldn't matter
	 * what's in the nvroot; we should fail with EEXIST.
	 */
	(void) rw_enter(&zs->zs_name_lock, RW_READER);
	nvroot = make_vdev_root("/dev/bogus", NULL, 0, 0, 0, 0, 0, 1);
	VERIFY3U(EEXIST, ==, spa_create(zs->zs_pool, nvroot, NULL, NULL, NULL));
	nvlist_free(nvroot);
	VERIFY3U(0, ==, spa_open(zs->zs_pool, &spa, FTAG));
	VERIFY3U(EBUSY, ==, spa_destroy(zs->zs_pool));
	spa_close(spa, FTAG);

	(void) rw_exit(&zs->zs_name_lock);
}

static vdev_t *
vdev_lookup_by_path(vdev_t *vd, const char *path)
{
	vdev_t *mvd;
	int c;

	if (vd->vdev_path != NULL && strcmp(path, vd->vdev_path) == 0)
		return (vd);

	for (c = 0; c < vd->vdev_children; c++)
		if ((mvd = vdev_lookup_by_path(vd->vdev_child[c], path)) !=
		    NULL)
			return (mvd);

	return (NULL);
}

/*
 * Find the first available hole which can be used as a top-level.
 */
int
find_vdev_hole(spa_t *spa)
{
	vdev_t *rvd = spa->spa_root_vdev;
	int c;

	ASSERT(spa_config_held(spa, SCL_VDEV, RW_READER) == SCL_VDEV);

	for (c = 0; c < rvd->vdev_children; c++) {
		vdev_t *cvd = rvd->vdev_child[c];

		if (cvd->vdev_ishole)
			break;
	}
	return (c);
}

/*
 * Verify that vdev_add() works as expected.
 */
/* ARGSUSED */
void
ztest_vdev_add_remove(ztest_ds_t *zd, uint64_t id)
{
	ztest_shared_t *zs = ztest_shared;
	spa_t *spa = zs->zs_spa;
	uint64_t leaves;
	uint64_t guid;
	nvlist_t *nvroot;
	int error;

	mutex_enter(&zs->zs_vdev_lock);
	leaves = MAX(zs->zs_mirrors + zs->zs_splits, 1) * zopt_raidz;

	spa_config_enter(spa, SCL_VDEV, FTAG, RW_READER);

	ztest_shared->zs_vdev_next_leaf = find_vdev_hole(spa) * leaves;

	/*
	 * If we have slogs then remove them 1/4 of the time.
	 */
	if (spa_has_slogs(spa) && ztest_random(4) == 0) {
		/*
		 * Grab the guid from the head of the log class rotor.
		 */
		guid = spa_log_class(spa)->mc_rotor->mg_vd->vdev_guid;

		spa_config_exit(spa, SCL_VDEV, FTAG);

		/*
		 * We have to grab the zs_name_lock as writer to
		 * prevent a race between removing a slog (dmu_objset_find)
		 * and destroying a dataset. Removing the slog will
		 * grab a reference on the dataset which may cause
		 * dmu_objset_destroy() to fail with EBUSY thus
		 * leaving the dataset in an inconsistent state.
		 */
		rw_enter(&ztest_shared->zs_name_lock, RW_WRITER);
		error = spa_vdev_remove(spa, guid, B_FALSE);
		rw_exit(&ztest_shared->zs_name_lock);

		if (error && error != EEXIST)
			fatal(0, "spa_vdev_remove() = %d", error);
	} else {
		spa_config_exit(spa, SCL_VDEV, FTAG);

		/*
		 * Make 1/4 of the devices be log devices.
		 */
		nvroot = make_vdev_root(NULL, NULL, zopt_vdev_size, 0,
		    ztest_random(4) == 0, zopt_raidz, zs->zs_mirrors, 1);

		error = spa_vdev_add(spa, nvroot);
		nvlist_free(nvroot);

		if (error == ENOSPC)
			ztest_record_enospc("spa_vdev_add");
		else if (error != 0)
			fatal(0, "spa_vdev_add() = %d", error);
	}

	mutex_exit(&ztest_shared->zs_vdev_lock);
}

/*
 * Verify that adding/removing aux devices (l2arc, hot spare) works as expected.
 */
/* ARGSUSED */
void
ztest_vdev_aux_add_remove(ztest_ds_t *zd, uint64_t id)
{
	ztest_shared_t *zs = ztest_shared;
	spa_t *spa = zs->zs_spa;
	vdev_t *rvd = spa->spa_root_vdev;
	spa_aux_vdev_t *sav;
	char *aux;
	uint64_t guid = 0;
	int error;

	if (ztest_random(2) == 0) {
		sav = &spa->spa_spares;
		aux = ZPOOL_CONFIG_SPARES;
	} else {
		sav = &spa->spa_l2cache;
		aux = ZPOOL_CONFIG_L2CACHE;
	}

	mutex_enter(&zs->zs_vdev_lock);

	spa_config_enter(spa, SCL_VDEV, FTAG, RW_READER);

	if (sav->sav_count != 0 && ztest_random(4) == 0) {
		/*
		 * Pick a random device to remove.
		 */
		guid = sav->sav_vdevs[ztest_random(sav->sav_count)]->vdev_guid;
	} else {
		/*
		 * Find an unused device we can add.
		 */
		zs->zs_vdev_aux = 0;
		for (;;) {
			char path[MAXPATHLEN];
			int c;
			(void) sprintf(path, ztest_aux_template, zopt_dir,
			    zopt_pool, aux, zs->zs_vdev_aux);
			for (c = 0; c < sav->sav_count; c++)
				if (strcmp(sav->sav_vdevs[c]->vdev_path,
				    path) == 0)
					break;
			if (c == sav->sav_count &&
			    vdev_lookup_by_path(rvd, path) == NULL)
				break;
			zs->zs_vdev_aux++;
		}
	}

	spa_config_exit(spa, SCL_VDEV, FTAG);

	if (guid == 0) {
		/*
		 * Add a new device.
		 */
		nvlist_t *nvroot = make_vdev_root(NULL, aux,
		    (zopt_vdev_size * 5) / 4, 0, 0, 0, 0, 1);
		error = spa_vdev_add(spa, nvroot);
		if (error != 0)
			fatal(0, "spa_vdev_add(%p) = %d", nvroot, error);
		nvlist_free(nvroot);
	} else {
		/*
		 * Remove an existing device.  Sometimes, dirty its
		 * vdev state first to make sure we handle removal
		 * of devices that have pending state changes.
		 */
		if (ztest_random(2) == 0)
			(void) vdev_online(spa, guid, 0, NULL);

		error = spa_vdev_remove(spa, guid, B_FALSE);
		if (error != 0 && error != EBUSY)
			fatal(0, "spa_vdev_remove(%llu) = %d", guid, error);
	}

	mutex_exit(&zs->zs_vdev_lock);
}

/*
 * split a pool if it has mirror tlvdevs
 */
/* ARGSUSED */
void
ztest_split_pool(ztest_ds_t *zd, uint64_t id)
{
	ztest_shared_t *zs = ztest_shared;
	spa_t *spa = zs->zs_spa;
	vdev_t *rvd = spa->spa_root_vdev;
	nvlist_t *tree, **child, *config, *split, **schild;
	uint_t c, children, schildren = 0, lastlogid = 0;
	int error = 0;

	mutex_enter(&zs->zs_vdev_lock);

	/* ensure we have a useable config; mirrors of raidz aren't supported */
	if (zs->zs_mirrors < 3 || zopt_raidz > 1) {
		mutex_exit(&zs->zs_vdev_lock);
		return;
	}

	/* clean up the old pool, if any */
	(void) spa_destroy("splitp");

	spa_config_enter(spa, SCL_VDEV, FTAG, RW_READER);

	/* generate a config from the existing config */
	mutex_enter(&spa->spa_props_lock);
	VERIFY(nvlist_lookup_nvlist(spa->spa_config, ZPOOL_CONFIG_VDEV_TREE,
	    &tree) == 0);
	mutex_exit(&spa->spa_props_lock);

	VERIFY(nvlist_lookup_nvlist_array(tree, ZPOOL_CONFIG_CHILDREN, &child,
	    &children) == 0);

	schild = malloc(rvd->vdev_children * sizeof (nvlist_t *));
	for (c = 0; c < children; c++) {
		vdev_t *tvd = rvd->vdev_child[c];
		nvlist_t **mchild;
		uint_t mchildren;

		if (tvd->vdev_islog || tvd->vdev_ops == &vdev_hole_ops) {
			VERIFY(nvlist_alloc(&schild[schildren], NV_UNIQUE_NAME,
			    0) == 0);
			VERIFY(nvlist_add_string(schild[schildren],
			    ZPOOL_CONFIG_TYPE, VDEV_TYPE_HOLE) == 0);
			VERIFY(nvlist_add_uint64(schild[schildren],
			    ZPOOL_CONFIG_IS_HOLE, 1) == 0);
			if (lastlogid == 0)
				lastlogid = schildren;
			++schildren;
			continue;
		}
		lastlogid = 0;
		VERIFY(nvlist_lookup_nvlist_array(child[c],
		    ZPOOL_CONFIG_CHILDREN, &mchild, &mchildren) == 0);
		VERIFY(nvlist_dup(mchild[0], &schild[schildren++], 0) == 0);
	}

	/* OK, create a config that can be used to split */
	VERIFY(nvlist_alloc(&split, NV_UNIQUE_NAME, 0) == 0);
	VERIFY(nvlist_add_string(split, ZPOOL_CONFIG_TYPE,
	    VDEV_TYPE_ROOT) == 0);
	VERIFY(nvlist_add_nvlist_array(split, ZPOOL_CONFIG_CHILDREN, schild,
	    lastlogid != 0 ? lastlogid : schildren) == 0);

	VERIFY(nvlist_alloc(&config, NV_UNIQUE_NAME, 0) == 0);
	VERIFY(nvlist_add_nvlist(config, ZPOOL_CONFIG_VDEV_TREE, split) == 0);

	for (c = 0; c < schildren; c++)
		nvlist_free(schild[c]);
	free(schild);
	nvlist_free(split);

	spa_config_exit(spa, SCL_VDEV, FTAG);

	(void) rw_enter(&zs->zs_name_lock, RW_WRITER);
	error = spa_vdev_split_mirror(spa, "splitp", config, NULL, B_FALSE);
	(void) rw_exit(&zs->zs_name_lock);

	nvlist_free(config);

	if (error == 0) {
		(void) printf("successful split - results:\n");
		mutex_enter(&spa_namespace_lock);
		show_pool_stats(spa);
		show_pool_stats(spa_lookup("splitp"));
		mutex_exit(&spa_namespace_lock);
		++zs->zs_splits;
		--zs->zs_mirrors;
	}
	mutex_exit(&zs->zs_vdev_lock);

}

/*
 * Verify that we can attach and detach devices.
 */
/* ARGSUSED */
void
ztest_vdev_attach_detach(ztest_ds_t *zd, uint64_t id)
{
	ztest_shared_t *zs = ztest_shared;
	spa_t *spa = zs->zs_spa;
	spa_aux_vdev_t *sav = &spa->spa_spares;
	vdev_t *rvd = spa->spa_root_vdev;
	vdev_t *oldvd, *newvd, *pvd;
	nvlist_t *root;
	uint64_t leaves;
	uint64_t leaf, top;
	uint64_t ashift = ztest_get_ashift();
	uint64_t oldguid, pguid;
	size_t oldsize, newsize;
	char oldpath[MAXPATHLEN], newpath[MAXPATHLEN];
	int replacing;
	int oldvd_has_siblings = B_FALSE;
	int newvd_is_spare = B_FALSE;
	int oldvd_is_log;
	int error, expected_error;

	mutex_enter(&zs->zs_vdev_lock);
	leaves = MAX(zs->zs_mirrors, 1) * zopt_raidz;

	spa_config_enter(spa, SCL_VDEV, FTAG, RW_READER);

	/*
	 * Decide whether to do an attach or a replace.
	 */
	replacing = ztest_random(2);

	/*
	 * Pick a random top-level vdev.
	 */
	top = ztest_random_vdev_top(spa, B_TRUE);

	/*
	 * Pick a random leaf within it.
	 */
	leaf = ztest_random(leaves);

	/*
	 * Locate this vdev.
	 */
	oldvd = rvd->vdev_child[top];
	if (zs->zs_mirrors >= 1) {
		ASSERT(oldvd->vdev_ops == &vdev_mirror_ops);
		ASSERT(oldvd->vdev_children >= zs->zs_mirrors);
		oldvd = oldvd->vdev_child[leaf / zopt_raidz];
	}
	if (zopt_raidz > 1) {
		ASSERT(oldvd->vdev_ops == &vdev_raidz_ops);
		ASSERT(oldvd->vdev_children == zopt_raidz);
		oldvd = oldvd->vdev_child[leaf % zopt_raidz];
	}

	/*
	 * If we're already doing an attach or replace, oldvd may be a
	 * mirror vdev -- in which case, pick a random child.
	 */
	while (oldvd->vdev_children != 0) {
		oldvd_has_siblings = B_TRUE;
		ASSERT(oldvd->vdev_children >= 2);
		oldvd = oldvd->vdev_child[ztest_random(oldvd->vdev_children)];
	}

	oldguid = oldvd->vdev_guid;
	oldsize = vdev_get_min_asize(oldvd);
	oldvd_is_log = oldvd->vdev_top->vdev_islog;
	(void) strcpy(oldpath, oldvd->vdev_path);
	pvd = oldvd->vdev_parent;
	pguid = pvd->vdev_guid;

	/*
	 * If oldvd has siblings, then half of the time, detach it.
	 */
	if (oldvd_has_siblings && ztest_random(2) == 0) {
		spa_config_exit(spa, SCL_VDEV, FTAG);
		error = spa_vdev_detach(spa, oldguid, pguid, B_FALSE);
		if (error != 0 && error != ENODEV && error != EBUSY &&
		    error != ENOTSUP)
			fatal(0, "detach (%s) returned %d", oldpath, error);
		mutex_exit(&zs->zs_vdev_lock);
		return;
	}

	/*
	 * For the new vdev, choose with equal probability between the two
	 * standard paths (ending in either 'a' or 'b') or a random hot spare.
	 */
	if (sav->sav_count != 0 && ztest_random(3) == 0) {
		newvd = sav->sav_vdevs[ztest_random(sav->sav_count)];
		newvd_is_spare = B_TRUE;
		(void) strcpy(newpath, newvd->vdev_path);
	} else {
		(void) snprintf(newpath, sizeof (newpath), ztest_dev_template,
		    zopt_dir, zopt_pool, top * leaves + leaf);
		if (ztest_random(2) == 0)
			newpath[strlen(newpath) - 1] = 'b';
		newvd = vdev_lookup_by_path(rvd, newpath);
	}

	if (newvd) {
		newsize = vdev_get_min_asize(newvd);
	} else {
		/*
		 * Make newsize a little bigger or smaller than oldsize.
		 * If it's smaller, the attach should fail.
		 * If it's larger, and we're doing a replace,
		 * we should get dynamic LUN growth when we're done.
		 */
		newsize = 10 * oldsize / (9 + ztest_random(3));
	}

	/*
	 * If pvd is not a mirror or root, the attach should fail with ENOTSUP,
	 * unless it's a replace; in that case any non-replacing parent is OK.
	 *
	 * If newvd is already part of the pool, it should fail with EBUSY.
	 *
	 * If newvd is too small, it should fail with EOVERFLOW.
	 */
	if (pvd->vdev_ops != &vdev_mirror_ops &&
	    pvd->vdev_ops != &vdev_root_ops && (!replacing ||
	    pvd->vdev_ops == &vdev_replacing_ops ||
	    pvd->vdev_ops == &vdev_spare_ops))
		expected_error = ENOTSUP;
	else if (newvd_is_spare && (!replacing || oldvd_is_log))
		expected_error = ENOTSUP;
	else if (newvd == oldvd)
		expected_error = replacing ? 0 : EBUSY;
	else if (vdev_lookup_by_path(rvd, newpath) != NULL)
		expected_error = EBUSY;
	else if (newsize < oldsize)
		expected_error = EOVERFLOW;
	else if (ashift > oldvd->vdev_top->vdev_ashift)
		expected_error = EDOM;
	else
		expected_error = 0;

	spa_config_exit(spa, SCL_VDEV, FTAG);

	/*
	 * Build the nvlist describing newpath.
	 */
	root = make_vdev_root(newpath, NULL, newvd == NULL ? newsize : 0,
	    ashift, 0, 0, 0, 1);

	error = spa_vdev_attach(spa, oldguid, root, replacing);

	nvlist_free(root);

	/*
	 * If our parent was the replacing vdev, but the replace completed,
	 * then instead of failing with ENOTSUP we may either succeed,
	 * fail with ENODEV, or fail with EOVERFLOW.
	 */
	if (expected_error == ENOTSUP &&
	    (error == 0 || error == ENODEV || error == EOVERFLOW))
		expected_error = error;

	/*
	 * If someone grew the LUN, the replacement may be too small.
	 */
	if (error == EOVERFLOW || error == EBUSY)
		expected_error = error;

	/* XXX workaround 6690467 */
	if (error != expected_error && expected_error != EBUSY) {
		fatal(0, "attach (%s %llu, %s %llu, %d) "
		    "returned %d, expected %d",
		    oldpath, (longlong_t)oldsize, newpath,
		    (longlong_t)newsize, replacing, error, expected_error);
	}

	mutex_exit(&zs->zs_vdev_lock);
}

/*
 * Callback function which expands the physical size of the vdev.
 */
vdev_t *
grow_vdev(vdev_t *vd, void *arg)
{
	ASSERTV(spa_t *spa = vd->vdev_spa);
	size_t *newsize = arg;
	size_t fsize;
	int fd;

	ASSERT(spa_config_held(spa, SCL_STATE, RW_READER) == SCL_STATE);
	ASSERT(vd->vdev_ops->vdev_op_leaf);

	if ((fd = open(vd->vdev_path, O_RDWR)) == -1)
		return (vd);

	fsize = lseek(fd, 0, SEEK_END);
	VERIFY(ftruncate(fd, *newsize) == 0);

	if (zopt_verbose >= 6) {
		(void) printf("%s grew from %lu to %lu bytes\n",
		    vd->vdev_path, (ulong_t)fsize, (ulong_t)*newsize);
	}
	(void) close(fd);
	return (NULL);
}

/*
 * Callback function which expands a given vdev by calling vdev_online().
 */
/* ARGSUSED */
vdev_t *
online_vdev(vdev_t *vd, void *arg)
{
	spa_t *spa = vd->vdev_spa;
	vdev_t *tvd = vd->vdev_top;
	uint64_t guid = vd->vdev_guid;
	uint64_t generation = spa->spa_config_generation + 1;
	vdev_state_t newstate = VDEV_STATE_UNKNOWN;
	int error;

	ASSERT(spa_config_held(spa, SCL_STATE, RW_READER) == SCL_STATE);
	ASSERT(vd->vdev_ops->vdev_op_leaf);

	/* Calling vdev_online will initialize the new metaslabs */
	spa_config_exit(spa, SCL_STATE, spa);
	error = vdev_online(spa, guid, ZFS_ONLINE_EXPAND, &newstate);
	spa_config_enter(spa, SCL_STATE, spa, RW_READER);

	/*
	 * If vdev_online returned an error or the underlying vdev_open
	 * failed then we abort the expand. The only way to know that
	 * vdev_open fails is by checking the returned newstate.
	 */
	if (error || newstate != VDEV_STATE_HEALTHY) {
		if (zopt_verbose >= 5) {
			(void) printf("Unable to expand vdev, state %llu, "
			    "error %d\n", (u_longlong_t)newstate, error);
		}
		return (vd);
	}
	ASSERT3U(newstate, ==, VDEV_STATE_HEALTHY);

	/*
	 * Since we dropped the lock we need to ensure that we're
	 * still talking to the original vdev. It's possible this
	 * vdev may have been detached/replaced while we were
	 * trying to online it.
	 */
	if (generation != spa->spa_config_generation) {
		if (zopt_verbose >= 5) {
			(void) printf("vdev configuration has changed, "
			    "guid %llu, state %llu, expected gen %llu, "
			    "got gen %llu\n",
			    (u_longlong_t)guid,
			    (u_longlong_t)tvd->vdev_state,
			    (u_longlong_t)generation,
			    (u_longlong_t)spa->spa_config_generation);
		}
		return (vd);
	}
	return (NULL);
}

/*
 * Traverse the vdev tree calling the supplied function.
 * We continue to walk the tree until we either have walked all
 * children or we receive a non-NULL return from the callback.
 * If a NULL callback is passed, then we just return back the first
 * leaf vdev we encounter.
 */
vdev_t *
vdev_walk_tree(vdev_t *vd, vdev_t *(*func)(vdev_t *, void *), void *arg)
{
	uint_t c;

	if (vd->vdev_ops->vdev_op_leaf) {
		if (func == NULL)
			return (vd);
		else
			return (func(vd, arg));
	}

	for (c = 0; c < vd->vdev_children; c++) {
		vdev_t *cvd = vd->vdev_child[c];
		if ((cvd = vdev_walk_tree(cvd, func, arg)) != NULL)
			return (cvd);
	}
	return (NULL);
}

/*
 * Verify that dynamic LUN growth works as expected.
 */
/* ARGSUSED */
void
ztest_vdev_LUN_growth(ztest_ds_t *zd, uint64_t id)
{
	ztest_shared_t *zs = ztest_shared;
	spa_t *spa = zs->zs_spa;
	vdev_t *vd, *tvd;
	metaslab_class_t *mc;
	metaslab_group_t *mg;
	size_t psize, newsize;
	uint64_t top;
	uint64_t old_class_space, new_class_space, old_ms_count, new_ms_count;

	mutex_enter(&zs->zs_vdev_lock);
	spa_config_enter(spa, SCL_STATE, spa, RW_READER);

	top = ztest_random_vdev_top(spa, B_TRUE);

	tvd = spa->spa_root_vdev->vdev_child[top];
	mg = tvd->vdev_mg;
	mc = mg->mg_class;
	old_ms_count = tvd->vdev_ms_count;
	old_class_space = metaslab_class_get_space(mc);

	/*
	 * Determine the size of the first leaf vdev associated with
	 * our top-level device.
	 */
	vd = vdev_walk_tree(tvd, NULL, NULL);
	ASSERT3P(vd, !=, NULL);
	ASSERT(vd->vdev_ops->vdev_op_leaf);

	psize = vd->vdev_psize;

	/*
	 * We only try to expand the vdev if it's healthy, less than 4x its
	 * original size, and it has a valid psize.
	 */
	if (tvd->vdev_state != VDEV_STATE_HEALTHY ||
	    psize == 0 || psize >= 4 * zopt_vdev_size) {
		spa_config_exit(spa, SCL_STATE, spa);
		mutex_exit(&zs->zs_vdev_lock);
		return;
	}
	ASSERT(psize > 0);
	newsize = psize + psize / 8;
	ASSERT3U(newsize, >, psize);

	if (zopt_verbose >= 6) {
		(void) printf("Expanding LUN %s from %lu to %lu\n",
		    vd->vdev_path, (ulong_t)psize, (ulong_t)newsize);
	}

	/*
	 * Growing the vdev is a two step process:
	 *	1). expand the physical size (i.e. relabel)
	 *	2). online the vdev to create the new metaslabs
	 */
	if (vdev_walk_tree(tvd, grow_vdev, &newsize) != NULL ||
	    vdev_walk_tree(tvd, online_vdev, NULL) != NULL ||
	    tvd->vdev_state != VDEV_STATE_HEALTHY) {
		if (zopt_verbose >= 5) {
			(void) printf("Could not expand LUN because "
			    "the vdev configuration changed.\n");
		}
		spa_config_exit(spa, SCL_STATE, spa);
		mutex_exit(&zs->zs_vdev_lock);
		return;
	}

	spa_config_exit(spa, SCL_STATE, spa);

	/*
	 * Expanding the LUN will update the config asynchronously,
	 * thus we must wait for the async thread to complete any
	 * pending tasks before proceeding.
	 */
	for (;;) {
		boolean_t done;
		mutex_enter(&spa->spa_async_lock);
		done = (spa->spa_async_thread == NULL && !spa->spa_async_tasks);
		mutex_exit(&spa->spa_async_lock);
		if (done)
			break;
		txg_wait_synced(spa_get_dsl(spa), 0);
		(void) poll(NULL, 0, 100);
	}

	spa_config_enter(spa, SCL_STATE, spa, RW_READER);

	tvd = spa->spa_root_vdev->vdev_child[top];
	new_ms_count = tvd->vdev_ms_count;
	new_class_space = metaslab_class_get_space(mc);

	if (tvd->vdev_mg != mg || mg->mg_class != mc) {
		if (zopt_verbose >= 5) {
			(void) printf("Could not verify LUN expansion due to "
			    "intervening vdev offline or remove.\n");
		}
		spa_config_exit(spa, SCL_STATE, spa);
		mutex_exit(&zs->zs_vdev_lock);
		return;
	}

	/*
	 * Make sure we were able to grow the vdev.
	 */
	if (new_ms_count <= old_ms_count)
		fatal(0, "LUN expansion failed: ms_count %llu <= %llu\n",
		    old_ms_count, new_ms_count);

	/*
	 * Make sure we were able to grow the pool.
	 */
	if (new_class_space <= old_class_space)
		fatal(0, "LUN expansion failed: class_space %llu <= %llu\n",
		    old_class_space, new_class_space);

	if (zopt_verbose >= 5) {
		char oldnumbuf[6], newnumbuf[6];

		nicenum(old_class_space, oldnumbuf);
		nicenum(new_class_space, newnumbuf);
		(void) printf("%s grew from %s to %s\n",
		    spa->spa_name, oldnumbuf, newnumbuf);
	}

	spa_config_exit(spa, SCL_STATE, spa);
	mutex_exit(&zs->zs_vdev_lock);
}

/*
 * Verify that dmu_objset_{create,destroy,open,close} work as expected.
 */
/* ARGSUSED */
static void
ztest_objset_create_cb(objset_t *os, void *arg, cred_t *cr, dmu_tx_t *tx)
{
	/*
	 * Create the objects common to all ztest datasets.
	 */
	VERIFY(zap_create_claim(os, ZTEST_DIROBJ,
	    DMU_OT_ZAP_OTHER, DMU_OT_NONE, 0, tx) == 0);
}

static int
ztest_dataset_create(char *dsname)
{
	uint64_t zilset = ztest_random(100);
	int err = dmu_objset_create(dsname, DMU_OST_OTHER, 0,
	    ztest_objset_create_cb, NULL);

	if (err || zilset < 80)
		return (err);

	(void) printf("Setting dataset %s to sync always\n", dsname);
	return (ztest_dsl_prop_set_uint64(dsname, ZFS_PROP_SYNC,
	    ZFS_SYNC_ALWAYS, B_FALSE));
}

/* ARGSUSED */
static int
ztest_objset_destroy_cb(const char *name, void *arg)
{
	objset_t *os;
	dmu_object_info_t doi;
	int error;

	/*
	 * Verify that the dataset contains a directory object.
	 */
	VERIFY3U(0, ==, dmu_objset_hold(name, FTAG, &os));
	error = dmu_object_info(os, ZTEST_DIROBJ, &doi);
	if (error != ENOENT) {
		/* We could have crashed in the middle of destroying it */
		ASSERT3U(error, ==, 0);
		ASSERT3U(doi.doi_type, ==, DMU_OT_ZAP_OTHER);
		ASSERT3S(doi.doi_physical_blocks_512, >=, 0);
	}
	dmu_objset_rele(os, FTAG);

	/*
	 * Destroy the dataset.
	 */
	VERIFY3U(0, ==, dmu_objset_destroy(name, B_FALSE));
	return (0);
}

static boolean_t
ztest_snapshot_create(char *osname, uint64_t id)
{
	char snapname[MAXNAMELEN];
	int error;

	(void) snprintf(snapname, MAXNAMELEN, "%s@%llu", osname,
	    (u_longlong_t)id);

	error = dmu_objset_snapshot(osname, strchr(snapname, '@') + 1,
	    NULL, B_FALSE);
	if (error == ENOSPC) {
		ztest_record_enospc(FTAG);
		return (B_FALSE);
	}
	if (error != 0 && error != EEXIST)
		fatal(0, "ztest_snapshot_create(%s) = %d", snapname, error);
	return (B_TRUE);
}

static boolean_t
ztest_snapshot_destroy(char *osname, uint64_t id)
{
	char snapname[MAXNAMELEN];
	int error;

	(void) snprintf(snapname, MAXNAMELEN, "%s@%llu", osname,
	    (u_longlong_t)id);

	error = dmu_objset_destroy(snapname, B_FALSE);
	if (error != 0 && error != ENOENT)
		fatal(0, "ztest_snapshot_destroy(%s) = %d", snapname, error);
	return (B_TRUE);
}

/* ARGSUSED */
void
ztest_dmu_objset_create_destroy(ztest_ds_t *zd, uint64_t id)
{
	ztest_shared_t *zs = ztest_shared;
	ztest_ds_t zdtmp;
	int iters;
	int error;
	objset_t *os, *os2;
	char name[MAXNAMELEN];
	zilog_t *zilog;
	int i;

	(void) rw_enter(&zs->zs_name_lock, RW_READER);

	(void) snprintf(name, MAXNAMELEN, "%s/temp_%llu",
	    zs->zs_pool, (u_longlong_t)id);

	/*
	 * If this dataset exists from a previous run, process its replay log
	 * half of the time.  If we don't replay it, then dmu_objset_destroy()
	 * (invoked from ztest_objset_destroy_cb()) should just throw it away.
	 */
	if (ztest_random(2) == 0 &&
	    dmu_objset_own(name, DMU_OST_OTHER, B_FALSE, FTAG, &os) == 0) {
		ztest_zd_init(&zdtmp, os);
		zil_replay(os, &zdtmp, ztest_replay_vector);
		ztest_zd_fini(&zdtmp);
		dmu_objset_disown(os, FTAG);
	}

	/*
	 * There may be an old instance of the dataset we're about to
	 * create lying around from a previous run.  If so, destroy it
	 * and all of its snapshots.
	 */
	(void) dmu_objset_find(name, ztest_objset_destroy_cb, NULL,
	    DS_FIND_CHILDREN | DS_FIND_SNAPSHOTS);

	/*
	 * Verify that the destroyed dataset is no longer in the namespace.
	 */
	VERIFY3U(ENOENT, ==, dmu_objset_hold(name, FTAG, &os));

	/*
	 * Verify that we can create a new dataset.
	 */
	error = ztest_dataset_create(name);
	if (error) {
		if (error == ENOSPC) {
			ztest_record_enospc(FTAG);
			(void) rw_exit(&zs->zs_name_lock);
			return;
		}
		fatal(0, "dmu_objset_create(%s) = %d", name, error);
	}

	VERIFY3U(0, ==,
	    dmu_objset_own(name, DMU_OST_OTHER, B_FALSE, FTAG, &os));

	ztest_zd_init(&zdtmp, os);

	/*
	 * Open the intent log for it.
	 */
	zilog = zil_open(os, ztest_get_data);

	/*
	 * Put some objects in there, do a little I/O to them,
	 * and randomly take a couple of snapshots along the way.
	 */
	iters = ztest_random(5);
	for (i = 0; i < iters; i++) {
		ztest_dmu_object_alloc_free(&zdtmp, id);
		if (ztest_random(iters) == 0)
			(void) ztest_snapshot_create(name, i);
	}

	/*
	 * Verify that we cannot create an existing dataset.
	 */
	VERIFY3U(EEXIST, ==,
	    dmu_objset_create(name, DMU_OST_OTHER, 0, NULL, NULL));

	/*
	 * Verify that we can hold an objset that is also owned.
	 */
	VERIFY3U(0, ==, dmu_objset_hold(name, FTAG, &os2));
	dmu_objset_rele(os2, FTAG);

	/*
	 * Verify that we cannot own an objset that is already owned.
	 */
	VERIFY3U(EBUSY, ==,
	    dmu_objset_own(name, DMU_OST_OTHER, B_FALSE, FTAG, &os2));

	zil_close(zilog);
	dmu_objset_disown(os, FTAG);
	ztest_zd_fini(&zdtmp);

	(void) rw_exit(&zs->zs_name_lock);
}

/*
 * Verify that dmu_snapshot_{create,destroy,open,close} work as expected.
 */
void
ztest_dmu_snapshot_create_destroy(ztest_ds_t *zd, uint64_t id)
{
	ztest_shared_t *zs = ztest_shared;

	(void) rw_enter(&zs->zs_name_lock, RW_READER);
	(void) ztest_snapshot_destroy(zd->zd_name, id);
	(void) ztest_snapshot_create(zd->zd_name, id);
	(void) rw_exit(&zs->zs_name_lock);
}

/*
 * Cleanup non-standard snapshots and clones.
 */
void
ztest_dsl_dataset_cleanup(char *osname, uint64_t id)
{
	char snap1name[MAXNAMELEN];
	char clone1name[MAXNAMELEN];
	char snap2name[MAXNAMELEN];
	char clone2name[MAXNAMELEN];
	char snap3name[MAXNAMELEN];
	int error;

	(void) snprintf(snap1name, MAXNAMELEN, "%s@s1_%llu",
	    osname, (u_longlong_t)id);
	(void) snprintf(clone1name, MAXNAMELEN, "%s/c1_%llu",
	    osname, (u_longlong_t)id);
	(void) snprintf(snap2name, MAXNAMELEN, "%s@s2_%llu",
	    clone1name, (u_longlong_t)id);
	(void) snprintf(clone2name, MAXNAMELEN, "%s/c2_%llu",
	    osname, (u_longlong_t)id);
	(void) snprintf(snap3name, MAXNAMELEN, "%s@s3_%llu",
	    clone1name, (u_longlong_t)id);

	error = dmu_objset_destroy(clone2name, B_FALSE);
	if (error && error != ENOENT)
		fatal(0, "dmu_objset_destroy(%s) = %d", clone2name, error);
	error = dmu_objset_destroy(snap3name, B_FALSE);
	if (error && error != ENOENT)
		fatal(0, "dmu_objset_destroy(%s) = %d", snap3name, error);
	error = dmu_objset_destroy(snap2name, B_FALSE);
	if (error && error != ENOENT)
		fatal(0, "dmu_objset_destroy(%s) = %d", snap2name, error);
	error = dmu_objset_destroy(clone1name, B_FALSE);
	if (error && error != ENOENT)
		fatal(0, "dmu_objset_destroy(%s) = %d", clone1name, error);
	error = dmu_objset_destroy(snap1name, B_FALSE);
	if (error && error != ENOENT)
		fatal(0, "dmu_objset_destroy(%s) = %d", snap1name, error);
}

/*
 * Verify dsl_dataset_promote handles EBUSY
 */
void
ztest_dsl_dataset_promote_busy(ztest_ds_t *zd, uint64_t id)
{
	ztest_shared_t *zs = ztest_shared;
	objset_t *clone;
	dsl_dataset_t *ds;
	char snap1name[MAXNAMELEN];
	char clone1name[MAXNAMELEN];
	char snap2name[MAXNAMELEN];
	char clone2name[MAXNAMELEN];
	char snap3name[MAXNAMELEN];
	char *osname = zd->zd_name;
	int error;

	(void) rw_enter(&zs->zs_name_lock, RW_READER);

	ztest_dsl_dataset_cleanup(osname, id);

	(void) snprintf(snap1name, MAXNAMELEN, "%s@s1_%llu",
	    osname, (u_longlong_t)id);
	(void) snprintf(clone1name, MAXNAMELEN, "%s/c1_%llu",
	    osname, (u_longlong_t)id);
	(void) snprintf(snap2name, MAXNAMELEN, "%s@s2_%llu",
	    clone1name, (u_longlong_t)id);
	(void) snprintf(clone2name, MAXNAMELEN, "%s/c2_%llu",
	    osname, (u_longlong_t)id);
	(void) snprintf(snap3name, MAXNAMELEN, "%s@s3_%llu",
	    clone1name, (u_longlong_t)id);

	error = dmu_objset_snapshot(osname, strchr(snap1name, '@')+1,
	    NULL, B_FALSE);
	if (error && error != EEXIST) {
		if (error == ENOSPC) {
			ztest_record_enospc(FTAG);
			goto out;
		}
		fatal(0, "dmu_take_snapshot(%s) = %d", snap1name, error);
	}

	error = dmu_objset_hold(snap1name, FTAG, &clone);
	if (error)
		fatal(0, "dmu_open_snapshot(%s) = %d", snap1name, error);

	error = dmu_objset_clone(clone1name, dmu_objset_ds(clone), 0);
	dmu_objset_rele(clone, FTAG);
	if (error) {
		if (error == ENOSPC) {
			ztest_record_enospc(FTAG);
			goto out;
		}
		fatal(0, "dmu_objset_create(%s) = %d", clone1name, error);
	}

	error = dmu_objset_snapshot(clone1name, strchr(snap2name, '@')+1,
	    NULL, B_FALSE);
	if (error && error != EEXIST) {
		if (error == ENOSPC) {
			ztest_record_enospc(FTAG);
			goto out;
		}
		fatal(0, "dmu_open_snapshot(%s) = %d", snap2name, error);
	}

	error = dmu_objset_snapshot(clone1name, strchr(snap3name, '@')+1,
	    NULL, B_FALSE);
	if (error && error != EEXIST) {
		if (error == ENOSPC) {
			ztest_record_enospc(FTAG);
			goto out;
		}
		fatal(0, "dmu_open_snapshot(%s) = %d", snap3name, error);
	}

	error = dmu_objset_hold(snap3name, FTAG, &clone);
	if (error)
		fatal(0, "dmu_open_snapshot(%s) = %d", snap3name, error);

	error = dmu_objset_clone(clone2name, dmu_objset_ds(clone), 0);
	dmu_objset_rele(clone, FTAG);
	if (error) {
		if (error == ENOSPC) {
			ztest_record_enospc(FTAG);
			goto out;
		}
		fatal(0, "dmu_objset_create(%s) = %d", clone2name, error);
	}

	error = dsl_dataset_own(snap2name, B_FALSE, FTAG, &ds);
	if (error)
		fatal(0, "dsl_dataset_own(%s) = %d", snap2name, error);
	error = dsl_dataset_promote(clone2name, NULL);
	if (error != EBUSY)
		fatal(0, "dsl_dataset_promote(%s), %d, not EBUSY", clone2name,
		    error);
	dsl_dataset_disown(ds, FTAG);

out:
	ztest_dsl_dataset_cleanup(osname, id);

	(void) rw_exit(&zs->zs_name_lock);
}

/*
 * Verify that dmu_object_{alloc,free} work as expected.
 */
void
ztest_dmu_object_alloc_free(ztest_ds_t *zd, uint64_t id)
{
	ztest_od_t od[4];
	int batchsize = sizeof (od) / sizeof (od[0]);
	int b;

	for (b = 0; b < batchsize; b++)
		ztest_od_init(&od[b], id, FTAG, b, DMU_OT_UINT64_OTHER, 0, 0);

	/*
	 * Destroy the previous batch of objects, create a new batch,
	 * and do some I/O on the new objects.
	 */
	if (ztest_object_init(zd, od, sizeof (od), B_TRUE) != 0)
		return;

	while (ztest_random(4 * batchsize) != 0)
		ztest_io(zd, od[ztest_random(batchsize)].od_object,
		    ztest_random(ZTEST_RANGE_LOCKS) << SPA_MAXBLOCKSHIFT);
}

/*
 * Verify that dmu_{read,write} work as expected.
 */
void
ztest_dmu_read_write(ztest_ds_t *zd, uint64_t id)
{
	objset_t *os = zd->zd_os;
	ztest_od_t od[2];
	dmu_tx_t *tx;
	int i, freeit, error;
	uint64_t n, s, txg;
	bufwad_t *packbuf, *bigbuf, *pack, *bigH, *bigT;
	uint64_t packobj, packoff, packsize, bigobj, bigoff, bigsize;
	uint64_t chunksize = (1000 + ztest_random(1000)) * sizeof (uint64_t);
	uint64_t regions = 997;
	uint64_t stride = 123456789ULL;
	uint64_t width = 40;
	int free_percent = 5;

	/*
	 * This test uses two objects, packobj and bigobj, that are always
	 * updated together (i.e. in the same tx) so that their contents are
	 * in sync and can be compared.  Their contents relate to each other
	 * in a simple way: packobj is a dense array of 'bufwad' structures,
	 * while bigobj is a sparse array of the same bufwads.  Specifically,
	 * for any index n, there are three bufwads that should be identical:
	 *
	 *	packobj, at offset n * sizeof (bufwad_t)
	 *	bigobj, at the head of the nth chunk
	 *	bigobj, at the tail of the nth chunk
	 *
	 * The chunk size is arbitrary. It doesn't have to be a power of two,
	 * and it doesn't have any relation to the object blocksize.
	 * The only requirement is that it can hold at least two bufwads.
	 *
	 * Normally, we write the bufwad to each of these locations.
	 * However, free_percent of the time we instead write zeroes to
	 * packobj and perform a dmu_free_range() on bigobj.  By comparing
	 * bigobj to packobj, we can verify that the DMU is correctly
	 * tracking which parts of an object are allocated and free,
	 * and that the contents of the allocated blocks are correct.
	 */

	/*
	 * Read the directory info.  If it's the first time, set things up.
	 */
	ztest_od_init(&od[0], id, FTAG, 0, DMU_OT_UINT64_OTHER, 0, chunksize);
	ztest_od_init(&od[1], id, FTAG, 1, DMU_OT_UINT64_OTHER, 0, chunksize);

	if (ztest_object_init(zd, od, sizeof (od), B_FALSE) != 0)
		return;

	bigobj = od[0].od_object;
	packobj = od[1].od_object;
	chunksize = od[0].od_gen;
	ASSERT(chunksize == od[1].od_gen);

	/*
	 * Prefetch a random chunk of the big object.
	 * Our aim here is to get some async reads in flight
	 * for blocks that we may free below; the DMU should
	 * handle this race correctly.
	 */
	n = ztest_random(regions) * stride + ztest_random(width);
	s = 1 + ztest_random(2 * width - 1);
	dmu_prefetch(os, bigobj, n * chunksize, s * chunksize);

	/*
	 * Pick a random index and compute the offsets into packobj and bigobj.
	 */
	n = ztest_random(regions) * stride + ztest_random(width);
	s = 1 + ztest_random(width - 1);

	packoff = n * sizeof (bufwad_t);
	packsize = s * sizeof (bufwad_t);

	bigoff = n * chunksize;
	bigsize = s * chunksize;

	packbuf = umem_alloc(packsize, UMEM_NOFAIL);
	bigbuf = umem_alloc(bigsize, UMEM_NOFAIL);

	/*
	 * free_percent of the time, free a range of bigobj rather than
	 * overwriting it.
	 */
	freeit = (ztest_random(100) < free_percent);

	/*
	 * Read the current contents of our objects.
	 */
	error = dmu_read(os, packobj, packoff, packsize, packbuf,
	    DMU_READ_PREFETCH);
	ASSERT3U(error, ==, 0);
	error = dmu_read(os, bigobj, bigoff, bigsize, bigbuf,
	    DMU_READ_PREFETCH);
	ASSERT3U(error, ==, 0);

	/*
	 * Get a tx for the mods to both packobj and bigobj.
	 */
	tx = dmu_tx_create(os);

	dmu_tx_hold_write(tx, packobj, packoff, packsize);

	if (freeit)
		dmu_tx_hold_free(tx, bigobj, bigoff, bigsize);
	else
		dmu_tx_hold_write(tx, bigobj, bigoff, bigsize);

	txg = ztest_tx_assign(tx, TXG_MIGHTWAIT, FTAG);
	if (txg == 0) {
		umem_free(packbuf, packsize);
		umem_free(bigbuf, bigsize);
		return;
	}

	dmu_object_set_checksum(os, bigobj,
	    (enum zio_checksum)ztest_random_dsl_prop(ZFS_PROP_CHECKSUM), tx);

	dmu_object_set_compress(os, bigobj,
	    (enum zio_compress)ztest_random_dsl_prop(ZFS_PROP_COMPRESSION), tx);

	/*
	 * For each index from n to n + s, verify that the existing bufwad
	 * in packobj matches the bufwads at the head and tail of the
	 * corresponding chunk in bigobj.  Then update all three bufwads
	 * with the new values we want to write out.
	 */
	for (i = 0; i < s; i++) {
		/* LINTED */
		pack = (bufwad_t *)((char *)packbuf + i * sizeof (bufwad_t));
		/* LINTED */
		bigH = (bufwad_t *)((char *)bigbuf + i * chunksize);
		/* LINTED */
		bigT = (bufwad_t *)((char *)bigH + chunksize) - 1;

		ASSERT((uintptr_t)bigH - (uintptr_t)bigbuf < bigsize);
		ASSERT((uintptr_t)bigT - (uintptr_t)bigbuf < bigsize);

		if (pack->bw_txg > txg)
			fatal(0, "future leak: got %llx, open txg is %llx",
			    pack->bw_txg, txg);

		if (pack->bw_data != 0 && pack->bw_index != n + i)
			fatal(0, "wrong index: got %llx, wanted %llx+%llx",
			    pack->bw_index, n, i);

		if (bcmp(pack, bigH, sizeof (bufwad_t)) != 0)
			fatal(0, "pack/bigH mismatch in %p/%p", pack, bigH);

		if (bcmp(pack, bigT, sizeof (bufwad_t)) != 0)
			fatal(0, "pack/bigT mismatch in %p/%p", pack, bigT);

		if (freeit) {
			bzero(pack, sizeof (bufwad_t));
		} else {
			pack->bw_index = n + i;
			pack->bw_txg = txg;
			pack->bw_data = 1 + ztest_random(-2ULL);
		}
		*bigH = *pack;
		*bigT = *pack;
	}

	/*
	 * We've verified all the old bufwads, and made new ones.
	 * Now write them out.
	 */
	dmu_write(os, packobj, packoff, packsize, packbuf, tx);

	if (freeit) {
		if (zopt_verbose >= 7) {
			(void) printf("freeing offset %llx size %llx"
			    " txg %llx\n",
			    (u_longlong_t)bigoff,
			    (u_longlong_t)bigsize,
			    (u_longlong_t)txg);
		}
		VERIFY(0 == dmu_free_range(os, bigobj, bigoff, bigsize, tx));
	} else {
		if (zopt_verbose >= 7) {
			(void) printf("writing offset %llx size %llx"
			    " txg %llx\n",
			    (u_longlong_t)bigoff,
			    (u_longlong_t)bigsize,
			    (u_longlong_t)txg);
		}
		dmu_write(os, bigobj, bigoff, bigsize, bigbuf, tx);
	}

	dmu_tx_commit(tx);

	/*
	 * Sanity check the stuff we just wrote.
	 */
	{
		void *packcheck = umem_alloc(packsize, UMEM_NOFAIL);
		void *bigcheck = umem_alloc(bigsize, UMEM_NOFAIL);

		VERIFY(0 == dmu_read(os, packobj, packoff,
		    packsize, packcheck, DMU_READ_PREFETCH));
		VERIFY(0 == dmu_read(os, bigobj, bigoff,
		    bigsize, bigcheck, DMU_READ_PREFETCH));

		ASSERT(bcmp(packbuf, packcheck, packsize) == 0);
		ASSERT(bcmp(bigbuf, bigcheck, bigsize) == 0);

		umem_free(packcheck, packsize);
		umem_free(bigcheck, bigsize);
	}

	umem_free(packbuf, packsize);
	umem_free(bigbuf, bigsize);
}

void
compare_and_update_pbbufs(uint64_t s, bufwad_t *packbuf, bufwad_t *bigbuf,
    uint64_t bigsize, uint64_t n, uint64_t chunksize, uint64_t txg)
{
	uint64_t i;
	bufwad_t *pack;
	bufwad_t *bigH;
	bufwad_t *bigT;

	/*
	 * For each index from n to n + s, verify that the existing bufwad
	 * in packobj matches the bufwads at the head and tail of the
	 * corresponding chunk in bigobj.  Then update all three bufwads
	 * with the new values we want to write out.
	 */
	for (i = 0; i < s; i++) {
		/* LINTED */
		pack = (bufwad_t *)((char *)packbuf + i * sizeof (bufwad_t));
		/* LINTED */
		bigH = (bufwad_t *)((char *)bigbuf + i * chunksize);
		/* LINTED */
		bigT = (bufwad_t *)((char *)bigH + chunksize) - 1;

		ASSERT((uintptr_t)bigH - (uintptr_t)bigbuf < bigsize);
		ASSERT((uintptr_t)bigT - (uintptr_t)bigbuf < bigsize);

		if (pack->bw_txg > txg)
			fatal(0, "future leak: got %llx, open txg is %llx",
			    pack->bw_txg, txg);

		if (pack->bw_data != 0 && pack->bw_index != n + i)
			fatal(0, "wrong index: got %llx, wanted %llx+%llx",
			    pack->bw_index, n, i);

		if (bcmp(pack, bigH, sizeof (bufwad_t)) != 0)
			fatal(0, "pack/bigH mismatch in %p/%p", pack, bigH);

		if (bcmp(pack, bigT, sizeof (bufwad_t)) != 0)
			fatal(0, "pack/bigT mismatch in %p/%p", pack, bigT);

		pack->bw_index = n + i;
		pack->bw_txg = txg;
		pack->bw_data = 1 + ztest_random(-2ULL);

		*bigH = *pack;
		*bigT = *pack;
	}
}

void
ztest_dmu_read_write_zcopy(ztest_ds_t *zd, uint64_t id)
{
	objset_t *os = zd->zd_os;
	ztest_od_t od[2];
	dmu_tx_t *tx;
	uint64_t i;
	int error;
	uint64_t n, s, txg;
	bufwad_t *packbuf, *bigbuf;
	uint64_t packobj, packoff, packsize, bigobj, bigoff, bigsize;
	uint64_t blocksize = ztest_random_blocksize();
	uint64_t chunksize = blocksize;
	uint64_t regions = 997;
	uint64_t stride = 123456789ULL;
	uint64_t width = 9;
	dmu_buf_t *bonus_db;
	arc_buf_t **bigbuf_arcbufs;
	dmu_object_info_t doi;

	/*
	 * This test uses two objects, packobj and bigobj, that are always
	 * updated together (i.e. in the same tx) so that their contents are
	 * in sync and can be compared.  Their contents relate to each other
	 * in a simple way: packobj is a dense array of 'bufwad' structures,
	 * while bigobj is a sparse array of the same bufwads.  Specifically,
	 * for any index n, there are three bufwads that should be identical:
	 *
	 *	packobj, at offset n * sizeof (bufwad_t)
	 *	bigobj, at the head of the nth chunk
	 *	bigobj, at the tail of the nth chunk
	 *
	 * The chunk size is set equal to bigobj block size so that
	 * dmu_assign_arcbuf() can be tested for object updates.
	 */

	/*
	 * Read the directory info.  If it's the first time, set things up.
	 */
	ztest_od_init(&od[0], id, FTAG, 0, DMU_OT_UINT64_OTHER, blocksize, 0);
	ztest_od_init(&od[1], id, FTAG, 1, DMU_OT_UINT64_OTHER, 0, chunksize);

	if (ztest_object_init(zd, od, sizeof (od), B_FALSE) != 0)
		return;

	bigobj = od[0].od_object;
	packobj = od[1].od_object;
	blocksize = od[0].od_blocksize;
	chunksize = blocksize;
	ASSERT(chunksize == od[1].od_gen);

	VERIFY(dmu_object_info(os, bigobj, &doi) == 0);
	VERIFY(ISP2(doi.doi_data_block_size));
	VERIFY(chunksize == doi.doi_data_block_size);
	VERIFY(chunksize >= 2 * sizeof (bufwad_t));

	/*
	 * Pick a random index and compute the offsets into packobj and bigobj.
	 */
	n = ztest_random(regions) * stride + ztest_random(width);
	s = 1 + ztest_random(width - 1);

	packoff = n * sizeof (bufwad_t);
	packsize = s * sizeof (bufwad_t);

	bigoff = n * chunksize;
	bigsize = s * chunksize;

	packbuf = umem_zalloc(packsize, UMEM_NOFAIL);
	bigbuf = umem_zalloc(bigsize, UMEM_NOFAIL);

	VERIFY3U(0, ==, dmu_bonus_hold(os, bigobj, FTAG, &bonus_db));

	bigbuf_arcbufs = umem_zalloc(2 * s * sizeof (arc_buf_t *), UMEM_NOFAIL);

	/*
	 * Iteration 0 test zcopy for DB_UNCACHED dbufs.
	 * Iteration 1 test zcopy to already referenced dbufs.
	 * Iteration 2 test zcopy to dirty dbuf in the same txg.
	 * Iteration 3 test zcopy to dbuf dirty in previous txg.
	 * Iteration 4 test zcopy when dbuf is no longer dirty.
	 * Iteration 5 test zcopy when it can't be done.
	 * Iteration 6 one more zcopy write.
	 */
	for (i = 0; i < 7; i++) {
		uint64_t j;
		uint64_t off;

		/*
		 * In iteration 5 (i == 5) use arcbufs
		 * that don't match bigobj blksz to test
		 * dmu_assign_arcbuf() when it can't directly
		 * assign an arcbuf to a dbuf.
		 */
		for (j = 0; j < s; j++) {
			if (i != 5) {
				bigbuf_arcbufs[j] =
				    dmu_request_arcbuf(bonus_db, chunksize);
			} else {
				bigbuf_arcbufs[2 * j] =
				    dmu_request_arcbuf(bonus_db, chunksize / 2);
				bigbuf_arcbufs[2 * j + 1] =
				    dmu_request_arcbuf(bonus_db, chunksize / 2);
			}
		}

		/*
		 * Get a tx for the mods to both packobj and bigobj.
		 */
		tx = dmu_tx_create(os);

		dmu_tx_hold_write(tx, packobj, packoff, packsize);
		dmu_tx_hold_write(tx, bigobj, bigoff, bigsize);

		txg = ztest_tx_assign(tx, TXG_MIGHTWAIT, FTAG);
		if (txg == 0) {
			umem_free(packbuf, packsize);
			umem_free(bigbuf, bigsize);
			for (j = 0; j < s; j++) {
				if (i != 5) {
					dmu_return_arcbuf(bigbuf_arcbufs[j]);
				} else {
					dmu_return_arcbuf(
					    bigbuf_arcbufs[2 * j]);
					dmu_return_arcbuf(
					    bigbuf_arcbufs[2 * j + 1]);
				}
			}
			umem_free(bigbuf_arcbufs, 2 * s * sizeof (arc_buf_t *));
			dmu_buf_rele(bonus_db, FTAG);
			return;
		}

		/*
		 * 50% of the time don't read objects in the 1st iteration to
		 * test dmu_assign_arcbuf() for the case when there're no
		 * existing dbufs for the specified offsets.
		 */
		if (i != 0 || ztest_random(2) != 0) {
			error = dmu_read(os, packobj, packoff,
			    packsize, packbuf, DMU_READ_PREFETCH);
			ASSERT3U(error, ==, 0);
			error = dmu_read(os, bigobj, bigoff, bigsize,
			    bigbuf, DMU_READ_PREFETCH);
			ASSERT3U(error, ==, 0);
		}
		compare_and_update_pbbufs(s, packbuf, bigbuf, bigsize,
		    n, chunksize, txg);

		/*
		 * We've verified all the old bufwads, and made new ones.
		 * Now write them out.
		 */
		dmu_write(os, packobj, packoff, packsize, packbuf, tx);
		if (zopt_verbose >= 7) {
			(void) printf("writing offset %llx size %llx"
			    " txg %llx\n",
			    (u_longlong_t)bigoff,
			    (u_longlong_t)bigsize,
			    (u_longlong_t)txg);
		}
		for (off = bigoff, j = 0; j < s; j++, off += chunksize) {
			dmu_buf_t *dbt;
			if (i != 5) {
				bcopy((caddr_t)bigbuf + (off - bigoff),
				    bigbuf_arcbufs[j]->b_data, chunksize);
			} else {
				bcopy((caddr_t)bigbuf + (off - bigoff),
				    bigbuf_arcbufs[2 * j]->b_data,
				    chunksize / 2);
				bcopy((caddr_t)bigbuf + (off - bigoff) +
				    chunksize / 2,
				    bigbuf_arcbufs[2 * j + 1]->b_data,
				    chunksize / 2);
			}

			if (i == 1) {
				VERIFY(dmu_buf_hold(os, bigobj, off,
				    FTAG, &dbt, DMU_READ_NO_PREFETCH) == 0);
			}
			if (i != 5) {
				dmu_assign_arcbuf(bonus_db, off,
				    bigbuf_arcbufs[j], tx);
			} else {
				dmu_assign_arcbuf(bonus_db, off,
				    bigbuf_arcbufs[2 * j], tx);
				dmu_assign_arcbuf(bonus_db,
				    off + chunksize / 2,
				    bigbuf_arcbufs[2 * j + 1], tx);
			}
			if (i == 1) {
				dmu_buf_rele(dbt, FTAG);
			}
		}
		dmu_tx_commit(tx);

		/*
		 * Sanity check the stuff we just wrote.
		 */
		{
			void *packcheck = umem_alloc(packsize, UMEM_NOFAIL);
			void *bigcheck = umem_alloc(bigsize, UMEM_NOFAIL);

			VERIFY(0 == dmu_read(os, packobj, packoff,
			    packsize, packcheck, DMU_READ_PREFETCH));
			VERIFY(0 == dmu_read(os, bigobj, bigoff,
			    bigsize, bigcheck, DMU_READ_PREFETCH));

			ASSERT(bcmp(packbuf, packcheck, packsize) == 0);
			ASSERT(bcmp(bigbuf, bigcheck, bigsize) == 0);

			umem_free(packcheck, packsize);
			umem_free(bigcheck, bigsize);
		}
		if (i == 2) {
			txg_wait_open(dmu_objset_pool(os), 0);
		} else if (i == 3) {
			txg_wait_synced(dmu_objset_pool(os), 0);
		}
	}

	dmu_buf_rele(bonus_db, FTAG);
	umem_free(packbuf, packsize);
	umem_free(bigbuf, bigsize);
	umem_free(bigbuf_arcbufs, 2 * s * sizeof (arc_buf_t *));
}

/* ARGSUSED */
void
ztest_dmu_write_parallel(ztest_ds_t *zd, uint64_t id)
{
	ztest_od_t od[1];
	uint64_t offset = (1ULL << (ztest_random(20) + 43)) +
	    (ztest_random(ZTEST_RANGE_LOCKS) << SPA_MAXBLOCKSHIFT);

	/*
	 * Have multiple threads write to large offsets in an object
	 * to verify that parallel writes to an object -- even to the
	 * same blocks within the object -- doesn't cause any trouble.
	 */
	ztest_od_init(&od[0], ID_PARALLEL, FTAG, 0, DMU_OT_UINT64_OTHER, 0, 0);

	if (ztest_object_init(zd, od, sizeof (od), B_FALSE) != 0)
		return;

	while (ztest_random(10) != 0)
		ztest_io(zd, od[0].od_object, offset);
}

void
ztest_dmu_prealloc(ztest_ds_t *zd, uint64_t id)
{
	ztest_od_t od[1];
	uint64_t offset = (1ULL << (ztest_random(4) + SPA_MAXBLOCKSHIFT)) +
	    (ztest_random(ZTEST_RANGE_LOCKS) << SPA_MAXBLOCKSHIFT);
	uint64_t count = ztest_random(20) + 1;
	uint64_t blocksize = ztest_random_blocksize();
	void *data;

	ztest_od_init(&od[0], id, FTAG, 0, DMU_OT_UINT64_OTHER, blocksize, 0);

	if (ztest_object_init(zd, od, sizeof (od), !ztest_random(2)) != 0)
		return;

	if (ztest_truncate(zd, od[0].od_object, offset, count * blocksize) != 0)
		return;

	ztest_prealloc(zd, od[0].od_object, offset, count * blocksize);

	data = umem_zalloc(blocksize, UMEM_NOFAIL);

	while (ztest_random(count) != 0) {
		uint64_t randoff = offset + (ztest_random(count) * blocksize);
		if (ztest_write(zd, od[0].od_object, randoff, blocksize,
		    data) != 0)
			break;
		while (ztest_random(4) != 0)
			ztest_io(zd, od[0].od_object, randoff);
	}

	umem_free(data, blocksize);
}

/*
 * Verify that zap_{create,destroy,add,remove,update} work as expected.
 */
#define	ZTEST_ZAP_MIN_INTS	1
#define	ZTEST_ZAP_MAX_INTS	4
#define	ZTEST_ZAP_MAX_PROPS	1000

void
ztest_zap(ztest_ds_t *zd, uint64_t id)
{
	objset_t *os = zd->zd_os;
	ztest_od_t od[1];
	uint64_t object;
	uint64_t txg, last_txg;
	uint64_t value[ZTEST_ZAP_MAX_INTS];
	uint64_t zl_ints, zl_intsize, prop;
	int i, ints;
	dmu_tx_t *tx;
	char propname[100], txgname[100];
	int error;
	char *hc[2] = { "s.acl.h", ".s.open.h.hyLZlg" };

	ztest_od_init(&od[0], id, FTAG, 0, DMU_OT_ZAP_OTHER, 0, 0);

	if (ztest_object_init(zd, od, sizeof (od), !ztest_random(2)) != 0)
		return;

	object = od[0].od_object;

	/*
	 * Generate a known hash collision, and verify that
	 * we can lookup and remove both entries.
	 */
	tx = dmu_tx_create(os);
	dmu_tx_hold_zap(tx, object, B_TRUE, NULL);
	txg = ztest_tx_assign(tx, TXG_MIGHTWAIT, FTAG);
	if (txg == 0)
		return;
	for (i = 0; i < 2; i++) {
		value[i] = i;
		VERIFY3U(0, ==, zap_add(os, object, hc[i], sizeof (uint64_t),
		    1, &value[i], tx));
	}
	for (i = 0; i < 2; i++) {
		VERIFY3U(EEXIST, ==, zap_add(os, object, hc[i],
		    sizeof (uint64_t), 1, &value[i], tx));
		VERIFY3U(0, ==,
		    zap_length(os, object, hc[i], &zl_intsize, &zl_ints));
		ASSERT3U(zl_intsize, ==, sizeof (uint64_t));
		ASSERT3U(zl_ints, ==, 1);
	}
	for (i = 0; i < 2; i++) {
		VERIFY3U(0, ==, zap_remove(os, object, hc[i], tx));
	}
	dmu_tx_commit(tx);

	/*
	 * Generate a buch of random entries.
	 */
	ints = MAX(ZTEST_ZAP_MIN_INTS, object % ZTEST_ZAP_MAX_INTS);

	prop = ztest_random(ZTEST_ZAP_MAX_PROPS);
	(void) sprintf(propname, "prop_%llu", (u_longlong_t)prop);
	(void) sprintf(txgname, "txg_%llu", (u_longlong_t)prop);
	bzero(value, sizeof (value));
	last_txg = 0;

	/*
	 * If these zap entries already exist, validate their contents.
	 */
	error = zap_length(os, object, txgname, &zl_intsize, &zl_ints);
	if (error == 0) {
		ASSERT3U(zl_intsize, ==, sizeof (uint64_t));
		ASSERT3U(zl_ints, ==, 1);

		VERIFY(zap_lookup(os, object, txgname, zl_intsize,
		    zl_ints, &last_txg) == 0);

		VERIFY(zap_length(os, object, propname, &zl_intsize,
		    &zl_ints) == 0);

		ASSERT3U(zl_intsize, ==, sizeof (uint64_t));
		ASSERT3U(zl_ints, ==, ints);

		VERIFY(zap_lookup(os, object, propname, zl_intsize,
		    zl_ints, value) == 0);

		for (i = 0; i < ints; i++) {
			ASSERT3U(value[i], ==, last_txg + object + i);
		}
	} else {
		ASSERT3U(error, ==, ENOENT);
	}

	/*
	 * Atomically update two entries in our zap object.
	 * The first is named txg_%llu, and contains the txg
	 * in which the property was last updated.  The second
	 * is named prop_%llu, and the nth element of its value
	 * should be txg + object + n.
	 */
	tx = dmu_tx_create(os);
	dmu_tx_hold_zap(tx, object, B_TRUE, NULL);
	txg = ztest_tx_assign(tx, TXG_MIGHTWAIT, FTAG);
	if (txg == 0)
		return;

	if (last_txg > txg)
		fatal(0, "zap future leak: old %llu new %llu", last_txg, txg);

	for (i = 0; i < ints; i++)
		value[i] = txg + object + i;

	VERIFY3U(0, ==, zap_update(os, object, txgname, sizeof (uint64_t),
	    1, &txg, tx));
	VERIFY3U(0, ==, zap_update(os, object, propname, sizeof (uint64_t),
	    ints, value, tx));

	dmu_tx_commit(tx);

	/*
	 * Remove a random pair of entries.
	 */
	prop = ztest_random(ZTEST_ZAP_MAX_PROPS);
	(void) sprintf(propname, "prop_%llu", (u_longlong_t)prop);
	(void) sprintf(txgname, "txg_%llu", (u_longlong_t)prop);

	error = zap_length(os, object, txgname, &zl_intsize, &zl_ints);

	if (error == ENOENT)
		return;

	ASSERT3U(error, ==, 0);

	tx = dmu_tx_create(os);
	dmu_tx_hold_zap(tx, object, B_TRUE, NULL);
	txg = ztest_tx_assign(tx, TXG_MIGHTWAIT, FTAG);
	if (txg == 0)
		return;
	VERIFY3U(0, ==, zap_remove(os, object, txgname, tx));
	VERIFY3U(0, ==, zap_remove(os, object, propname, tx));
	dmu_tx_commit(tx);
}

/*
 * Testcase to test the upgrading of a microzap to fatzap.
 */
void
ztest_fzap(ztest_ds_t *zd, uint64_t id)
{
	objset_t *os = zd->zd_os;
	ztest_od_t od[1];
	uint64_t object, txg;
	int i;

	ztest_od_init(&od[0], id, FTAG, 0, DMU_OT_ZAP_OTHER, 0, 0);

	if (ztest_object_init(zd, od, sizeof (od), !ztest_random(2)) != 0)
		return;

	object = od[0].od_object;

	/*
	 * Add entries to this ZAP and make sure it spills over
	 * and gets upgraded to a fatzap. Also, since we are adding
	 * 2050 entries we should see ptrtbl growth and leaf-block split.
	 */
	for (i = 0; i < 2050; i++) {
		char name[MAXNAMELEN];
		uint64_t value = i;
		dmu_tx_t *tx;
		int error;

		(void) snprintf(name, sizeof (name), "fzap-%llu-%llu",
		    (u_longlong_t)id, (u_longlong_t)value);

		tx = dmu_tx_create(os);
		dmu_tx_hold_zap(tx, object, B_TRUE, name);
		txg = ztest_tx_assign(tx, TXG_MIGHTWAIT, FTAG);
		if (txg == 0)
			return;
		error = zap_add(os, object, name, sizeof (uint64_t), 1,
		    &value, tx);
		ASSERT(error == 0 || error == EEXIST);
		dmu_tx_commit(tx);
	}
}

/* ARGSUSED */
void
ztest_zap_parallel(ztest_ds_t *zd, uint64_t id)
{
	objset_t *os = zd->zd_os;
	ztest_od_t od[1];
	uint64_t txg, object, count, wsize, wc, zl_wsize, zl_wc;
	dmu_tx_t *tx;
	int i, namelen, error;
	int micro = ztest_random(2);
	char name[20], string_value[20];
	void *data;

	ztest_od_init(&od[0], ID_PARALLEL, FTAG, micro, DMU_OT_ZAP_OTHER, 0, 0);

	if (ztest_object_init(zd, od, sizeof (od), B_FALSE) != 0)
		return;

	object = od[0].od_object;

	/*
	 * Generate a random name of the form 'xxx.....' where each
	 * x is a random printable character and the dots are dots.
	 * There are 94 such characters, and the name length goes from
	 * 6 to 20, so there are 94^3 * 15 = 12,458,760 possible names.
	 */
	namelen = ztest_random(sizeof (name) - 5) + 5 + 1;

	for (i = 0; i < 3; i++)
		name[i] = '!' + ztest_random('~' - '!' + 1);
	for (; i < namelen - 1; i++)
		name[i] = '.';
	name[i] = '\0';

	if ((namelen & 1) || micro) {
		wsize = sizeof (txg);
		wc = 1;
		data = &txg;
	} else {
		wsize = 1;
		wc = namelen;
		data = string_value;
	}

	count = -1ULL;
	VERIFY(zap_count(os, object, &count) == 0);
	ASSERT(count != -1ULL);

	/*
	 * Select an operation: length, lookup, add, update, remove.
	 */
	i = ztest_random(5);

	if (i >= 2) {
		tx = dmu_tx_create(os);
		dmu_tx_hold_zap(tx, object, B_TRUE, NULL);
		txg = ztest_tx_assign(tx, TXG_MIGHTWAIT, FTAG);
		if (txg == 0)
			return;
		bcopy(name, string_value, namelen);
	} else {
		tx = NULL;
		txg = 0;
		bzero(string_value, namelen);
	}

	switch (i) {

	case 0:
		error = zap_length(os, object, name, &zl_wsize, &zl_wc);
		if (error == 0) {
			ASSERT3U(wsize, ==, zl_wsize);
			ASSERT3U(wc, ==, zl_wc);
		} else {
			ASSERT3U(error, ==, ENOENT);
		}
		break;

	case 1:
		error = zap_lookup(os, object, name, wsize, wc, data);
		if (error == 0) {
			if (data == string_value &&
			    bcmp(name, data, namelen) != 0)
				fatal(0, "name '%s' != val '%s' len %d",
				    name, data, namelen);
		} else {
			ASSERT3U(error, ==, ENOENT);
		}
		break;

	case 2:
		error = zap_add(os, object, name, wsize, wc, data, tx);
		ASSERT(error == 0 || error == EEXIST);
		break;

	case 3:
		VERIFY(zap_update(os, object, name, wsize, wc, data, tx) == 0);
		break;

	case 4:
		error = zap_remove(os, object, name, tx);
		ASSERT(error == 0 || error == ENOENT);
		break;
	}

	if (tx != NULL)
		dmu_tx_commit(tx);
}

/*
 * Commit callback data.
 */
typedef struct ztest_cb_data {
	list_node_t		zcd_node;
	uint64_t		zcd_txg;
	int			zcd_expected_err;
	boolean_t		zcd_added;
	boolean_t		zcd_called;
	spa_t			*zcd_spa;
} ztest_cb_data_t;

/* This is the actual commit callback function */
static void
ztest_commit_callback(void *arg, int error)
{
	ztest_cb_data_t *data = arg;
	uint64_t synced_txg;

	VERIFY(data != NULL);
	VERIFY3S(data->zcd_expected_err, ==, error);
	VERIFY(!data->zcd_called);

	synced_txg = spa_last_synced_txg(data->zcd_spa);
	if (data->zcd_txg > synced_txg)
		fatal(0, "commit callback of txg %" PRIu64 " called prematurely"
		    ", last synced txg = %" PRIu64 "\n", data->zcd_txg,
		    synced_txg);

	data->zcd_called = B_TRUE;

	if (error == ECANCELED) {
		ASSERT3U(data->zcd_txg, ==, 0);
		ASSERT(!data->zcd_added);

		/*
		 * The private callback data should be destroyed here, but
		 * since we are going to check the zcd_called field after
		 * dmu_tx_abort(), we will destroy it there.
		 */
		return;
	}

	/* Was this callback added to the global callback list? */
	if (!data->zcd_added)
		goto out;

	ASSERT3U(data->zcd_txg, !=, 0);

	/* Remove our callback from the list */
	(void) mutex_enter(&zcl.zcl_callbacks_lock);
	list_remove(&zcl.zcl_callbacks, data);
	(void) mutex_exit(&zcl.zcl_callbacks_lock);

out:
	umem_free(data, sizeof (ztest_cb_data_t));
}

/* Allocate and initialize callback data structure */
static ztest_cb_data_t *
ztest_create_cb_data(objset_t *os, uint64_t txg)
{
	ztest_cb_data_t *cb_data;

	cb_data = umem_zalloc(sizeof (ztest_cb_data_t), UMEM_NOFAIL);

	cb_data->zcd_txg = txg;
	cb_data->zcd_spa = dmu_objset_spa(os);
	list_link_init(&cb_data->zcd_node);

	return (cb_data);
}

/*
 * If a number of txgs equal to this threshold have been created after a commit
 * callback has been registered but not called, then we assume there is an
 * implementation bug.
 */
#define	ZTEST_COMMIT_CALLBACK_THRESH	(TXG_CONCURRENT_STATES + 2)

/*
 * Commit callback test.
 */
void
ztest_dmu_commit_callbacks(ztest_ds_t *zd, uint64_t id)
{
	objset_t *os = zd->zd_os;
	ztest_od_t od[1];
	dmu_tx_t *tx;
	ztest_cb_data_t *cb_data[3], *tmp_cb;
	uint64_t old_txg, txg;
	int i, error;

	ztest_od_init(&od[0], id, FTAG, 0, DMU_OT_UINT64_OTHER, 0, 0);

	if (ztest_object_init(zd, od, sizeof (od), B_FALSE) != 0)
		return;

	tx = dmu_tx_create(os);

	cb_data[0] = ztest_create_cb_data(os, 0);
	dmu_tx_callback_register(tx, ztest_commit_callback, cb_data[0]);

	dmu_tx_hold_write(tx, od[0].od_object, 0, sizeof (uint64_t));

	/* Every once in a while, abort the transaction on purpose */
	if (ztest_random(100) == 0)
		error = -1;

	if (!error)
		error = dmu_tx_assign(tx, TXG_NOWAIT);

	txg = error ? 0 : dmu_tx_get_txg(tx);

	cb_data[0]->zcd_txg = txg;
	cb_data[1] = ztest_create_cb_data(os, txg);
	dmu_tx_callback_register(tx, ztest_commit_callback, cb_data[1]);

	if (error) {
		/*
		 * It's not a strict requirement to call the registered
		 * callbacks from inside dmu_tx_abort(), but that's what
		 * it's supposed to happen in the current implementation
		 * so we will check for that.
		 */
		for (i = 0; i < 2; i++) {
			cb_data[i]->zcd_expected_err = ECANCELED;
			VERIFY(!cb_data[i]->zcd_called);
		}

		dmu_tx_abort(tx);

		for (i = 0; i < 2; i++) {
			VERIFY(cb_data[i]->zcd_called);
			umem_free(cb_data[i], sizeof (ztest_cb_data_t));
		}

		return;
	}

	cb_data[2] = ztest_create_cb_data(os, txg);
	dmu_tx_callback_register(tx, ztest_commit_callback, cb_data[2]);

	/*
	 * Read existing data to make sure there isn't a future leak.
	 */
	VERIFY(0 == dmu_read(os, od[0].od_object, 0, sizeof (uint64_t),
	    &old_txg, DMU_READ_PREFETCH));

	if (old_txg > txg)
		fatal(0, "future leak: got %" PRIu64 ", open txg is %" PRIu64,
		    old_txg, txg);

	dmu_write(os, od[0].od_object, 0, sizeof (uint64_t), &txg, tx);

	(void) mutex_enter(&zcl.zcl_callbacks_lock);

	/*
	 * Since commit callbacks don't have any ordering requirement and since
	 * it is theoretically possible for a commit callback to be called
	 * after an arbitrary amount of time has elapsed since its txg has been
	 * synced, it is difficult to reliably determine whether a commit
	 * callback hasn't been called due to high load or due to a flawed
	 * implementation.
	 *
	 * In practice, we will assume that if after a certain number of txgs a
	 * commit callback hasn't been called, then most likely there's an
	 * implementation bug..
	 */
	tmp_cb = list_head(&zcl.zcl_callbacks);
	if (tmp_cb != NULL &&
	    tmp_cb->zcd_txg > txg - ZTEST_COMMIT_CALLBACK_THRESH) {
		fatal(0, "Commit callback threshold exceeded, oldest txg: %"
		    PRIu64 ", open txg: %" PRIu64 "\n", tmp_cb->zcd_txg, txg);
	}

	/*
	 * Let's find the place to insert our callbacks.
	 *
	 * Even though the list is ordered by txg, it is possible for the
	 * insertion point to not be the end because our txg may already be
	 * quiescing at this point and other callbacks in the open txg
	 * (from other objsets) may have sneaked in.
	 */
	tmp_cb = list_tail(&zcl.zcl_callbacks);
	while (tmp_cb != NULL && tmp_cb->zcd_txg > txg)
		tmp_cb = list_prev(&zcl.zcl_callbacks, tmp_cb);

	/* Add the 3 callbacks to the list */
	for (i = 0; i < 3; i++) {
		if (tmp_cb == NULL)
			list_insert_head(&zcl.zcl_callbacks, cb_data[i]);
		else
			list_insert_after(&zcl.zcl_callbacks, tmp_cb,
			    cb_data[i]);

		cb_data[i]->zcd_added = B_TRUE;
		VERIFY(!cb_data[i]->zcd_called);

		tmp_cb = cb_data[i];
	}

	(void) mutex_exit(&zcl.zcl_callbacks_lock);

	dmu_tx_commit(tx);
}

/* ARGSUSED */
void
ztest_dsl_prop_get_set(ztest_ds_t *zd, uint64_t id)
{
	zfs_prop_t proplist[] = {
		ZFS_PROP_CHECKSUM,
		ZFS_PROP_COMPRESSION,
		ZFS_PROP_COPIES,
		ZFS_PROP_DEDUP
	};
	ztest_shared_t *zs = ztest_shared;
	int p;

	(void) rw_enter(&zs->zs_name_lock, RW_READER);

	for (p = 0; p < sizeof (proplist) / sizeof (proplist[0]); p++)
		(void) ztest_dsl_prop_set_uint64(zd->zd_name, proplist[p],
		    ztest_random_dsl_prop(proplist[p]), (int)ztest_random(2));

	(void) rw_exit(&zs->zs_name_lock);
}

/* ARGSUSED */
void
ztest_spa_prop_get_set(ztest_ds_t *zd, uint64_t id)
{
	ztest_shared_t *zs = ztest_shared;
	nvlist_t *props = NULL;

	(void) rw_enter(&zs->zs_name_lock, RW_READER);

	(void) ztest_spa_prop_set_uint64(zs, ZPOOL_PROP_DEDUPDITTO,
	    ZIO_DEDUPDITTO_MIN + ztest_random(ZIO_DEDUPDITTO_MIN));

	VERIFY3U(spa_prop_get(zs->zs_spa, &props), ==, 0);

	if (zopt_verbose >= 6)
		dump_nvlist(props, 4);

	nvlist_free(props);

	(void) rw_exit(&zs->zs_name_lock);
}

/*
 * Test snapshot hold/release and deferred destroy.
 */
void
ztest_dmu_snapshot_hold(ztest_ds_t *zd, uint64_t id)
{
	int error;
	objset_t *os = zd->zd_os;
	objset_t *origin;
	char snapname[100];
	char fullname[100];
	char clonename[100];
	char tag[100];
	char osname[MAXNAMELEN];

	(void) rw_enter(&ztest_shared->zs_name_lock, RW_READER);

	dmu_objset_name(os, osname);

	(void) snprintf(snapname, 100, "sh1_%llu", (u_longlong_t)id);
	(void) snprintf(fullname, 100, "%s@%s", osname, snapname);
	(void) snprintf(clonename, 100, "%s/ch1_%llu",osname,(u_longlong_t)id);
	(void) snprintf(tag, 100, "tag_%llu", (u_longlong_t)id);

	/*
	 * Clean up from any previous run.
	 */
	(void) dmu_objset_destroy(clonename, B_FALSE);
	(void) dsl_dataset_user_release(osname, snapname, tag, B_FALSE);
	(void) dmu_objset_destroy(fullname, B_FALSE);

	/*
	 * Create snapshot, clone it, mark snap for deferred destroy,
	 * destroy clone, verify snap was also destroyed.
	 */
	error = dmu_objset_snapshot(osname, snapname, NULL, FALSE);
	if (error) {
		if (error == ENOSPC) {
			ztest_record_enospc("dmu_objset_snapshot");
			goto out;
		}
		fatal(0, "dmu_objset_snapshot(%s) = %d", fullname, error);
	}

	error = dmu_objset_hold(fullname, FTAG, &origin);
	if (error)
		fatal(0, "dmu_objset_hold(%s) = %d", fullname, error);

	error = dmu_objset_clone(clonename, dmu_objset_ds(origin), 0);
	dmu_objset_rele(origin, FTAG);
	if (error) {
		if (error == ENOSPC) {
			ztest_record_enospc("dmu_objset_clone");
			goto out;
		}
		fatal(0, "dmu_objset_clone(%s) = %d", clonename, error);
	}

	error = dmu_objset_destroy(fullname, B_TRUE);
	if (error) {
		fatal(0, "dmu_objset_destroy(%s, B_TRUE) = %d",
		    fullname, error);
	}

	error = dmu_objset_destroy(clonename, B_FALSE);
	if (error)
		fatal(0, "dmu_objset_destroy(%s) = %d", clonename, error);

	error = dmu_objset_hold(fullname, FTAG, &origin);
	if (error != ENOENT)
		fatal(0, "dmu_objset_hold(%s) = %d", fullname, error);

	/*
	 * Create snapshot, add temporary hold, verify that we can't
	 * destroy a held snapshot, mark for deferred destroy,
	 * release hold, verify snapshot was destroyed.
	 */
	error = dmu_objset_snapshot(osname, snapname, NULL, FALSE);
	if (error) {
		if (error == ENOSPC) {
			ztest_record_enospc("dmu_objset_snapshot");
			goto out;
		}
		fatal(0, "dmu_objset_snapshot(%s) = %d", fullname, error);
	}

	error = dsl_dataset_user_hold(osname, snapname, tag, B_FALSE, B_TRUE);
	if (error)
		fatal(0, "dsl_dataset_user_hold(%s)", fullname, tag);

	error = dmu_objset_destroy(fullname, B_FALSE);
	if (error != EBUSY) {
		fatal(0, "dmu_objset_destroy(%s, B_FALSE) = %d",
		    fullname, error);
	}

	error = dmu_objset_destroy(fullname, B_TRUE);
	if (error) {
		fatal(0, "dmu_objset_destroy(%s, B_TRUE) = %d",
		    fullname, error);
	}

	error = dsl_dataset_user_release(osname, snapname, tag, B_FALSE);
	if (error)
		fatal(0, "dsl_dataset_user_release(%s)", fullname, tag);

	VERIFY(dmu_objset_hold(fullname, FTAG, &origin) == ENOENT);

out:
	(void) rw_exit(&ztest_shared->zs_name_lock);
}

/*
 * Inject random faults into the on-disk data.
 */
/* ARGSUSED */
void
ztest_fault_inject(ztest_ds_t *zd, uint64_t id)
{
	ztest_shared_t *zs = ztest_shared;
	spa_t *spa = zs->zs_spa;
	int fd;
	uint64_t offset;
	uint64_t leaves;
	uint64_t bad = 0x1990c0ffeedecadeull;
	uint64_t top, leaf;
	char path0[MAXPATHLEN];
	char pathrand[MAXPATHLEN];
	size_t fsize;
	int bshift = SPA_MAXBLOCKSHIFT + 2;	/* don't scrog all labels */
	int iters = 1000;
	int maxfaults;
	int mirror_save;
	vdev_t *vd0 = NULL;
	uint64_t guid0 = 0;
	boolean_t islog = B_FALSE;

	mutex_enter(&zs->zs_vdev_lock);
	maxfaults = MAXFAULTS();
	leaves = MAX(zs->zs_mirrors, 1) * zopt_raidz;
	mirror_save = zs->zs_mirrors;
	mutex_exit(&zs->zs_vdev_lock);

	ASSERT(leaves >= 1);

	/*
	 * We need SCL_STATE here because we're going to look at vd0->vdev_tsd.
	 */
	spa_config_enter(spa, SCL_STATE, FTAG, RW_READER);

	if (ztest_random(2) == 0) {
		/*
		 * Inject errors on a normal data device or slog device.
		 */
		top = ztest_random_vdev_top(spa, B_TRUE);
		leaf = ztest_random(leaves) + zs->zs_splits;

		/*
		 * Generate paths to the first leaf in this top-level vdev,
		 * and to the random leaf we selected.  We'll induce transient
		 * write failures and random online/offline activity on leaf 0,
		 * and we'll write random garbage to the randomly chosen leaf.
		 */
		(void) snprintf(path0, sizeof (path0), ztest_dev_template,
		    zopt_dir, zopt_pool, top * leaves + zs->zs_splits);
		(void) snprintf(pathrand, sizeof (pathrand), ztest_dev_template,
		    zopt_dir, zopt_pool, top * leaves + leaf);

		vd0 = vdev_lookup_by_path(spa->spa_root_vdev, path0);
		if (vd0 != NULL && vd0->vdev_top->vdev_islog)
			islog = B_TRUE;

		if (vd0 != NULL && maxfaults != 1) {
			/*
			 * Make vd0 explicitly claim to be unreadable,
			 * or unwriteable, or reach behind its back
			 * and close the underlying fd.  We can do this if
			 * maxfaults == 0 because we'll fail and reexecute,
			 * and we can do it if maxfaults >= 2 because we'll
			 * have enough redundancy.  If maxfaults == 1, the
			 * combination of this with injection of random data
			 * corruption below exceeds the pool's fault tolerance.
			 */
			vdev_file_t *vf = vd0->vdev_tsd;

			if (vf != NULL && ztest_random(3) == 0) {
				(void) close(vf->vf_vnode->v_fd);
				vf->vf_vnode->v_fd = -1;
			} else if (ztest_random(2) == 0) {
				vd0->vdev_cant_read = B_TRUE;
			} else {
				vd0->vdev_cant_write = B_TRUE;
			}
			guid0 = vd0->vdev_guid;
		}
	} else {
		/*
		 * Inject errors on an l2cache device.
		 */
		spa_aux_vdev_t *sav = &spa->spa_l2cache;

		if (sav->sav_count == 0) {
			spa_config_exit(spa, SCL_STATE, FTAG);
			return;
		}
		vd0 = sav->sav_vdevs[ztest_random(sav->sav_count)];
		guid0 = vd0->vdev_guid;
		(void) strcpy(path0, vd0->vdev_path);
		(void) strcpy(pathrand, vd0->vdev_path);

		leaf = 0;
		leaves = 1;
		maxfaults = INT_MAX;	/* no limit on cache devices */
	}

	spa_config_exit(spa, SCL_STATE, FTAG);

	/*
	 * If we can tolerate two or more faults, or we're dealing
	 * with a slog, randomly online/offline vd0.
	 */
	if ((maxfaults >= 2 || islog) && guid0 != 0) {
		if (ztest_random(10) < 6) {
			int flags = (ztest_random(2) == 0 ?
			    ZFS_OFFLINE_TEMPORARY : 0);

			/*
			 * We have to grab the zs_name_lock as writer to
			 * prevent a race between offlining a slog and
			 * destroying a dataset. Offlining the slog will
			 * grab a reference on the dataset which may cause
			 * dmu_objset_destroy() to fail with EBUSY thus
			 * leaving the dataset in an inconsistent state.
			 */
			if (islog)
				(void) rw_enter(&ztest_shared->zs_name_lock,
				    RW_WRITER);

			VERIFY(vdev_offline(spa, guid0, flags) != EBUSY);

			if (islog)
				(void) rw_exit(&ztest_shared->zs_name_lock);
		} else {
			(void) vdev_online(spa, guid0, 0, NULL);
		}
	}

	if (maxfaults == 0)
		return;

	/*
	 * We have at least single-fault tolerance, so inject data corruption.
	 */
	fd = open(pathrand, O_RDWR);

	if (fd == -1)	/* we hit a gap in the device namespace */
		return;

	fsize = lseek(fd, 0, SEEK_END);

	while (--iters != 0) {
		offset = ztest_random(fsize / (leaves << bshift)) *
		    (leaves << bshift) + (leaf << bshift) +
		    (ztest_random(1ULL << (bshift - 1)) & -8ULL);

		if (offset >= fsize)
			continue;

		mutex_enter(&zs->zs_vdev_lock);
		if (mirror_save != zs->zs_mirrors) {
			mutex_exit(&zs->zs_vdev_lock);
			(void) close(fd);
			return;
		}

		if (pwrite(fd, &bad, sizeof (bad), offset) != sizeof (bad))
			fatal(1, "can't inject bad word at 0x%llx in %s",
			    offset, pathrand);

		mutex_exit(&zs->zs_vdev_lock);

		if (zopt_verbose >= 7)
			(void) printf("injected bad word into %s,"
			    " offset 0x%llx\n", pathrand, (u_longlong_t)offset);
	}

	(void) close(fd);
}

/*
 * Verify that DDT repair works as expected.
 */
void
ztest_ddt_repair(ztest_ds_t *zd, uint64_t id)
{
	ztest_shared_t *zs = ztest_shared;
	spa_t *spa = zs->zs_spa;
	objset_t *os = zd->zd_os;
	ztest_od_t od[1];
	uint64_t object, blocksize, txg, pattern, psize;
	enum zio_checksum checksum = spa_dedup_checksum(spa);
	dmu_buf_t *db;
	dmu_tx_t *tx;
	void *buf;
	blkptr_t blk;
	int copies = 2 * ZIO_DEDUPDITTO_MIN;
	int i;

	blocksize = ztest_random_blocksize();
	blocksize = MIN(blocksize, 2048);	/* because we write so many */

	ztest_od_init(&od[0], id, FTAG, 0, DMU_OT_UINT64_OTHER, blocksize, 0);

	if (ztest_object_init(zd, od, sizeof (od), B_FALSE) != 0)
		return;

	/*
	 * Take the name lock as writer to prevent anyone else from changing
	 * the pool and dataset properies we need to maintain during this test.
	 */
	(void) rw_enter(&zs->zs_name_lock, RW_WRITER);

	if (ztest_dsl_prop_set_uint64(zd->zd_name, ZFS_PROP_DEDUP, checksum,
	    B_FALSE) != 0 ||
	    ztest_dsl_prop_set_uint64(zd->zd_name, ZFS_PROP_COPIES, 1,
	    B_FALSE) != 0) {
		(void) rw_exit(&zs->zs_name_lock);
		return;
	}

	object = od[0].od_object;
	blocksize = od[0].od_blocksize;
	pattern = spa_guid(spa) ^ dmu_objset_fsid_guid(os);

	ASSERT(object != 0);

	tx = dmu_tx_create(os);
	dmu_tx_hold_write(tx, object, 0, copies * blocksize);
	txg = ztest_tx_assign(tx, TXG_WAIT, FTAG);
	if (txg == 0) {
		(void) rw_exit(&zs->zs_name_lock);
		return;
	}

	/*
	 * Write all the copies of our block.
	 */
	for (i = 0; i < copies; i++) {
		uint64_t offset = i * blocksize;
		VERIFY(dmu_buf_hold(os, object, offset, FTAG, &db,
		    DMU_READ_NO_PREFETCH) == 0);
		ASSERT(db->db_offset == offset);
		ASSERT(db->db_size == blocksize);
		ASSERT(ztest_pattern_match(db->db_data, db->db_size, pattern) ||
		    ztest_pattern_match(db->db_data, db->db_size, 0ULL));
		dmu_buf_will_fill(db, tx);
		ztest_pattern_set(db->db_data, db->db_size, pattern);
		dmu_buf_rele(db, FTAG);
	}

	dmu_tx_commit(tx);
	txg_wait_synced(spa_get_dsl(spa), txg);

	/*
	 * Find out what block we got.
	 */
	VERIFY(dmu_buf_hold(os, object, 0, FTAG, &db,
	    DMU_READ_NO_PREFETCH) == 0);
	blk = *((dmu_buf_impl_t *)db)->db_blkptr;
	dmu_buf_rele(db, FTAG);

	/*
	 * Damage the block.  Dedup-ditto will save us when we read it later.
	 */
	psize = BP_GET_PSIZE(&blk);
	buf = zio_buf_alloc(psize);
	ztest_pattern_set(buf, psize, ~pattern);

	(void) zio_wait(zio_rewrite(NULL, spa, 0, &blk,
	    buf, psize, NULL, NULL, ZIO_PRIORITY_SYNC_WRITE,
	    ZIO_FLAG_CANFAIL | ZIO_FLAG_INDUCE_DAMAGE, NULL));

	zio_buf_free(buf, psize);

	(void) rw_exit(&zs->zs_name_lock);
}

/*
 * Scrub the pool.
 */
/* ARGSUSED */
void
ztest_scrub(ztest_ds_t *zd, uint64_t id)
{
	ztest_shared_t *zs = ztest_shared;
	spa_t *spa = zs->zs_spa;

	(void) spa_scan(spa, POOL_SCAN_SCRUB);
	(void) poll(NULL, 0, 100); /* wait a moment, then force a restart */
	(void) spa_scan(spa, POOL_SCAN_SCRUB);
}

/*
 * Rename the pool to a different name and then rename it back.
 */
/* ARGSUSED */
void
ztest_spa_rename(ztest_ds_t *zd, uint64_t id)
{
	ztest_shared_t *zs = ztest_shared;
	char *oldname, *newname;
	spa_t *spa;

	(void) rw_enter(&zs->zs_name_lock, RW_WRITER);

	oldname = zs->zs_pool;
	newname = umem_alloc(strlen(oldname) + 5, UMEM_NOFAIL);
	(void) strcpy(newname, oldname);
	(void) strcat(newname, "_tmp");

	/*
	 * Do the rename
	 */
	VERIFY3U(0, ==, spa_rename(oldname, newname));

	/*
	 * Try to open it under the old name, which shouldn't exist
	 */
	VERIFY3U(ENOENT, ==, spa_open(oldname, &spa, FTAG));

	/*
	 * Open it under the new name and make sure it's still the same spa_t.
	 */
	VERIFY3U(0, ==, spa_open(newname, &spa, FTAG));

	ASSERT(spa == zs->zs_spa);
	spa_close(spa, FTAG);

	/*
	 * Rename it back to the original
	 */
	VERIFY3U(0, ==, spa_rename(newname, oldname));

	/*
	 * Make sure it can still be opened
	 */
	VERIFY3U(0, ==, spa_open(oldname, &spa, FTAG));

	ASSERT(spa == zs->zs_spa);
	spa_close(spa, FTAG);

	umem_free(newname, strlen(newname) + 1);

	(void) rw_exit(&zs->zs_name_lock);
}

/*
 * Verify pool integrity by running zdb.
 */
static void
ztest_run_zdb(char *pool)
{
	int status;
	char zdb[MAXPATHLEN + MAXNAMELEN + 20];
	char zbuf[1024];
	char *bin;
	char *ztest;
	char *isa;
	int isalen;
	FILE *fp;

	(void) realpath(getexecname(), zdb);

	/* zdb lives in /usr/sbin, while ztest lives in /usr/bin */
	bin = strstr(zdb, "/usr/bin/");
	ztest = strstr(bin, "/ztest");
	isa = bin + 8;
	isalen = ztest - isa;
	isa = strdup(isa);
	/* LINTED */
	(void) sprintf(bin,
	    "/usr/sbin%.*s/zdb -bcc%s%s -U %s %s",
	    isalen,
	    isa,
	    zopt_verbose >= 3 ? "s" : "",
	    zopt_verbose >= 4 ? "v" : "",
	    spa_config_path,
	    pool);
	free(isa);

	if (zopt_verbose >= 5)
		(void) printf("Executing %s\n", strstr(zdb, "zdb "));

	fp = popen(zdb, "r");

	while (fgets(zbuf, sizeof (zbuf), fp) != NULL)
		if (zopt_verbose >= 3)
			(void) printf("%s", zbuf);

	status = pclose(fp);

	if (status == 0)
		return;

	ztest_dump_core = 0;
	if (WIFEXITED(status))
		fatal(0, "'%s' exit code %d", zdb, WEXITSTATUS(status));
	else
		fatal(0, "'%s' died with signal %d", zdb, WTERMSIG(status));
}

static void
ztest_walk_pool_directory(char *header)
{
	spa_t *spa = NULL;

	if (zopt_verbose >= 6)
		(void) printf("%s\n", header);

	mutex_enter(&spa_namespace_lock);
	while ((spa = spa_next(spa)) != NULL)
		if (zopt_verbose >= 6)
			(void) printf("\t%s\n", spa_name(spa));
	mutex_exit(&spa_namespace_lock);
}

static void
ztest_spa_import_export(char *oldname, char *newname)
{
	nvlist_t *config, *newconfig;
	uint64_t pool_guid;
	spa_t *spa;

	if (zopt_verbose >= 4) {
		(void) printf("import/export: old = %s, new = %s\n",
		    oldname, newname);
	}

	/*
	 * Clean up from previous runs.
	 */
	(void) spa_destroy(newname);

	/*
	 * Get the pool's configuration and guid.
	 */
	VERIFY3U(0, ==, spa_open(oldname, &spa, FTAG));

	/*
	 * Kick off a scrub to tickle scrub/export races.
	 */
	if (ztest_random(2) == 0)
		(void) spa_scan(spa, POOL_SCAN_SCRUB);

	pool_guid = spa_guid(spa);
	spa_close(spa, FTAG);

	ztest_walk_pool_directory("pools before export");

	/*
	 * Export it.
	 */
	VERIFY3U(0, ==, spa_export(oldname, &config, B_FALSE, B_FALSE));

	ztest_walk_pool_directory("pools after export");

	/*
	 * Try to import it.
	 */
	newconfig = spa_tryimport(config);
	ASSERT(newconfig != NULL);
	nvlist_free(newconfig);

	/*
	 * Import it under the new name.
	 */
	VERIFY3U(0, ==, spa_import(newname, config, NULL));

	ztest_walk_pool_directory("pools after import");

	/*
	 * Try to import it again -- should fail with EEXIST.
	 */
	VERIFY3U(EEXIST, ==, spa_import(newname, config, NULL));

	/*
	 * Try to import it under a different name -- should fail with EEXIST.
	 */
	VERIFY3U(EEXIST, ==, spa_import(oldname, config, NULL));

	/*
	 * Verify that the pool is no longer visible under the old name.
	 */
	VERIFY3U(ENOENT, ==, spa_open(oldname, &spa, FTAG));

	/*
	 * Verify that we can open and close the pool using the new name.
	 */
	VERIFY3U(0, ==, spa_open(newname, &spa, FTAG));
	ASSERT(pool_guid == spa_guid(spa));
	spa_close(spa, FTAG);

	nvlist_free(config);
}

static void
ztest_resume(spa_t *spa)
{
	if (spa_suspended(spa) && zopt_verbose >= 6)
		(void) printf("resuming from suspended state\n");
	spa_vdev_state_enter(spa, SCL_NONE);
	vdev_clear(spa, NULL);
	(void) spa_vdev_state_exit(spa, NULL, 0);
	(void) zio_resume(spa);
}

static void *
ztest_resume_thread(void *arg)
{
	spa_t *spa = arg;

	while (!ztest_exiting) {
		if (spa_suspended(spa))
			ztest_resume(spa);
		(void) poll(NULL, 0, 100);
	}

	thread_exit();

	return (NULL);
}

static void *
ztest_deadman_thread(void *arg)
{
	ztest_shared_t *zs = arg;
	int grace = 300;
	hrtime_t delta;

	delta = (zs->zs_thread_stop - zs->zs_thread_start) / NANOSEC + grace;

	(void) poll(NULL, 0, (int)(1000 * delta));

	fatal(0, "failed to complete within %d seconds of deadline", grace);
	thread_exit();

	return (NULL);
}

static void
ztest_execute(ztest_info_t *zi, uint64_t id)
{
	ztest_shared_t *zs = ztest_shared;
	ztest_ds_t *zd = &zs->zs_zd[id % zopt_datasets];
	hrtime_t functime = gethrtime();
	int i;

	for (i = 0; i < zi->zi_iters; i++)
		zi->zi_func(zd, id);

	functime = gethrtime() - functime;

	atomic_add_64(&zi->zi_call_count, 1);
	atomic_add_64(&zi->zi_call_time, functime);

	if (zopt_verbose >= 4) {
		Dl_info dli;
		(void) dladdr((void *)zi->zi_func, &dli);
		(void) printf("%6.2f sec in %s\n",
		    (double)functime / NANOSEC, dli.dli_sname);
	}
}

static void *
ztest_thread(void *arg)
{
	uint64_t id = (uintptr_t)arg;
	ztest_shared_t *zs = ztest_shared;
	uint64_t call_next;
	hrtime_t now;
	ztest_info_t *zi;

	while ((now = gethrtime()) < zs->zs_thread_stop) {
		/*
		 * See if it's time to force a crash.
		 */
		if (now > zs->zs_thread_kill)
			ztest_kill(zs);

		/*
		 * If we're getting ENOSPC with some regularity, stop.
		 */
		if (zs->zs_enospc_count > 10)
			break;

		/*
		 * Pick a random function to execute.
		 */
		zi = &zs->zs_info[ztest_random(ZTEST_FUNCS)];
		call_next = zi->zi_call_next;

		if (now >= call_next &&
		    atomic_cas_64(&zi->zi_call_next, call_next, call_next +
		    ztest_random(2 * zi->zi_interval[0] + 1)) == call_next)
			ztest_execute(zi, id);
	}

	thread_exit();

	return (NULL);
}

static void
ztest_dataset_name(char *dsname, char *pool, int d)
{
	(void) snprintf(dsname, MAXNAMELEN, "%s/ds_%d", pool, d);
}

static void
ztest_dataset_destroy(ztest_shared_t *zs, int d)
{
	char name[MAXNAMELEN];
	int t;

	ztest_dataset_name(name, zs->zs_pool, d);

	if (zopt_verbose >= 3)
		(void) printf("Destroying %s to free up space\n", name);

	/*
	 * Cleanup any non-standard clones and snapshots.  In general,
	 * ztest thread t operates on dataset (t % zopt_datasets),
	 * so there may be more than one thing to clean up.
	 */
	for (t = d; t < zopt_threads; t += zopt_datasets)
		ztest_dsl_dataset_cleanup(name, t);

	(void) dmu_objset_find(name, ztest_objset_destroy_cb, NULL,
	    DS_FIND_SNAPSHOTS | DS_FIND_CHILDREN);
}

static void
ztest_dataset_dirobj_verify(ztest_ds_t *zd)
{
	uint64_t usedobjs, dirobjs, scratch;

	/*
	 * ZTEST_DIROBJ is the object directory for the entire dataset.
	 * Therefore, the number of objects in use should equal the
	 * number of ZTEST_DIROBJ entries, +1 for ZTEST_DIROBJ itself.
	 * If not, we have an object leak.
	 *
	 * Note that we can only check this in ztest_dataset_open(),
	 * when the open-context and syncing-context values agree.
	 * That's because zap_count() returns the open-context value,
	 * while dmu_objset_space() returns the rootbp fill count.
	 */
	VERIFY3U(0, ==, zap_count(zd->zd_os, ZTEST_DIROBJ, &dirobjs));
	dmu_objset_space(zd->zd_os, &scratch, &scratch, &usedobjs, &scratch);
	ASSERT3U(dirobjs + 1, ==, usedobjs);
}

static int
ztest_dataset_open(ztest_shared_t *zs, int d)
{
	ztest_ds_t *zd = &zs->zs_zd[d];
	uint64_t committed_seq = zd->zd_seq;
	objset_t *os;
	zilog_t *zilog;
	char name[MAXNAMELEN];
	int error;

	ztest_dataset_name(name, zs->zs_pool, d);

	(void) rw_enter(&zs->zs_name_lock, RW_READER);

	error = ztest_dataset_create(name);
	if (error == ENOSPC) {
		(void) rw_exit(&zs->zs_name_lock);
		ztest_record_enospc(FTAG);
		return (error);
	}
	ASSERT(error == 0 || error == EEXIST);

	VERIFY3U(dmu_objset_hold(name, zd, &os), ==, 0);
	(void) rw_exit(&zs->zs_name_lock);

	ztest_zd_init(zd, os);

	zilog = zd->zd_zilog;

	if (zilog->zl_header->zh_claim_lr_seq != 0 &&
	    zilog->zl_header->zh_claim_lr_seq < committed_seq)
		fatal(0, "missing log records: claimed %llu < committed %llu",
		    zilog->zl_header->zh_claim_lr_seq, committed_seq);

	ztest_dataset_dirobj_verify(zd);

	zil_replay(os, zd, ztest_replay_vector);

	ztest_dataset_dirobj_verify(zd);

	if (zopt_verbose >= 6)
		(void) printf("%s replay %llu blocks, %llu records, seq %llu\n",
		    zd->zd_name,
		    (u_longlong_t)zilog->zl_parse_blk_count,
		    (u_longlong_t)zilog->zl_parse_lr_count,
		    (u_longlong_t)zilog->zl_replaying_seq);

	zilog = zil_open(os, ztest_get_data);

	if (zilog->zl_replaying_seq != 0 &&
	    zilog->zl_replaying_seq < committed_seq)
		fatal(0, "missing log records: replayed %llu < committed %llu",
		    zilog->zl_replaying_seq, committed_seq);

	return (0);
}

static void
ztest_dataset_close(ztest_shared_t *zs, int d)
{
	ztest_ds_t *zd = &zs->zs_zd[d];

	zil_close(zd->zd_zilog);
	dmu_objset_rele(zd->zd_os, zd);

	ztest_zd_fini(zd);
}

/*
 * Kick off threads to run tests on all datasets in parallel.
 */
static void
ztest_run(ztest_shared_t *zs)
{
	kthread_t **tid;
	spa_t *spa;
	kthread_t *resume_thread;
	uint64_t object;
	int error;
	int t, d;

	ztest_exiting = B_FALSE;

	/*
	 * Initialize parent/child shared state.
	 */
	mutex_init(&zs->zs_vdev_lock, NULL, MUTEX_DEFAULT, NULL);
	rw_init(&zs->zs_name_lock, NULL, RW_DEFAULT, NULL);

	zs->zs_thread_start = gethrtime();
	zs->zs_thread_stop = zs->zs_thread_start + zopt_passtime * NANOSEC;
	zs->zs_thread_stop = MIN(zs->zs_thread_stop, zs->zs_proc_stop);
	zs->zs_thread_kill = zs->zs_thread_stop;
	if (ztest_random(100) < zopt_killrate)
		zs->zs_thread_kill -= ztest_random(zopt_passtime * NANOSEC);

	mutex_init(&zcl.zcl_callbacks_lock, NULL, MUTEX_DEFAULT, NULL);

	list_create(&zcl.zcl_callbacks, sizeof (ztest_cb_data_t),
	    offsetof(ztest_cb_data_t, zcd_node));

	/*
	 * Open our pool.
	 */
	kernel_init(FREAD | FWRITE);
	VERIFY(spa_open(zs->zs_pool, &spa, FTAG) == 0);
	zs->zs_spa = spa;

	spa->spa_dedup_ditto = 2 * ZIO_DEDUPDITTO_MIN;

	/*
	 * We don't expect the pool to suspend unless maxfaults == 0,
	 * in which case ztest_fault_inject() temporarily takes away
	 * the only valid replica.
	 */
	if (MAXFAULTS() == 0)
		spa->spa_failmode = ZIO_FAILURE_MODE_WAIT;
	else
		spa->spa_failmode = ZIO_FAILURE_MODE_PANIC;

	/*
	 * Create a thread to periodically resume suspended I/O.
	 */
	VERIFY3P((resume_thread = thread_create(NULL, 0, ztest_resume_thread,
	    spa, TS_RUN, NULL, 0, 0)), !=, NULL);

	/*
	 * Create a deadman thread to abort() if we hang.
	 */
	VERIFY3P(thread_create(NULL, 0, ztest_deadman_thread, zs,
	    TS_RUN, NULL, 0, 0), !=, NULL);

	/*
	 * Verify that we can safely inquire about about any object,
	 * whether it's allocated or not.  To make it interesting,
	 * we probe a 5-wide window around each power of two.
	 * This hits all edge cases, including zero and the max.
	 */
	for (t = 0; t < 64; t++) {
		for (d = -5; d <= 5; d++) {
			error = dmu_object_info(spa->spa_meta_objset,
			    (1ULL << t) + d, NULL);
			ASSERT(error == 0 || error == ENOENT ||
			    error == EINVAL);
		}
	}

	/*
	 * If we got any ENOSPC errors on the previous run, destroy something.
	 */
	if (zs->zs_enospc_count != 0) {
		int d = ztest_random(zopt_datasets);
		ztest_dataset_destroy(zs, d);
	}
	zs->zs_enospc_count = 0;

	tid = umem_zalloc(zopt_threads * sizeof (kthread_t *), UMEM_NOFAIL);

	if (zopt_verbose >= 4)
		(void) printf("starting main threads...\n");

	/*
	 * Kick off all the tests that run in parallel.
	 */
	for (t = 0; t < zopt_threads; t++) {
		if (t < zopt_datasets && ztest_dataset_open(zs, t) != 0)
			return;

		VERIFY3P(tid[t] = thread_create(NULL, 0, ztest_thread,
		    (void *)(uintptr_t)t, TS_RUN, NULL, 0, 0), !=, NULL);
	}

	/*
	 * Wait for all of the tests to complete.  We go in reverse order
	 * so we don't close datasets while threads are still using them.
	 */
<<<<<<< HEAD
	for (t = zopt_threads - 1; t >= 0; t--) {
		VERIFY(thr_join(tid[t], NULL, NULL) == 0);
=======
	for (int t = zopt_threads - 1; t >= 0; t--) {
		thread_join(tid[t]->t_tid);
>>>>>>> a02204a8
		if (t < zopt_datasets)
			ztest_dataset_close(zs, t);
	}

	txg_wait_synced(spa_get_dsl(spa), 0);

	zs->zs_alloc = metaslab_class_get_alloc(spa_normal_class(spa));
	zs->zs_space = metaslab_class_get_space(spa_normal_class(spa));

	umem_free(tid, zopt_threads * sizeof (kthread_t *));

	/* Kill the resume thread */
	ztest_exiting = B_TRUE;
	thread_join(resume_thread->t_tid);
	ztest_resume(spa);

	/*
	 * Right before closing the pool, kick off a bunch of async I/O;
	 * spa_close() should wait for it to complete.
	 */
	for (object = 1; object < 50; object++)
		dmu_prefetch(spa->spa_meta_objset, object, 0, 1ULL << 20);

	spa_close(spa, FTAG);

	/*
	 * Verify that we can loop over all pools.
	 */
	mutex_enter(&spa_namespace_lock);
	for (spa = spa_next(NULL); spa != NULL; spa = spa_next(spa))
		if (zopt_verbose > 3)
			(void) printf("spa_next: found %s\n", spa_name(spa));
	mutex_exit(&spa_namespace_lock);

	/*
	 * Verify that we can export the pool and reimport it under a
	 * different name.
	 */
	if (ztest_random(2) == 0) {
		char name[MAXNAMELEN];
		(void) snprintf(name, MAXNAMELEN, "%s_import", zs->zs_pool);
		ztest_spa_import_export(zs->zs_pool, name);
		ztest_spa_import_export(name, zs->zs_pool);
	}

	kernel_fini();
}

static void
ztest_freeze(ztest_shared_t *zs)
{
	ztest_ds_t *zd = &zs->zs_zd[0];
	spa_t *spa;
	int numloops = 0;

	if (zopt_verbose >= 3)
		(void) printf("testing spa_freeze()...\n");

	kernel_init(FREAD | FWRITE);
	VERIFY3U(0, ==, spa_open(zs->zs_pool, &spa, FTAG));
	VERIFY3U(0, ==, ztest_dataset_open(zs, 0));

	/*
	 * Force the first log block to be transactionally allocated.
	 * We have to do this before we freeze the pool -- otherwise
	 * the log chain won't be anchored.
	 */
	while (BP_IS_HOLE(&zd->zd_zilog->zl_header->zh_log)) {
		ztest_dmu_object_alloc_free(zd, 0);
		zil_commit(zd->zd_zilog, UINT64_MAX, 0);
	}

	txg_wait_synced(spa_get_dsl(spa), 0);

	/*
	 * Freeze the pool.  This stops spa_sync() from doing anything,
	 * so that the only way to record changes from now on is the ZIL.
	 */
	spa_freeze(spa);

	/*
	 * Run tests that generate log records but don't alter the pool config
	 * or depend on DSL sync tasks (snapshots, objset create/destroy, etc).
	 * We do a txg_wait_synced() after each iteration to force the txg
	 * to increase well beyond the last synced value in the uberblock.
	 * The ZIL should be OK with that.
	 */
	while (ztest_random(10) != 0 && numloops++ < zopt_maxloops) {
		ztest_dmu_write_parallel(zd, 0);
		ztest_dmu_object_alloc_free(zd, 0);
		txg_wait_synced(spa_get_dsl(spa), 0);
	}

	/*
	 * Commit all of the changes we just generated.
	 */
	zil_commit(zd->zd_zilog, UINT64_MAX, 0);
	txg_wait_synced(spa_get_dsl(spa), 0);

	/*
	 * Close our dataset and close the pool.
	 */
	ztest_dataset_close(zs, 0);
	spa_close(spa, FTAG);
	kernel_fini();

	/*
	 * Open and close the pool and dataset to induce log replay.
	 */
	kernel_init(FREAD | FWRITE);
	VERIFY3U(0, ==, spa_open(zs->zs_pool, &spa, FTAG));
	VERIFY3U(0, ==, ztest_dataset_open(zs, 0));
	ztest_dataset_close(zs, 0);
	spa_close(spa, FTAG);
	kernel_fini();

	list_destroy(&zcl.zcl_callbacks);

	(void) mutex_destroy(&zcl.zcl_callbacks_lock);

	(void) rw_destroy(&zs->zs_name_lock);
	(void) mutex_destroy(&zs->zs_vdev_lock);
}

void
print_time(hrtime_t t, char *timebuf)
{
	hrtime_t s = t / NANOSEC;
	hrtime_t m = s / 60;
	hrtime_t h = m / 60;
	hrtime_t d = h / 24;

	s -= m * 60;
	m -= h * 60;
	h -= d * 24;

	timebuf[0] = '\0';

	if (d)
		(void) sprintf(timebuf,
		    "%llud%02lluh%02llum%02llus", d, h, m, s);
	else if (h)
		(void) sprintf(timebuf, "%lluh%02llum%02llus", h, m, s);
	else if (m)
		(void) sprintf(timebuf, "%llum%02llus", m, s);
	else
		(void) sprintf(timebuf, "%llus", s);
}

static nvlist_t *
make_random_props(void)
{
	nvlist_t *props;

	if (ztest_random(2) == 0)
		return (NULL);

	VERIFY(nvlist_alloc(&props, NV_UNIQUE_NAME, 0) == 0);
	VERIFY(nvlist_add_uint64(props, "autoreplace", 1) == 0);

	(void) printf("props:\n");
	dump_nvlist(props, 4);

	return (props);
}

/*
 * Create a storage pool with the given name and initial vdev size.
 * Then test spa_freeze() functionality.
 */
static void
ztest_init(ztest_shared_t *zs)
{
	spa_t *spa;
	nvlist_t *nvroot, *props;

	mutex_init(&zs->zs_vdev_lock, NULL, MUTEX_DEFAULT, NULL);
	rw_init(&zs->zs_name_lock, NULL, RW_DEFAULT, NULL);

	kernel_init(FREAD | FWRITE);

	/*
	 * Create the storage pool.
	 */
	(void) spa_destroy(zs->zs_pool);
	ztest_shared->zs_vdev_next_leaf = 0;
	zs->zs_splits = 0;
	zs->zs_mirrors = zopt_mirrors;
	nvroot = make_vdev_root(NULL, NULL, zopt_vdev_size, 0,
	    0, zopt_raidz, zs->zs_mirrors, 1);
	props = make_random_props();
	VERIFY3U(0, ==, spa_create(zs->zs_pool, nvroot, props, NULL, NULL));
	nvlist_free(nvroot);

	VERIFY3U(0, ==, spa_open(zs->zs_pool, &spa, FTAG));
	metaslab_sz = 1ULL << spa->spa_root_vdev->vdev_child[0]->vdev_ms_shift;
	spa_close(spa, FTAG);

	kernel_fini();

	ztest_run_zdb(zs->zs_pool);

	ztest_freeze(zs);

	ztest_run_zdb(zs->zs_pool);
}

int
main(int argc, char **argv)
{
	int kills = 0;
	int iters = 0;
	ztest_shared_t *zs;
	size_t shared_size;
	ztest_info_t *zi;
	char timebuf[100];
	char numbuf[6];
	spa_t *spa;
	int i, f;

	(void) setvbuf(stdout, NULL, _IOLBF, 0);

	ztest_random_fd = open("/dev/urandom", O_RDONLY);

	process_options(argc, argv);

	/* Override location of zpool.cache */
	(void) asprintf((char **)&spa_config_path, "%s/zpool.cache", zopt_dir);

	/*
	 * Blow away any existing copy of zpool.cache
	 */
	if (zopt_init != 0)
		(void) remove(spa_config_path);

	shared_size = sizeof (*zs) + zopt_datasets * sizeof (ztest_ds_t);

	zs = ztest_shared = (void *)mmap(0,
	    P2ROUNDUP(shared_size, getpagesize()),
	    PROT_READ | PROT_WRITE, MAP_SHARED | MAP_ANON, -1, 0);

	if (zopt_verbose >= 1) {
		(void) printf("%llu vdevs, %d datasets, %d threads,"
		    " %llu seconds...\n",
		    (u_longlong_t)zopt_vdevs, zopt_datasets, zopt_threads,
		    (u_longlong_t)zopt_time);
	}

	/*
	 * Create and initialize our storage pool.
	 */
	for (i = 1; i <= zopt_init; i++) {
		bzero(zs, sizeof (ztest_shared_t));
		if (zopt_verbose >= 3 && zopt_init != 1)
			(void) printf("ztest_init(), pass %d\n", i);
		zs->zs_pool = zopt_pool;
		ztest_init(zs);
	}

	zs->zs_pool = zopt_pool;
	zs->zs_proc_start = gethrtime();
	zs->zs_proc_stop = zs->zs_proc_start + zopt_time * NANOSEC;

	for (f = 0; f < ZTEST_FUNCS; f++) {
		zi = &zs->zs_info[f];
		*zi = ztest_info[f];
		if (zs->zs_proc_start + zi->zi_interval[0] > zs->zs_proc_stop)
			zi->zi_call_next = UINT64_MAX;
		else
			zi->zi_call_next = zs->zs_proc_start +
			    ztest_random(2 * zi->zi_interval[0] + 1);
	}

	/*
	 * Run the tests in a loop.  These tests include fault injection
	 * to verify that self-healing data works, and forced crashes
	 * to verify that we never lose on-disk consistency.
	 */
	while (gethrtime() < zs->zs_proc_stop) {
		int status;
		pid_t pid;

		/*
		 * Initialize the workload counters for each function.
		 */
		for (f = 0; f < ZTEST_FUNCS; f++) {
			zi = &zs->zs_info[f];
			zi->zi_call_count = 0;
			zi->zi_call_time = 0;
		}

		/* Set the allocation switch size */
		metaslab_df_alloc_threshold = ztest_random(metaslab_sz / 4) + 1;

		pid = fork();

		if (pid == -1)
			fatal(1, "fork failed");

		if (pid == 0) {	/* child */
			struct rlimit rl = { 1024, 1024 };
			(void) setrlimit(RLIMIT_NOFILE, &rl);
			(void) enable_extended_FILE_stdio(-1, -1);
			ztest_run(zs);
			exit(0);
		}

		while (waitpid(pid, &status, 0) != pid)
			continue;

		if (WIFEXITED(status)) {
			if (WEXITSTATUS(status) != 0) {
				(void) fprintf(stderr,
				    "child exited with code %d\n",
				    WEXITSTATUS(status));
				exit(2);
			}
		} else if (WIFSIGNALED(status)) {
			if (WTERMSIG(status) != SIGKILL) {
				(void) fprintf(stderr,
				    "child died with signal %d\n",
				    WTERMSIG(status));
				exit(3);
			}
			kills++;
		} else {
			(void) fprintf(stderr, "something strange happened "
			    "to child\n");
			exit(4);
		}

		iters++;

		if (zopt_verbose >= 1) {
			hrtime_t now = gethrtime();

			now = MIN(now, zs->zs_proc_stop);
			print_time(zs->zs_proc_stop - now, timebuf);
			nicenum(zs->zs_space, numbuf);

			(void) printf("Pass %3d, %8s, %3llu ENOSPC, "
			    "%4.1f%% of %5s used, %3.0f%% done, %8s to go\n",
			    iters,
			    WIFEXITED(status) ? "Complete" : "SIGKILL",
			    (u_longlong_t)zs->zs_enospc_count,
			    100.0 * zs->zs_alloc / zs->zs_space,
			    numbuf,
			    100.0 * (now - zs->zs_proc_start) /
			    (zopt_time * NANOSEC), timebuf);
		}

		if (zopt_verbose >= 2) {
			(void) printf("\nWorkload summary:\n\n");
			(void) printf("%7s %9s   %s\n",
			    "Calls", "Time", "Function");
			(void) printf("%7s %9s   %s\n",
			    "-----", "----", "--------");
			for (f = 0; f < ZTEST_FUNCS; f++) {
				Dl_info dli;

				zi = &zs->zs_info[f];
				print_time(zi->zi_call_time, timebuf);
				(void) dladdr((void *)zi->zi_func, &dli);
				(void) printf("%7llu %9s   %s\n",
				    (u_longlong_t)zi->zi_call_count, timebuf,
				    dli.dli_sname);
			}
			(void) printf("\n");
		}

		/*
		 * It's possible that we killed a child during a rename test,
		 * in which case we'll have a 'ztest_tmp' pool lying around
		 * instead of 'ztest'.  Do a blind rename in case this happened.
		 */
		kernel_init(FREAD);
		if (spa_open(zopt_pool, &spa, FTAG) == 0) {
			spa_close(spa, FTAG);
		} else {
			char tmpname[MAXNAMELEN];
			kernel_fini();
			kernel_init(FREAD | FWRITE);
			(void) snprintf(tmpname, sizeof (tmpname), "%s_tmp",
			    zopt_pool);
			(void) spa_rename(tmpname, zopt_pool);
		}
		kernel_fini();

		ztest_run_zdb(zopt_pool);
	}

	if (zopt_verbose >= 1) {
		(void) printf("%d killed, %d completed, %.0f%% kill rate\n",
		    kills, iters - kills, (100.0 * kills) / MAX(1, iters));
	}

	return (0);
}<|MERGE_RESOLUTION|>--- conflicted
+++ resolved
@@ -996,13 +996,9 @@
 static void
 ztest_zd_fini(ztest_ds_t *zd)
 {
-<<<<<<< HEAD
 	int l;
 
-	VERIFY(_mutex_destroy(&zd->zd_dirobj_lock) == 0);
-=======
 	mutex_destroy(&zd->zd_dirobj_lock);
->>>>>>> a02204a8
 
 	for (l = 0; l < ZTEST_OBJECT_LOCKS; l++)
 		ztest_rll_destroy(&zd->zd_object_lock[l]);
@@ -5240,13 +5236,8 @@
 	 * Wait for all of the tests to complete.  We go in reverse order
 	 * so we don't close datasets while threads are still using them.
 	 */
-<<<<<<< HEAD
 	for (t = zopt_threads - 1; t >= 0; t--) {
-		VERIFY(thr_join(tid[t], NULL, NULL) == 0);
-=======
-	for (int t = zopt_threads - 1; t >= 0; t--) {
 		thread_join(tid[t]->t_tid);
->>>>>>> a02204a8
 		if (t < zopt_datasets)
 			ztest_dataset_close(zs, t);
 	}
