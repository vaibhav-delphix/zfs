SUBDIRS  = zfs zpool zdb zhack zinject zstream zstreamdump ztest
<<<<<<< HEAD
SUBDIRS += fsck_zfs vdev_id raidz_test zfs_ids_to_path zfs_file
=======
SUBDIRS += fsck_zfs vdev_id raidz_test zfs_ids_to_path
SUBDIRS += zpool_influxdb
>>>>>>> 61868bb1

if USING_PYTHON
SUBDIRS += arcstat arc_summary dbufstat
endif

if BUILD_LINUX
SUBDIRS += mount_zfs zed zgenhostid zvol_id zvol_wait
endif<|MERGE_RESOLUTION|>--- conflicted
+++ resolved
@@ -1,10 +1,6 @@
 SUBDIRS  = zfs zpool zdb zhack zinject zstream zstreamdump ztest
-<<<<<<< HEAD
 SUBDIRS += fsck_zfs vdev_id raidz_test zfs_ids_to_path zfs_file
-=======
-SUBDIRS += fsck_zfs vdev_id raidz_test zfs_ids_to_path
 SUBDIRS += zpool_influxdb
->>>>>>> 61868bb1
 
 if USING_PYTHON
 SUBDIRS += arcstat arc_summary dbufstat
