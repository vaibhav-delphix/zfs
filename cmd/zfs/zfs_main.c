/*
 * CDDL HEADER START
 *
 * The contents of this file are subject to the terms of the
 * Common Development and Distribution License (the "License").
 * You may not use this file except in compliance with the License.
 *
 * You can obtain a copy of the license at usr/src/OPENSOLARIS.LICENSE
 * or http://www.opensolaris.org/os/licensing.
 * See the License for the specific language governing permissions
 * and limitations under the License.
 *
 * When distributing Covered Code, include this CDDL HEADER in each
 * file and include the License file at usr/src/OPENSOLARIS.LICENSE.
 * If applicable, add the following below this CDDL HEADER, with the
 * fields enclosed by brackets "[]" replaced with your own identifying
 * information: Portions Copyright [yyyy] [name of copyright owner]
 *
 * CDDL HEADER END
 */

/*
 * Copyright (c) 2005, 2010, Oracle and/or its affiliates. All rights reserved.
 * Copyright (c) 2011, 2018 by Delphix. All rights reserved.
 * Copyright 2012 Milan Jurik. All rights reserved.
 * Copyright (c) 2012, Joyent, Inc. All rights reserved.
 * Copyright (c) 2013 Steven Hartland.  All rights reserved.
 * Copyright 2016 Igor Kozhukhov <ikozhukhov@gmail.com>.
 * Copyright 2016 Nexenta Systems, Inc.
 * Copyright (c) 2018 Datto Inc.
 */

#include <assert.h>
#include <ctype.h>
#include <sys/debug.h>
#include <errno.h>
#include <getopt.h>
#include <libgen.h>
#include <libintl.h>
#include <libuutil.h>
#include <libnvpair.h>
#include <locale.h>
#include <stddef.h>
#include <stdio.h>
#include <stdlib.h>
#include <strings.h>
#include <unistd.h>
#include <fcntl.h>
#include <zone.h>
#include <grp.h>
#include <pwd.h>
#include <signal.h>
#include <sys/debug.h>
#include <sys/list.h>
#include <sys/mkdev.h>
#include <sys/mntent.h>
#include <sys/mnttab.h>
#include <sys/mount.h>
#include <sys/stat.h>
#include <sys/fs/zfs.h>
#include <sys/systeminfo.h>
#include <sys/types.h>
#include <time.h>
#include <sys/zfs_project.h>

#include <libzfs.h>
#include <libzfs_core.h>
#include <zfs_prop.h>
#include <zfs_deleg.h>
#include <libzutil.h>
#include <libuutil.h>
#ifdef HAVE_IDMAP
#include <aclutils.h>
#include <directory.h>
#endif /* HAVE_IDMAP */

#include "zfs_iter.h"
#include "zfs_util.h"
#include "zfs_comutil.h"
#include "libzfs_impl.h"
#include "zfs_projectutil.h"

libzfs_handle_t *g_zfs;

static FILE *mnttab_file;
static char history_str[HIS_MAX_RECORD_LEN];
static boolean_t log_history = B_TRUE;

static int zfs_do_clone(int argc, char **argv);
static int zfs_do_create(int argc, char **argv);
static int zfs_do_destroy(int argc, char **argv);
static int zfs_do_get(int argc, char **argv);
static int zfs_do_inherit(int argc, char **argv);
static int zfs_do_list(int argc, char **argv);
static int zfs_do_mount(int argc, char **argv);
static int zfs_do_rename(int argc, char **argv);
static int zfs_do_rollback(int argc, char **argv);
static int zfs_do_set(int argc, char **argv);
static int zfs_do_upgrade(int argc, char **argv);
static int zfs_do_snapshot(int argc, char **argv);
static int zfs_do_unmount(int argc, char **argv);
static int zfs_do_share(int argc, char **argv);
static int zfs_do_unshare(int argc, char **argv);
static int zfs_do_send(int argc, char **argv);
static int zfs_do_receive(int argc, char **argv);
static int zfs_do_promote(int argc, char **argv);
static int zfs_do_userspace(int argc, char **argv);
static int zfs_do_allow(int argc, char **argv);
static int zfs_do_unallow(int argc, char **argv);
static int zfs_do_hold(int argc, char **argv);
static int zfs_do_holds(int argc, char **argv);
static int zfs_do_release(int argc, char **argv);
static int zfs_do_diff(int argc, char **argv);
static int zfs_do_bookmark(int argc, char **argv);
static int zfs_do_channel_program(int argc, char **argv);
static int zfs_do_remap(int argc, char **argv);
static int zfs_do_load_key(int argc, char **argv);
static int zfs_do_unload_key(int argc, char **argv);
static int zfs_do_change_key(int argc, char **argv);
static int zfs_do_project(int argc, char **argv);
static int zfs_do_redact(int argc, char **argv);

/*
 * Enable a reasonable set of defaults for libumem debugging on DEBUG builds.
 */

#ifdef DEBUG
const char *
_umem_debug_init(void)
{
	return ("default,verbose"); /* $UMEM_DEBUG setting */
}

const char *
_umem_logging_init(void)
{
	return ("fail,contents"); /* $UMEM_LOGGING setting */
}
#endif

typedef enum {
	HELP_CLONE,
	HELP_CREATE,
	HELP_DESTROY,
	HELP_GET,
	HELP_INHERIT,
	HELP_UPGRADE,
	HELP_LIST,
	HELP_MOUNT,
	HELP_PROMOTE,
	HELP_RECEIVE,
	HELP_RENAME,
	HELP_ROLLBACK,
	HELP_SEND,
	HELP_SET,
	HELP_SHARE,
	HELP_SNAPSHOT,
	HELP_UNMOUNT,
	HELP_UNSHARE,
	HELP_ALLOW,
	HELP_UNALLOW,
	HELP_USERSPACE,
	HELP_GROUPSPACE,
	HELP_PROJECTSPACE,
	HELP_PROJECT,
	HELP_HOLD,
	HELP_HOLDS,
	HELP_RELEASE,
	HELP_DIFF,
	HELP_REMAP,
	HELP_BOOKMARK,
	HELP_CHANNEL_PROGRAM,
	HELP_LOAD_KEY,
	HELP_UNLOAD_KEY,
	HELP_CHANGE_KEY,
	HELP_REDACT,
} zfs_help_t;

typedef struct zfs_command {
	const char	*name;
	int		(*func)(int argc, char **argv);
	zfs_help_t	usage;
} zfs_command_t;

/*
 * Master command table.  Each ZFS command has a name, associated function, and
 * usage message.  The usage messages need to be internationalized, so we have
 * to have a function to return the usage message based on a command index.
 *
 * These commands are organized according to how they are displayed in the usage
 * message.  An empty command (one with a NULL name) indicates an empty line in
 * the generic usage message.
 */
static zfs_command_t command_table[] = {
	{ "create",	zfs_do_create,		HELP_CREATE		},
	{ "destroy",	zfs_do_destroy,		HELP_DESTROY		},
	{ NULL },
	{ "snapshot",	zfs_do_snapshot,	HELP_SNAPSHOT		},
	{ "rollback",	zfs_do_rollback,	HELP_ROLLBACK		},
	{ "clone",	zfs_do_clone,		HELP_CLONE		},
	{ "promote",	zfs_do_promote,		HELP_PROMOTE		},
	{ "rename",	zfs_do_rename,		HELP_RENAME		},
	{ "bookmark",	zfs_do_bookmark,	HELP_BOOKMARK		},
	{ "program",    zfs_do_channel_program, HELP_CHANNEL_PROGRAM    },
	{ NULL },
	{ "list",	zfs_do_list,		HELP_LIST		},
	{ NULL },
	{ "set",	zfs_do_set,		HELP_SET		},
	{ "get",	zfs_do_get,		HELP_GET		},
	{ "inherit",	zfs_do_inherit,		HELP_INHERIT		},
	{ "upgrade",	zfs_do_upgrade,		HELP_UPGRADE		},
	{ NULL },
	{ "userspace",	zfs_do_userspace,	HELP_USERSPACE		},
	{ "groupspace",	zfs_do_userspace,	HELP_GROUPSPACE		},
	{ "projectspace", zfs_do_userspace,	HELP_PROJECTSPACE	},
	{ NULL },
	{ "project",	zfs_do_project,		HELP_PROJECT		},
	{ NULL },
	{ "mount",	zfs_do_mount,		HELP_MOUNT		},
	{ "unmount",	zfs_do_unmount,		HELP_UNMOUNT		},
	{ "share",	zfs_do_share,		HELP_SHARE		},
	{ "unshare",	zfs_do_unshare,		HELP_UNSHARE		},
	{ NULL },
	{ "send",	zfs_do_send,		HELP_SEND		},
	{ "receive",	zfs_do_receive,		HELP_RECEIVE		},
	{ NULL },
	{ "allow",	zfs_do_allow,		HELP_ALLOW		},
	{ NULL },
	{ "unallow",	zfs_do_unallow,		HELP_UNALLOW		},
	{ NULL },
	{ "hold",	zfs_do_hold,		HELP_HOLD		},
	{ "holds",	zfs_do_holds,		HELP_HOLDS		},
	{ "release",	zfs_do_release,		HELP_RELEASE		},
	{ "diff",	zfs_do_diff,		HELP_DIFF		},
	{ "remap",	zfs_do_remap,		HELP_REMAP		},
	{ "load-key",	zfs_do_load_key,	HELP_LOAD_KEY		},
	{ "unload-key",	zfs_do_unload_key,	HELP_UNLOAD_KEY		},
	{ "change-key",	zfs_do_change_key,	HELP_CHANGE_KEY		},
	{ "redact",	zfs_do_redact,		HELP_REDACT		},
};

#define	NCOMMAND	(sizeof (command_table) / sizeof (command_table[0]))

zfs_command_t *current_command;

static const char *
get_usage(zfs_help_t idx)
{
	switch (idx) {
	case HELP_CLONE:
		return (gettext("\tclone [-p] [-o property=value] ... "
		    "<snapshot> <filesystem|volume>\n"));
	case HELP_CREATE:
		return (gettext("\tcreate [-p] [-o property=value] ... "
		    "<filesystem>\n"
		    "\tcreate [-ps] [-b blocksize] [-o property=value] ... "
		    "-V <size> <volume>\n"));
	case HELP_DESTROY:
		return (gettext("\tdestroy [-fnpRrv] <filesystem|volume>\n"
		    "\tdestroy [-dnpRrv] "
		    "<filesystem|volume>@<snap>[%<snap>][,...]\n"
		    "\tdestroy <filesystem|volume>#<bookmark>\n"));
	case HELP_GET:
		return (gettext("\tget [-rHp] [-d max] "
		    "[-o \"all\" | field[,...]]\n"
		    "\t    [-t type[,...]] [-s source[,...]]\n"
		    "\t    <\"all\" | property[,...]> "
		    "[filesystem|volume|snapshot|bookmark] ...\n"));
	case HELP_INHERIT:
		return (gettext("\tinherit [-rS] <property> "
		    "<filesystem|volume|snapshot> ...\n"));
	case HELP_UPGRADE:
		return (gettext("\tupgrade [-v]\n"
		    "\tupgrade [-r] [-V version] <-a | filesystem ...>\n"));
	case HELP_LIST:
		return (gettext("\tlist [-Hp] [-r|-d max] [-o property[,...]] "
		    "[-s property]...\n\t    [-S property]... [-t type[,...]] "
		    "[filesystem|volume|snapshot] ...\n"));
	case HELP_MOUNT:
		return (gettext("\tmount\n"
		    "\tmount [-flvO] [-o opts] <-a | filesystem>\n"));
	case HELP_PROMOTE:
		return (gettext("\tpromote <clone-filesystem>\n"));
	case HELP_RECEIVE:
		return (gettext("\treceive [-vnsFhu] "
		    "[-o <property>=<value>] ... [-x <property>] ...\n"
		    "\t    <filesystem|volume|snapshot>\n"
		    "\treceive [-vnsFhu] [-o <property>=<value>] ... "
		    "[-x <property>] ... \n"
		    "\t    [-d | -e] <filesystem>\n"
		    "\treceive -A <filesystem|volume>\n"));
	case HELP_RENAME:
		return (gettext("\trename [-f] <filesystem|volume|snapshot> "
		    "<filesystem|volume|snapshot>\n"
		    "\trename [-f] -p <filesystem|volume> <filesystem|volume>\n"
		    "\trename -r <snapshot> <snapshot>\n"));
	case HELP_ROLLBACK:
		return (gettext("\trollback [-rRf] <snapshot>\n"));
	case HELP_SEND:
		return (gettext("\tsend [-DnPpRvLecwhb] [-[i|I] snapshot] "
		    "<snapshot>\n"
		    "\tsend [-nvPLecw] [-i snapshot|bookmark] "
		    "<filesystem|volume|snapshot>\n"
		    "[-i bookmark] <snapshot> <bookmark_name>\n"
		    "\tsend [-DnPpvLecr] [-i bookmark|snapshot] "
		    "--redact <bookmark> <snapshot>\n"
		    "\tsend [-nvPe] -t <receive_resume_token>\n"));
	case HELP_SET:
		return (gettext("\tset <property=value> ... "
		    "<filesystem|volume|snapshot> ...\n"));
	case HELP_SHARE:
		return (gettext("\tshare [-l] <-a [nfs|smb] | filesystem>\n"));
	case HELP_SNAPSHOT:
		return (gettext("\tsnapshot [-r] [-o property=value] ... "
		    "<filesystem|volume>@<snap> ...\n"));
	case HELP_UNMOUNT:
		return (gettext("\tunmount [-f] "
		    "<-a | filesystem|mountpoint>\n"));
	case HELP_UNSHARE:
		return (gettext("\tunshare "
		    "<-a [nfs|smb] | filesystem|mountpoint>\n"));
	case HELP_ALLOW:
		return (gettext("\tallow <filesystem|volume>\n"
		    "\tallow [-ldug] "
		    "<\"everyone\"|user|group>[,...] <perm|@setname>[,...]\n"
		    "\t    <filesystem|volume>\n"
		    "\tallow [-ld] -e <perm|@setname>[,...] "
		    "<filesystem|volume>\n"
		    "\tallow -c <perm|@setname>[,...] <filesystem|volume>\n"
		    "\tallow -s @setname <perm|@setname>[,...] "
		    "<filesystem|volume>\n"));
	case HELP_UNALLOW:
		return (gettext("\tunallow [-rldug] "
		    "<\"everyone\"|user|group>[,...]\n"
		    "\t    [<perm|@setname>[,...]] <filesystem|volume>\n"
		    "\tunallow [-rld] -e [<perm|@setname>[,...]] "
		    "<filesystem|volume>\n"
		    "\tunallow [-r] -c [<perm|@setname>[,...]] "
		    "<filesystem|volume>\n"
		    "\tunallow [-r] -s @setname [<perm|@setname>[,...]] "
		    "<filesystem|volume>\n"));
	case HELP_USERSPACE:
		return (gettext("\tuserspace [-Hinp] [-o field[,...]] "
		    "[-s field] ...\n"
		    "\t    [-S field] ... [-t type[,...]] "
		    "<filesystem|snapshot>\n"));
	case HELP_GROUPSPACE:
		return (gettext("\tgroupspace [-Hinp] [-o field[,...]] "
		    "[-s field] ...\n"
		    "\t    [-S field] ... [-t type[,...]] "
		    "<filesystem|snapshot>\n"));
	case HELP_PROJECTSPACE:
		return (gettext("\tprojectspace [-Hp] [-o field[,...]] "
		    "[-s field] ... \n"
		    "\t    [-S field] ... <filesystem|snapshot>\n"));
	case HELP_PROJECT:
		return (gettext("\tproject [-d|-r] <directory|file ...>\n"
		    "\tproject -c [-0] [-d|-r] [-p id] <directory|file ...>\n"
		    "\tproject -C [-k] [-r] <directory ...>\n"
		    "\tproject [-p id] [-r] [-s] <directory ...>\n"));
	case HELP_HOLD:
		return (gettext("\thold [-r] <tag> <snapshot> ...\n"));
	case HELP_HOLDS:
		return (gettext("\tholds [-rH] <snapshot> ...\n"));
	case HELP_RELEASE:
		return (gettext("\trelease [-r] <tag> <snapshot> ...\n"));
	case HELP_DIFF:
		return (gettext("\tdiff [-FHt] <snapshot> "
		    "[snapshot|filesystem]\n"));
	case HELP_REMAP:
		return (gettext("\tremap <filesystem | volume>\n"));
	case HELP_BOOKMARK:
		return (gettext("\tbookmark <snapshot> <bookmark>\n"));
	case HELP_CHANNEL_PROGRAM:
		return (gettext("\tprogram [-jn] [-t <instruction limit>] "
		    "[-m <memory limit (b)>] <pool> <program file> "
		    "[lua args...]\n"));
	case HELP_LOAD_KEY:
		return (gettext("\tload-key [-rn] [-L <keylocation>] "
		    "<-a | filesystem|volume>\n"));
	case HELP_UNLOAD_KEY:
		return (gettext("\tunload-key [-r] "
		    "<-a | filesystem|volume>\n"));
	case HELP_CHANGE_KEY:
		return (gettext("\tchange-key [-l] [-o keyformat=<value>]\n"
		    "\t    [-o keylocation=<value>] [-o pbkfd2iters=<value>]\n"
		    "\t    <filesystem|volume>\n"
		    "\tchange-key -i [-l] <filesystem|volume>\n"));
	case HELP_REDACT:
		return (gettext("\tredact <snapshot> <bookmark> "
		    "<redaction_snapshot> ..."));
	}

	abort();
	/* NOTREACHED */
}

void
nomem(void)
{
	(void) fprintf(stderr, gettext("internal error: out of memory\n"));
	exit(1);
}

/*
 * Utility function to guarantee malloc() success.
 */

void *
safe_malloc(size_t size)
{
	void *data;

	if ((data = calloc(1, size)) == NULL)
		nomem();

	return (data);
}

void *
safe_realloc(void *data, size_t size)
{
	void *newp;
	if ((newp = realloc(data, size)) == NULL) {
		free(data);
		nomem();
	}

	return (newp);
}

static char *
safe_strdup(char *str)
{
	char *dupstr = strdup(str);

	if (dupstr == NULL)
		nomem();

	return (dupstr);
}

/*
 * Callback routine that will print out information for each of
 * the properties.
 */
static int
usage_prop_cb(int prop, void *cb)
{
	FILE *fp = cb;

	(void) fprintf(fp, "\t%-15s ", zfs_prop_to_name(prop));

	if (zfs_prop_readonly(prop))
		(void) fprintf(fp, " NO    ");
	else
		(void) fprintf(fp, "YES    ");

	if (zfs_prop_inheritable(prop))
		(void) fprintf(fp, "  YES   ");
	else
		(void) fprintf(fp, "   NO   ");

	if (zfs_prop_values(prop) == NULL)
		(void) fprintf(fp, "-\n");
	else
		(void) fprintf(fp, "%s\n", zfs_prop_values(prop));

	return (ZPROP_CONT);
}

/*
 * Display usage message.  If we're inside a command, display only the usage for
 * that command.  Otherwise, iterate over the entire command table and display
 * a complete usage message.
 */
static void
usage(boolean_t requested)
{
	int i;
	boolean_t show_properties = B_FALSE;
	FILE *fp = requested ? stdout : stderr;

	if (current_command == NULL) {

		(void) fprintf(fp, gettext("usage: zfs command args ...\n"));
		(void) fprintf(fp,
		    gettext("where 'command' is one of the following:\n\n"));

		for (i = 0; i < NCOMMAND; i++) {
			if (command_table[i].name == NULL)
				(void) fprintf(fp, "\n");
			else
				(void) fprintf(fp, "%s",
				    get_usage(command_table[i].usage));
		}

		(void) fprintf(fp, gettext("\nEach dataset is of the form: "
		    "pool/[dataset/]*dataset[@name]\n"));
	} else {
		(void) fprintf(fp, gettext("usage:\n"));
		(void) fprintf(fp, "%s", get_usage(current_command->usage));
	}

	if (current_command != NULL &&
	    (strcmp(current_command->name, "set") == 0 ||
	    strcmp(current_command->name, "get") == 0 ||
	    strcmp(current_command->name, "inherit") == 0 ||
	    strcmp(current_command->name, "list") == 0))
		show_properties = B_TRUE;

	if (show_properties) {
		(void) fprintf(fp,
		    gettext("\nThe following properties are supported:\n"));

		(void) fprintf(fp, "\n\t%-14s %s  %s   %s\n\n",
		    "PROPERTY", "EDIT", "INHERIT", "VALUES");

		/* Iterate over all properties */
		(void) zprop_iter(usage_prop_cb, fp, B_FALSE, B_TRUE,
		    ZFS_TYPE_DATASET);

		(void) fprintf(fp, "\t%-15s ", "userused@...");
		(void) fprintf(fp, " NO       NO   <size>\n");
		(void) fprintf(fp, "\t%-15s ", "groupused@...");
		(void) fprintf(fp, " NO       NO   <size>\n");
		(void) fprintf(fp, "\t%-15s ", "projectused@...");
		(void) fprintf(fp, " NO       NO   <size>\n");
		(void) fprintf(fp, "\t%-15s ", "userobjused@...");
		(void) fprintf(fp, " NO       NO   <size>\n");
		(void) fprintf(fp, "\t%-15s ", "groupobjused@...");
		(void) fprintf(fp, " NO       NO   <size>\n");
		(void) fprintf(fp, "\t%-15s ", "projectobjused@...");
		(void) fprintf(fp, " NO       NO   <size>\n");
		(void) fprintf(fp, "\t%-15s ", "userquota@...");
		(void) fprintf(fp, "YES       NO   <size> | none\n");
		(void) fprintf(fp, "\t%-15s ", "groupquota@...");
		(void) fprintf(fp, "YES       NO   <size> | none\n");
		(void) fprintf(fp, "\t%-15s ", "projectquota@...");
		(void) fprintf(fp, "YES       NO   <size> | none\n");
		(void) fprintf(fp, "\t%-15s ", "userobjquota@...");
		(void) fprintf(fp, "YES       NO   <size> | none\n");
		(void) fprintf(fp, "\t%-15s ", "groupobjquota@...");
		(void) fprintf(fp, "YES       NO   <size> | none\n");
		(void) fprintf(fp, "\t%-15s ", "projectobjquota@...");
		(void) fprintf(fp, "YES       NO   <size> | none\n");
		(void) fprintf(fp, "\t%-15s ", "written@<snap>");
		(void) fprintf(fp, " NO       NO   <size>\n");
		(void) fprintf(fp, "\t%-15s ", "written#<bookmark>");
		(void) fprintf(fp, " NO       NO   <size>\n");

		(void) fprintf(fp, gettext("\nSizes are specified in bytes "
		    "with standard units such as K, M, G, etc.\n"));
		(void) fprintf(fp, gettext("\nUser-defined properties can "
		    "be specified by using a name containing a colon (:).\n"));
		(void) fprintf(fp, gettext("\nThe {user|group|project}"
		    "[obj]{used|quota}@ properties must be appended with\n"
		    "a user|group|project specifier of one of these forms:\n"
		    "    POSIX name      (eg: \"matt\")\n"
		    "    POSIX id        (eg: \"126829\")\n"
		    "    SMB name@domain (eg: \"matt@sun\")\n"
		    "    SMB SID         (eg: \"S-1-234-567-89\")\n"));
	} else {
		(void) fprintf(fp,
		    gettext("\nFor the property list, run: %s\n"),
		    "zfs set|get");
		(void) fprintf(fp,
		    gettext("\nFor the delegated permission list, run: %s\n"),
		    "zfs allow|unallow");
	}

	/*
	 * See comments at end of main().
	 */
	if (getenv("ZFS_ABORT") != NULL) {
		(void) printf("dumping core by request\n");
		abort();
	}

	exit(requested ? 0 : 2);
}

/*
 * Take a property=value argument string and add it to the given nvlist.
 * Modifies the argument inplace.
 */
static boolean_t
parseprop(nvlist_t *props, char *propname)
{
	char *propval;

	if ((propval = strchr(propname, '=')) == NULL) {
		(void) fprintf(stderr, gettext("missing "
		    "'=' for property=value argument\n"));
		return (B_FALSE);
	}
	*propval = '\0';
	propval++;
	if (nvlist_exists(props, propname)) {
		(void) fprintf(stderr, gettext("property '%s' "
		    "specified multiple times\n"), propname);
		return (B_FALSE);
	}

	/*
	 * If we are setting the sharenfs property, lock the sharetab to
	 * ensure concurrent writers don't update the file simultaneously.
	 * The sharetab will remain locked until the process exits.
	 */
	if (strcmp(propname, zfs_prop_to_name(ZFS_PROP_SHARENFS)) == 0) {
		if (sharetab_lock() != 0) {
			(void) fprintf(stderr, gettext("unable to set "
			    "property: %s\n"), strerror(errno));
			exit(1);
		}
	}

	if (nvlist_add_string(props, propname, propval) != 0)
		nomem();
	return (B_TRUE);
}

/*
 * Take a property name argument and add it to the given nvlist.
 * Modifies the argument inplace.
 */
static boolean_t
parsepropname(nvlist_t *props, char *propname)
{
	if (strchr(propname, '=') != NULL) {
		(void) fprintf(stderr, gettext("invalid character "
		    "'=' in property argument\n"));
		return (B_FALSE);
	}
	if (nvlist_exists(props, propname)) {
		(void) fprintf(stderr, gettext("property '%s' "
		    "specified multiple times\n"), propname);
		return (B_FALSE);
	}
	if (nvlist_add_boolean(props, propname) != 0)
		nomem();
	return (B_TRUE);
}

static int
parse_depth(char *opt, int *flags)
{
	char *tmp;
	int depth;

	depth = (int)strtol(opt, &tmp, 0);
	if (*tmp) {
		(void) fprintf(stderr,
		    gettext("%s is not an integer\n"), optarg);
		usage(B_FALSE);
	}
	if (depth < 0) {
		(void) fprintf(stderr,
		    gettext("Depth can not be negative.\n"));
		usage(B_FALSE);
	}
	*flags |= (ZFS_ITER_DEPTH_LIMIT|ZFS_ITER_RECURSE);
	return (depth);
}

#define	PROGRESS_DELAY 2		/* seconds */

static char *pt_reverse = "\b\b\b\b\b\b\b\b\b\b\b\b\b\b\b\b\b\b\b\b\b\b\b\b\b";
static time_t pt_begin;
static char *pt_header = NULL;
static boolean_t pt_shown;

static void
start_progress_timer(void)
{
	pt_begin = time(NULL) + PROGRESS_DELAY;
	pt_shown = B_FALSE;
}

static void
set_progress_header(char *header)
{
	assert(pt_header == NULL);
	pt_header = safe_strdup(header);
	if (pt_shown) {
		(void) printf("%s: ", header);
		(void) fflush(stdout);
	}
}

static void
update_progress(char *update)
{
	if (!pt_shown && time(NULL) > pt_begin) {
		int len = strlen(update);

		(void) printf("%s: %s%*.*s", pt_header, update, len, len,
		    pt_reverse);
		(void) fflush(stdout);
		pt_shown = B_TRUE;
	} else if (pt_shown) {
		int len = strlen(update);

		(void) printf("%s%*.*s", update, len, len, pt_reverse);
		(void) fflush(stdout);
	}
}

static void
finish_progress(char *done)
{
	if (pt_shown) {
		(void) printf("%s\n", done);
		(void) fflush(stdout);
	}
	free(pt_header);
	pt_header = NULL;
}

static int
zfs_mount_and_share(libzfs_handle_t *hdl, const char *dataset, zfs_type_t type)
{
	zfs_handle_t *zhp = NULL;
	int ret = 0;

	zhp = zfs_open(hdl, dataset, type);
	if (zhp == NULL)
		return (1);

	/*
	 * Volumes may neither be mounted or shared.  Potentially in the
	 * future filesystems detected on these volumes could be mounted.
	 */
	if (zfs_get_type(zhp) == ZFS_TYPE_VOLUME) {
		zfs_close(zhp);
		return (0);
	}

	/*
	 * Mount and/or share the new filesystem as appropriate.  We provide a
	 * verbose error message to let the user know that their filesystem was
	 * in fact created, even if we failed to mount or share it.
	 *
	 * If the user doesn't want the dataset automatically mounted, then
	 * skip the mount/share step
	 */
	if (zfs_prop_valid_for_type(ZFS_PROP_CANMOUNT, type, B_FALSE) &&
	    zfs_prop_get_int(zhp, ZFS_PROP_CANMOUNT) == ZFS_CANMOUNT_ON) {
		if (geteuid() != 0) {
			(void) fprintf(stderr, gettext("filesystem "
			    "successfully created, but it may only be "
			    "mounted by root\n"));
			ret = 1;
		} else if (zfs_mount(zhp, NULL, 0) != 0) {
			(void) fprintf(stderr, gettext("filesystem "
			    "successfully created, but not mounted\n"));
			ret = 1;
		} else if (zfs_share(zhp) != 0) {
			(void) fprintf(stderr, gettext("filesystem "
			    "successfully created, but not shared\n"));
			ret = 1;
		}
	}

	zfs_close(zhp);

	return (ret);
}

/*
 * zfs clone [-p] [-o prop=value] ... <snap> <fs | vol>
 *
 * Given an existing dataset, create a writable copy whose initial contents
 * are the same as the source.  The newly created dataset maintains a
 * dependency on the original; the original cannot be destroyed so long as
 * the clone exists.
 *
 * The '-p' flag creates all the non-existing ancestors of the target first.
 */
static int
zfs_do_clone(int argc, char **argv)
{
	zfs_handle_t *zhp = NULL;
	boolean_t parents = B_FALSE;
	nvlist_t *props;
	int ret = 0;
	int c;

	if (nvlist_alloc(&props, NV_UNIQUE_NAME, 0) != 0)
		nomem();

	/* check options */
	while ((c = getopt(argc, argv, "o:p")) != -1) {
		switch (c) {
		case 'o':
			if (!parseprop(props, optarg)) {
				nvlist_free(props);
				return (1);
			}
			break;
		case 'p':
			parents = B_TRUE;
			break;
		case '?':
			(void) fprintf(stderr, gettext("invalid option '%c'\n"),
			    optopt);
			goto usage;
		}
	}

	argc -= optind;
	argv += optind;

	/* check number of arguments */
	if (argc < 1) {
		(void) fprintf(stderr, gettext("missing source dataset "
		    "argument\n"));
		goto usage;
	}
	if (argc < 2) {
		(void) fprintf(stderr, gettext("missing target dataset "
		    "argument\n"));
		goto usage;
	}
	if (argc > 2) {
		(void) fprintf(stderr, gettext("too many arguments\n"));
		goto usage;
	}

	/* open the source dataset */
	if ((zhp = zfs_open(g_zfs, argv[0], ZFS_TYPE_SNAPSHOT)) == NULL) {
		nvlist_free(props);
		return (1);
	}

	if (parents && zfs_name_valid(argv[1], ZFS_TYPE_FILESYSTEM |
	    ZFS_TYPE_VOLUME)) {
		/*
		 * Now create the ancestors of the target dataset.  If the
		 * target already exists and '-p' option was used we should not
		 * complain.
		 */
		if (zfs_dataset_exists(g_zfs, argv[1], ZFS_TYPE_FILESYSTEM |
		    ZFS_TYPE_VOLUME)) {
			zfs_close(zhp);
			nvlist_free(props);
			return (0);
		}
		if (zfs_create_ancestors(g_zfs, argv[1]) != 0) {
			zfs_close(zhp);
			nvlist_free(props);
			return (1);
		}
	}

	/* pass to libzfs */
	ret = zfs_clone(zhp, argv[1], props);

	/* create the mountpoint if necessary */
	if (ret == 0) {
		if (log_history) {
			(void) zpool_log_history(g_zfs, history_str);
			log_history = B_FALSE;
		}

		ret = zfs_mount_and_share(g_zfs, argv[1], ZFS_TYPE_DATASET);
	}

	zfs_close(zhp);
	nvlist_free(props);

	return (!!ret);

usage:
	ASSERT3P(zhp, ==, NULL);
	nvlist_free(props);
	usage(B_FALSE);
	return (-1);
}

/*
 * zfs create [-p] [-o prop=value] ... fs
 * zfs create [-ps] [-b blocksize] [-o prop=value] ... -V vol size
 *
 * Create a new dataset.  This command can be used to create filesystems
 * and volumes.  Snapshot creation is handled by 'zfs snapshot'.
 * For volumes, the user must specify a size to be used.
 *
 * The '-s' flag applies only to volumes, and indicates that we should not try
 * to set the reservation for this volume.  By default we set a reservation
 * equal to the size for any volume.  For pools with SPA_VERSION >=
 * SPA_VERSION_REFRESERVATION, we set a refreservation instead.
 *
 * The '-p' flag creates all the non-existing ancestors of the target first.
 */
static int
zfs_do_create(int argc, char **argv)
{
	zfs_type_t type = ZFS_TYPE_FILESYSTEM;
	uint64_t volsize = 0;
	int c;
	boolean_t noreserve = B_FALSE;
	boolean_t bflag = B_FALSE;
	boolean_t parents = B_FALSE;
	int ret = 1;
	nvlist_t *props;
	uint64_t intval;

	if (nvlist_alloc(&props, NV_UNIQUE_NAME, 0) != 0)
		nomem();

	/* check options */
	while ((c = getopt(argc, argv, ":V:b:so:p")) != -1) {
		switch (c) {
		case 'V':
			type = ZFS_TYPE_VOLUME;
			if (zfs_nicestrtonum(g_zfs, optarg, &intval) != 0) {
				(void) fprintf(stderr, gettext("bad volume "
				    "size '%s': %s\n"), optarg,
				    libzfs_error_description(g_zfs));
				goto error;
			}

			if (nvlist_add_uint64(props,
			    zfs_prop_to_name(ZFS_PROP_VOLSIZE), intval) != 0)
				nomem();
			volsize = intval;
			break;
		case 'p':
			parents = B_TRUE;
			break;
		case 'b':
			bflag = B_TRUE;
			if (zfs_nicestrtonum(g_zfs, optarg, &intval) != 0) {
				(void) fprintf(stderr, gettext("bad volume "
				    "block size '%s': %s\n"), optarg,
				    libzfs_error_description(g_zfs));
				goto error;
			}

			if (nvlist_add_uint64(props,
			    zfs_prop_to_name(ZFS_PROP_VOLBLOCKSIZE),
			    intval) != 0)
				nomem();
			break;
		case 'o':
			if (!parseprop(props, optarg))
				goto error;
			break;
		case 's':
			noreserve = B_TRUE;
			break;
		case ':':
			(void) fprintf(stderr, gettext("missing size "
			    "argument\n"));
			goto badusage;
		case '?':
			(void) fprintf(stderr, gettext("invalid option '%c'\n"),
			    optopt);
			goto badusage;
		}
	}

	if ((bflag || noreserve) && type != ZFS_TYPE_VOLUME) {
		(void) fprintf(stderr, gettext("'-s' and '-b' can only be "
		    "used when creating a volume\n"));
		goto badusage;
	}

	argc -= optind;
	argv += optind;

	/* check number of arguments */
	if (argc == 0) {
		(void) fprintf(stderr, gettext("missing %s argument\n"),
		    zfs_type_to_name(type));
		goto badusage;
	}
	if (argc > 1) {
		(void) fprintf(stderr, gettext("too many arguments\n"));
		goto badusage;
	}

	if (type == ZFS_TYPE_VOLUME && !noreserve) {
		zpool_handle_t *zpool_handle;
		nvlist_t *real_props = NULL;
		uint64_t spa_version;
		char *p;
		zfs_prop_t resv_prop;
		char *strval;
		char msg[1024];

		if ((p = strchr(argv[0], '/')) != NULL)
			*p = '\0';
		zpool_handle = zpool_open(g_zfs, argv[0]);
		if (p != NULL)
			*p = '/';
		if (zpool_handle == NULL)
			goto error;
		spa_version = zpool_get_prop_int(zpool_handle,
		    ZPOOL_PROP_VERSION, NULL);
		if (spa_version >= SPA_VERSION_REFRESERVATION)
			resv_prop = ZFS_PROP_REFRESERVATION;
		else
			resv_prop = ZFS_PROP_RESERVATION;

		(void) snprintf(msg, sizeof (msg),
		    gettext("cannot create '%s'"), argv[0]);
		if (props && (real_props = zfs_valid_proplist(g_zfs, type,
		    props, 0, NULL, zpool_handle, B_TRUE, msg)) == NULL) {
			zpool_close(zpool_handle);
			goto error;
		}
		zpool_close(zpool_handle);

		volsize = zvol_volsize_to_reservation(volsize, real_props);
		nvlist_free(real_props);

		if (nvlist_lookup_string(props, zfs_prop_to_name(resv_prop),
		    &strval) != 0) {
			if (nvlist_add_uint64(props,
			    zfs_prop_to_name(resv_prop), volsize) != 0) {
				nvlist_free(props);
				nomem();
			}
		}
	}

	if (parents && zfs_name_valid(argv[0], type)) {
		/*
		 * Now create the ancestors of target dataset.  If the target
		 * already exists and '-p' option was used we should not
		 * complain.
		 */
		if (zfs_dataset_exists(g_zfs, argv[0], type)) {
			ret = 0;
			goto error;
		}
		if (zfs_create_ancestors(g_zfs, argv[0]) != 0)
			goto error;
	}

	/* pass to libzfs */
	if (zfs_create(g_zfs, argv[0], type, props) != 0)
		goto error;

	if (log_history) {
		(void) zpool_log_history(g_zfs, history_str);
		log_history = B_FALSE;
	}

	ret = zfs_mount_and_share(g_zfs, argv[0], ZFS_TYPE_DATASET);
error:
	nvlist_free(props);
	return (ret);
badusage:
	nvlist_free(props);
	usage(B_FALSE);
	return (2);
}

/*
 * zfs destroy [-rRf] <fs, vol>
 * zfs destroy [-rRd] <snap>
 *
 *	-r	Recursively destroy all children
 *	-R	Recursively destroy all dependents, including clones
 *	-f	Force unmounting of any dependents
 *	-d	If we can't destroy now, mark for deferred destruction
 *
 * Destroys the given dataset.  By default, it will unmount any filesystems,
 * and refuse to destroy a dataset that has any dependents.  A dependent can
 * either be a child, or a clone of a child.
 */
typedef struct destroy_cbdata {
	boolean_t	cb_first;
	boolean_t	cb_force;
	boolean_t	cb_recurse;
	boolean_t	cb_error;
	boolean_t	cb_doclones;
	zfs_handle_t	*cb_target;
	boolean_t	cb_defer_destroy;
	boolean_t	cb_verbose;
	boolean_t	cb_parsable;
	boolean_t	cb_dryrun;
	nvlist_t	*cb_nvl;
	nvlist_t	*cb_batchedsnaps;

	/* first snap in contiguous run */
	char		*cb_firstsnap;
	/* previous snap in contiguous run */
	char		*cb_prevsnap;
	int64_t		cb_snapused;
	char		*cb_snapspec;
	char		*cb_bookmark;
	uint64_t	cb_snap_count;
} destroy_cbdata_t;

/*
 * Check for any dependents based on the '-r' or '-R' flags.
 */
static int
destroy_check_dependent(zfs_handle_t *zhp, void *data)
{
	destroy_cbdata_t *cbp = data;
	const char *tname = zfs_get_name(cbp->cb_target);
	const char *name = zfs_get_name(zhp);

	if (strncmp(tname, name, strlen(tname)) == 0 &&
	    (name[strlen(tname)] == '/' || name[strlen(tname)] == '@')) {
		/*
		 * This is a direct descendant, not a clone somewhere else in
		 * the hierarchy.
		 */
		if (cbp->cb_recurse)
			goto out;

		if (cbp->cb_first) {
			(void) fprintf(stderr, gettext("cannot destroy '%s': "
			    "%s has children\n"),
			    zfs_get_name(cbp->cb_target),
			    zfs_type_to_name(zfs_get_type(cbp->cb_target)));
			(void) fprintf(stderr, gettext("use '-r' to destroy "
			    "the following datasets:\n"));
			cbp->cb_first = B_FALSE;
			cbp->cb_error = B_TRUE;
		}

		(void) fprintf(stderr, "%s\n", zfs_get_name(zhp));
	} else {
		/*
		 * This is a clone.  We only want to report this if the '-r'
		 * wasn't specified, or the target is a snapshot.
		 */
		if (!cbp->cb_recurse &&
		    zfs_get_type(cbp->cb_target) != ZFS_TYPE_SNAPSHOT)
			goto out;

		if (cbp->cb_first) {
			(void) fprintf(stderr, gettext("cannot destroy '%s': "
			    "%s has dependent clones\n"),
			    zfs_get_name(cbp->cb_target),
			    zfs_type_to_name(zfs_get_type(cbp->cb_target)));
			(void) fprintf(stderr, gettext("use '-R' to destroy "
			    "the following datasets:\n"));
			cbp->cb_first = B_FALSE;
			cbp->cb_error = B_TRUE;
			cbp->cb_dryrun = B_TRUE;
		}

		(void) fprintf(stderr, "%s\n", zfs_get_name(zhp));
	}

out:
	zfs_close(zhp);
	return (0);
}

static int
destroy_batched(destroy_cbdata_t *cb)
{
	int error = zfs_destroy_snaps_nvl(g_zfs,
	    cb->cb_batchedsnaps, B_FALSE);
	fnvlist_free(cb->cb_batchedsnaps);
	cb->cb_batchedsnaps = fnvlist_alloc();
	return (error);
}

static int
destroy_callback(zfs_handle_t *zhp, void *data)
{
	destroy_cbdata_t *cb = data;
	const char *name = zfs_get_name(zhp);
	int error;

	if (cb->cb_verbose) {
		if (cb->cb_parsable) {
			(void) printf("destroy\t%s\n", name);
		} else if (cb->cb_dryrun) {
			(void) printf(gettext("would destroy %s\n"),
			    name);
		} else {
			(void) printf(gettext("will destroy %s\n"),
			    name);
		}
	}

	/*
	 * Ignore pools (which we've already flagged as an error before getting
	 * here).
	 */
	if (strchr(zfs_get_name(zhp), '/') == NULL &&
	    zfs_get_type(zhp) == ZFS_TYPE_FILESYSTEM) {
		zfs_close(zhp);
		return (0);
	}
	if (cb->cb_dryrun) {
		zfs_close(zhp);
		return (0);
	}

	/*
	 * We batch up all contiguous snapshots (even of different
	 * filesystems) and destroy them with one ioctl.  We can't
	 * simply do all snap deletions and then all fs deletions,
	 * because we must delete a clone before its origin.
	 */
	if (zfs_get_type(zhp) == ZFS_TYPE_SNAPSHOT) {
		cb->cb_snap_count++;
		fnvlist_add_boolean(cb->cb_batchedsnaps, name);
		if (cb->cb_snap_count % 10 == 0 && cb->cb_defer_destroy)
			error = destroy_batched(cb);
	} else {
		error = destroy_batched(cb);
		if (error != 0 ||
		    zfs_unmount(zhp, NULL, cb->cb_force ? MS_FORCE : 0) != 0 ||
		    zfs_destroy(zhp, cb->cb_defer_destroy) != 0) {
			zfs_close(zhp);
			/*
			 * When performing a recursive destroy we ignore errors
			 * so that the recursive destroy could continue
			 * destroying past problem datasets
			 */
			if (cb->cb_recurse) {
				cb->cb_error = B_TRUE;
				return (0);
			}
			return (-1);
		}
	}

	zfs_close(zhp);
	return (0);
}

static int
destroy_print_cb(zfs_handle_t *zhp, void *arg)
{
	destroy_cbdata_t *cb = arg;
	const char *name = zfs_get_name(zhp);
	int err = 0;

	if (nvlist_exists(cb->cb_nvl, name)) {
		if (cb->cb_firstsnap == NULL)
			cb->cb_firstsnap = strdup(name);
		if (cb->cb_prevsnap != NULL)
			free(cb->cb_prevsnap);
		/* this snap continues the current range */
		cb->cb_prevsnap = strdup(name);
		if (cb->cb_firstsnap == NULL || cb->cb_prevsnap == NULL)
			nomem();
		if (cb->cb_verbose) {
			if (cb->cb_parsable) {
				(void) printf("destroy\t%s\n", name);
			} else if (cb->cb_dryrun) {
				(void) printf(gettext("would destroy %s\n"),
				    name);
			} else {
				(void) printf(gettext("will destroy %s\n"),
				    name);
			}
		}
	} else if (cb->cb_firstsnap != NULL) {
		/* end of this range */
		uint64_t used = 0;
		err = lzc_snaprange_space(cb->cb_firstsnap,
		    cb->cb_prevsnap, &used);
		cb->cb_snapused += used;
		free(cb->cb_firstsnap);
		cb->cb_firstsnap = NULL;
		free(cb->cb_prevsnap);
		cb->cb_prevsnap = NULL;
	}
	zfs_close(zhp);
	return (err);
}

static int
destroy_print_snapshots(zfs_handle_t *fs_zhp, destroy_cbdata_t *cb)
{
	int err;
	assert(cb->cb_firstsnap == NULL);
	assert(cb->cb_prevsnap == NULL);
	err = zfs_iter_snapshots_sorted(fs_zhp, destroy_print_cb, cb);
	if (cb->cb_firstsnap != NULL) {
		uint64_t used = 0;
		if (err == 0) {
			err = lzc_snaprange_space(cb->cb_firstsnap,
			    cb->cb_prevsnap, &used);
		}
		cb->cb_snapused += used;
		free(cb->cb_firstsnap);
		cb->cb_firstsnap = NULL;
		free(cb->cb_prevsnap);
		cb->cb_prevsnap = NULL;
	}
	return (err);
}

static int
snapshot_to_nvl_cb(zfs_handle_t *zhp, void *arg)
{
	destroy_cbdata_t *cb = arg;
	int err = 0;

	/* Check for clones. */
	if (!cb->cb_doclones && !cb->cb_defer_destroy) {
		cb->cb_target = zhp;
		cb->cb_first = B_TRUE;
		err = zfs_iter_dependents(zhp, B_TRUE,
		    destroy_check_dependent, cb);
	}

	if (err == 0) {
		if (nvlist_add_boolean(cb->cb_nvl, zfs_get_name(zhp)))
			nomem();
	}
	zfs_close(zhp);
	return (err);
}

static int
gather_snapshots(zfs_handle_t *zhp, void *arg)
{
	destroy_cbdata_t *cb = arg;
	int err = 0;

	err = zfs_iter_snapspec(zhp, cb->cb_snapspec, snapshot_to_nvl_cb, cb);
	if (err == ENOENT)
		err = 0;
	if (err != 0)
		goto out;

	if (cb->cb_verbose) {
		err = destroy_print_snapshots(zhp, cb);
		if (err != 0)
			goto out;
	}

	if (cb->cb_recurse)
		err = zfs_iter_filesystems(zhp, gather_snapshots, cb);

out:
	zfs_close(zhp);
	return (err);
}

static int
destroy_clones(destroy_cbdata_t *cb)
{
	nvpair_t *pair;
	for (pair = nvlist_next_nvpair(cb->cb_nvl, NULL);
	    pair != NULL;
	    pair = nvlist_next_nvpair(cb->cb_nvl, pair)) {
		zfs_handle_t *zhp = zfs_open(g_zfs, nvpair_name(pair),
		    ZFS_TYPE_SNAPSHOT);
		if (zhp != NULL) {
			boolean_t defer = cb->cb_defer_destroy;
			int err;

			/*
			 * We can't defer destroy non-snapshots, so set it to
			 * false while destroying the clones.
			 */
			cb->cb_defer_destroy = B_FALSE;
			err = zfs_iter_dependents(zhp, B_FALSE,
			    destroy_callback, cb);
			cb->cb_defer_destroy = defer;
			zfs_close(zhp);
			if (err != 0)
				return (err);
		}
	}
	return (0);
}

static int
zfs_do_destroy(int argc, char **argv)
{
	destroy_cbdata_t cb = { 0 };
	int rv = 0;
	int err = 0;
	int c;
	zfs_handle_t *zhp = NULL;
	char *at, *pound;
	zfs_type_t type = ZFS_TYPE_DATASET;

	/* check options */
	while ((c = getopt(argc, argv, "vpndfrR")) != -1) {
		switch (c) {
		case 'v':
			cb.cb_verbose = B_TRUE;
			break;
		case 'p':
			cb.cb_verbose = B_TRUE;
			cb.cb_parsable = B_TRUE;
			break;
		case 'n':
			cb.cb_dryrun = B_TRUE;
			break;
		case 'd':
			cb.cb_defer_destroy = B_TRUE;
			type = ZFS_TYPE_SNAPSHOT;
			break;
		case 'f':
			cb.cb_force = B_TRUE;
			break;
		case 'r':
			cb.cb_recurse = B_TRUE;
			break;
		case 'R':
			cb.cb_recurse = B_TRUE;
			cb.cb_doclones = B_TRUE;
			break;
		case '?':
		default:
			(void) fprintf(stderr, gettext("invalid option '%c'\n"),
			    optopt);
			usage(B_FALSE);
		}
	}

	argc -= optind;
	argv += optind;

	/* check number of arguments */
	if (argc == 0) {
		(void) fprintf(stderr, gettext("missing dataset argument\n"));
		usage(B_FALSE);
	}
	if (argc > 1) {
		(void) fprintf(stderr, gettext("too many arguments\n"));
		usage(B_FALSE);
	}

	at = strchr(argv[0], '@');
	pound = strchr(argv[0], '#');
	if (at != NULL) {

		/* Build the list of snaps to destroy in cb_nvl. */
		cb.cb_nvl = fnvlist_alloc();

		*at = '\0';
		zhp = zfs_open(g_zfs, argv[0],
		    ZFS_TYPE_FILESYSTEM | ZFS_TYPE_VOLUME);
		if (zhp == NULL) {
			nvlist_free(cb.cb_nvl);
			return (1);
		}

		cb.cb_snapspec = at + 1;
		if (gather_snapshots(zfs_handle_dup(zhp), &cb) != 0 ||
		    cb.cb_error) {
			rv = 1;
			goto out;
		}

		if (nvlist_empty(cb.cb_nvl)) {
			(void) fprintf(stderr, gettext("could not find any "
			    "snapshots to destroy; check snapshot names.\n"));
			rv = 1;
			goto out;
		}

		if (cb.cb_verbose) {
			char buf[16];
			zfs_nicebytes(cb.cb_snapused, buf, sizeof (buf));
			if (cb.cb_parsable) {
				(void) printf("reclaim\t%llu\n",
				    (u_longlong_t)cb.cb_snapused);
			} else if (cb.cb_dryrun) {
				(void) printf(gettext("would reclaim %s\n"),
				    buf);
			} else {
				(void) printf(gettext("will reclaim %s\n"),
				    buf);
			}
		}

		if (!cb.cb_dryrun) {
			if (cb.cb_doclones) {
				cb.cb_batchedsnaps = fnvlist_alloc();
				err = destroy_clones(&cb);
				if (err == 0) {
					err = zfs_destroy_snaps_nvl(g_zfs,
					    cb.cb_batchedsnaps, B_FALSE);
				}
				if (err != 0) {
					rv = 1;
					goto out;
				}
			}
			if (err == 0) {
				err = zfs_destroy_snaps_nvl(g_zfs, cb.cb_nvl,
				    cb.cb_defer_destroy);
			}
		}

		if (err != 0)
			rv = 1;
	} else if (pound != NULL) {
		int err;
		nvlist_t *nvl;

		if (cb.cb_dryrun) {
			(void) fprintf(stderr,
			    "dryrun is not supported with bookmark\n");
			return (-1);
		}

		if (cb.cb_defer_destroy) {
			(void) fprintf(stderr,
			    "defer destroy is not supported with bookmark\n");
			return (-1);
		}

		if (cb.cb_recurse) {
			(void) fprintf(stderr,
			    "recursive is not supported with bookmark\n");
			return (-1);
		}

		/*
		 * Unfortunately, zfs_bookmark() doesn't honor the
		 * casesensitivity setting.  However, we can't simply
		 * remove this check, because lzc_destroy_bookmarks()
		 * ignores non-existent bookmarks, so this is necessary
		 * to get a proper error message.
		 */
		if (!zfs_bookmark_exists(argv[0])) {
			(void) fprintf(stderr, gettext("bookmark '%s' "
			    "does not exist.\n"), argv[0]);
			return (1);
		}

		nvl = fnvlist_alloc();
		fnvlist_add_boolean(nvl, argv[0]);

		err = lzc_destroy_bookmarks(nvl, NULL);
		if (err != 0) {
			(void) zfs_standard_error(g_zfs, err,
			    "cannot destroy bookmark");
		}

		nvlist_free(nvl);

		return (err);
	} else {
		/* Open the given dataset */
		if ((zhp = zfs_open(g_zfs, argv[0], type)) == NULL)
			return (1);

		cb.cb_target = zhp;

		/*
		 * Perform an explicit check for pools before going any further.
		 */
		if (!cb.cb_recurse && strchr(zfs_get_name(zhp), '/') == NULL &&
		    zfs_get_type(zhp) == ZFS_TYPE_FILESYSTEM) {
			(void) fprintf(stderr, gettext("cannot destroy '%s': "
			    "operation does not apply to pools\n"),
			    zfs_get_name(zhp));
			(void) fprintf(stderr, gettext("use 'zfs destroy -r "
			    "%s' to destroy all datasets in the pool\n"),
			    zfs_get_name(zhp));
			(void) fprintf(stderr, gettext("use 'zpool destroy %s' "
			    "to destroy the pool itself\n"), zfs_get_name(zhp));
			rv = 1;
			goto out;
		}

		/*
		 * Check for any dependents and/or clones.
		 */
		cb.cb_first = B_TRUE;
		if (!cb.cb_doclones &&
		    zfs_iter_dependents(zhp, B_TRUE, destroy_check_dependent,
		    &cb) != 0) {
			rv = 1;
			goto out;
		}

		if (cb.cb_error) {
			rv = 1;
			goto out;
		}
		cb.cb_batchedsnaps = fnvlist_alloc();
		if (zfs_iter_dependents(zhp, B_FALSE, destroy_callback,
		    &cb) != 0) {
			rv = 1;
			goto out;
		}

		/*
		 * Do the real thing.  The callback will close the
		 * handle regardless of whether it succeeds or not.
		 */
		err = destroy_callback(zhp, &cb);
		zhp = NULL;
		if (err == 0) {
			err = zfs_destroy_snaps_nvl(g_zfs,
			    cb.cb_batchedsnaps, cb.cb_defer_destroy);
		}
		if (err != 0 || cb.cb_error == B_TRUE)
			rv = 1;
	}

out:
	fnvlist_free(cb.cb_batchedsnaps);
	fnvlist_free(cb.cb_nvl);
	if (zhp != NULL)
		zfs_close(zhp);
	return (rv);
}

static boolean_t
is_recvd_column(zprop_get_cbdata_t *cbp)
{
	int i;
	zfs_get_column_t col;

	for (i = 0; i < ZFS_GET_NCOLS &&
	    (col = cbp->cb_columns[i]) != GET_COL_NONE; i++)
		if (col == GET_COL_RECVD)
			return (B_TRUE);
	return (B_FALSE);
}

/*
 * zfs get [-rHp] [-o all | field[,field]...] [-s source[,source]...]
 *	< all | property[,property]... > < fs | snap | vol > ...
 *
 *	-r	recurse over any child datasets
 *	-H	scripted mode.  Headers are stripped, and fields are separated
 *		by tabs instead of spaces.
 *	-o	Set of fields to display.  One of "name,property,value,
 *		received,source". Default is "name,property,value,source".
 *		"all" is an alias for all five.
 *	-s	Set of sources to allow.  One of
 *		"local,default,inherited,received,temporary,none".  Default is
 *		all six.
 *	-p	Display values in parsable (literal) format.
 *
 *  Prints properties for the given datasets.  The user can control which
 *  columns to display as well as which property types to allow.
 */

/*
 * Invoked to display the properties for a single dataset.
 */
static int
get_callback(zfs_handle_t *zhp, void *data)
{
	char buf[ZFS_MAXPROPLEN];
	char rbuf[ZFS_MAXPROPLEN];
	zprop_source_t sourcetype;
	char source[ZFS_MAX_DATASET_NAME_LEN];
	zprop_get_cbdata_t *cbp = data;
	nvlist_t *user_props = zfs_get_user_props(zhp);
	zprop_list_t *pl = cbp->cb_proplist;
	nvlist_t *propval;
	char *strval;
	char *sourceval;
	boolean_t received = is_recvd_column(cbp);

	for (; pl != NULL; pl = pl->pl_next) {
		char *recvdval = NULL;
		/*
		 * Skip the special fake placeholder.  This will also skip over
		 * the name property when 'all' is specified.
		 */
		if (pl->pl_prop == ZFS_PROP_NAME &&
		    pl == cbp->cb_proplist)
			continue;

		if (pl->pl_prop != ZPROP_INVAL) {
			if (zfs_prop_get(zhp, pl->pl_prop, buf,
			    sizeof (buf), &sourcetype, source,
			    sizeof (source),
			    cbp->cb_literal) != 0) {
				if (pl->pl_all)
					continue;
				if (!zfs_prop_valid_for_type(pl->pl_prop,
				    ZFS_TYPE_DATASET, B_FALSE)) {
					(void) fprintf(stderr,
					    gettext("No such property '%s'\n"),
					    zfs_prop_to_name(pl->pl_prop));
					continue;
				}
				sourcetype = ZPROP_SRC_NONE;
				(void) strlcpy(buf, "-", sizeof (buf));
			}

			if (received && (zfs_prop_get_recvd(zhp,
			    zfs_prop_to_name(pl->pl_prop), rbuf, sizeof (rbuf),
			    cbp->cb_literal) == 0))
				recvdval = rbuf;

			zprop_print_one_property(zfs_get_name(zhp), cbp,
			    zfs_prop_to_name(pl->pl_prop),
			    buf, sourcetype, source, recvdval);
		} else if (zfs_prop_userquota(pl->pl_user_prop)) {
			sourcetype = ZPROP_SRC_LOCAL;

			if (zfs_prop_get_userquota(zhp, pl->pl_user_prop,
			    buf, sizeof (buf), cbp->cb_literal) != 0) {
				sourcetype = ZPROP_SRC_NONE;
				(void) strlcpy(buf, "-", sizeof (buf));
			}

			zprop_print_one_property(zfs_get_name(zhp), cbp,
			    pl->pl_user_prop, buf, sourcetype, source, NULL);
		} else if (zfs_prop_written(pl->pl_user_prop)) {
			sourcetype = ZPROP_SRC_LOCAL;

			if (zfs_prop_get_written(zhp, pl->pl_user_prop,
			    buf, sizeof (buf), cbp->cb_literal) != 0) {
				sourcetype = ZPROP_SRC_NONE;
				(void) strlcpy(buf, "-", sizeof (buf));
			}

			zprop_print_one_property(zfs_get_name(zhp), cbp,
			    pl->pl_user_prop, buf, sourcetype, source, NULL);
		} else {
			if (nvlist_lookup_nvlist(user_props,
			    pl->pl_user_prop, &propval) != 0) {
				if (pl->pl_all)
					continue;
				sourcetype = ZPROP_SRC_NONE;
				strval = "-";
			} else {
				verify(nvlist_lookup_string(propval,
				    ZPROP_VALUE, &strval) == 0);
				verify(nvlist_lookup_string(propval,
				    ZPROP_SOURCE, &sourceval) == 0);

				if (strcmp(sourceval,
				    zfs_get_name(zhp)) == 0) {
					sourcetype = ZPROP_SRC_LOCAL;
				} else if (strcmp(sourceval,
				    ZPROP_SOURCE_VAL_RECVD) == 0) {
					sourcetype = ZPROP_SRC_RECEIVED;
				} else {
					sourcetype = ZPROP_SRC_INHERITED;
					(void) strlcpy(source,
					    sourceval, sizeof (source));
				}
			}

			if (received && (zfs_prop_get_recvd(zhp,
			    pl->pl_user_prop, rbuf, sizeof (rbuf),
			    cbp->cb_literal) == 0))
				recvdval = rbuf;

			zprop_print_one_property(zfs_get_name(zhp), cbp,
			    pl->pl_user_prop, strval, sourcetype,
			    source, recvdval);
		}
	}

	return (0);
}

static int
zfs_do_get(int argc, char **argv)
{
	zprop_get_cbdata_t cb = { 0 };
	int i, c, flags = ZFS_ITER_ARGS_CAN_BE_PATHS;
	int types = ZFS_TYPE_DATASET | ZFS_TYPE_BOOKMARK;
	char *value, *fields;
	int ret = 0;
	int limit = 0;
	zprop_list_t fake_name = { 0 };

	/*
	 * Set up default columns and sources.
	 */
	cb.cb_sources = ZPROP_SRC_ALL;
	cb.cb_columns[0] = GET_COL_NAME;
	cb.cb_columns[1] = GET_COL_PROPERTY;
	cb.cb_columns[2] = GET_COL_VALUE;
	cb.cb_columns[3] = GET_COL_SOURCE;
	cb.cb_type = ZFS_TYPE_DATASET;

	/* check options */
	while ((c = getopt(argc, argv, ":d:o:s:rt:Hp")) != -1) {
		switch (c) {
		case 'p':
			cb.cb_literal = B_TRUE;
			break;
		case 'd':
			limit = parse_depth(optarg, &flags);
			break;
		case 'r':
			flags |= ZFS_ITER_RECURSE;
			break;
		case 'H':
			cb.cb_scripted = B_TRUE;
			break;
		case ':':
			(void) fprintf(stderr, gettext("missing argument for "
			    "'%c' option\n"), optopt);
			usage(B_FALSE);
			break;
		case 'o':
			/*
			 * Process the set of columns to display.  We zero out
			 * the structure to give us a blank slate.
			 */
			bzero(&cb.cb_columns, sizeof (cb.cb_columns));
			i = 0;
			while (*optarg != '\0') {
				static char *col_subopts[] =
				    { "name", "property", "value", "received",
				    "source", "all", NULL };

				if (i == ZFS_GET_NCOLS) {
					(void) fprintf(stderr, gettext("too "
					    "many fields given to -o "
					    "option\n"));
					usage(B_FALSE);
				}

				switch (getsubopt(&optarg, col_subopts,
				    &value)) {
				case 0:
					cb.cb_columns[i++] = GET_COL_NAME;
					break;
				case 1:
					cb.cb_columns[i++] = GET_COL_PROPERTY;
					break;
				case 2:
					cb.cb_columns[i++] = GET_COL_VALUE;
					break;
				case 3:
					cb.cb_columns[i++] = GET_COL_RECVD;
					flags |= ZFS_ITER_RECVD_PROPS;
					break;
				case 4:
					cb.cb_columns[i++] = GET_COL_SOURCE;
					break;
				case 5:
					if (i > 0) {
						(void) fprintf(stderr,
						    gettext("\"all\" conflicts "
						    "with specific fields "
						    "given to -o option\n"));
						usage(B_FALSE);
					}
					cb.cb_columns[0] = GET_COL_NAME;
					cb.cb_columns[1] = GET_COL_PROPERTY;
					cb.cb_columns[2] = GET_COL_VALUE;
					cb.cb_columns[3] = GET_COL_RECVD;
					cb.cb_columns[4] = GET_COL_SOURCE;
					flags |= ZFS_ITER_RECVD_PROPS;
					i = ZFS_GET_NCOLS;
					break;
				default:
					(void) fprintf(stderr,
					    gettext("invalid column name "
					    "'%s'\n"), value);
					usage(B_FALSE);
				}
			}
			break;

		case 's':
			cb.cb_sources = 0;
			while (*optarg != '\0') {
				static char *source_subopts[] = {
					"local", "default", "inherited",
					"received", "temporary", "none",
					NULL };

				switch (getsubopt(&optarg, source_subopts,
				    &value)) {
				case 0:
					cb.cb_sources |= ZPROP_SRC_LOCAL;
					break;
				case 1:
					cb.cb_sources |= ZPROP_SRC_DEFAULT;
					break;
				case 2:
					cb.cb_sources |= ZPROP_SRC_INHERITED;
					break;
				case 3:
					cb.cb_sources |= ZPROP_SRC_RECEIVED;
					break;
				case 4:
					cb.cb_sources |= ZPROP_SRC_TEMPORARY;
					break;
				case 5:
					cb.cb_sources |= ZPROP_SRC_NONE;
					break;
				default:
					(void) fprintf(stderr,
					    gettext("invalid source "
					    "'%s'\n"), value);
					usage(B_FALSE);
				}
			}
			break;

		case 't':
			types = 0;
			flags &= ~ZFS_ITER_PROP_LISTSNAPS;
			while (*optarg != '\0') {
				static char *type_subopts[] = { "filesystem",
				    "volume", "snapshot", "bookmark",
				    "all", NULL };

				switch (getsubopt(&optarg, type_subopts,
				    &value)) {
				case 0:
					types |= ZFS_TYPE_FILESYSTEM;
					break;
				case 1:
					types |= ZFS_TYPE_VOLUME;
					break;
				case 2:
					types |= ZFS_TYPE_SNAPSHOT;
					break;
				case 3:
					types |= ZFS_TYPE_BOOKMARK;
					break;
				case 4:
					types = ZFS_TYPE_DATASET |
					    ZFS_TYPE_BOOKMARK;
					break;

				default:
					(void) fprintf(stderr,
					    gettext("invalid type '%s'\n"),
					    value);
					usage(B_FALSE);
				}
			}
			break;

		case '?':
			(void) fprintf(stderr, gettext("invalid option '%c'\n"),
			    optopt);
			usage(B_FALSE);
		}
	}

	argc -= optind;
	argv += optind;

	if (argc < 1) {
		(void) fprintf(stderr, gettext("missing property "
		    "argument\n"));
		usage(B_FALSE);
	}

	fields = argv[0];

	if (zprop_get_list(g_zfs, fields, &cb.cb_proplist, ZFS_TYPE_DATASET)
	    != 0)
		usage(B_FALSE);

	argc--;
	argv++;

	/*
	 * As part of zfs_expand_proplist(), we keep track of the maximum column
	 * width for each property.  For the 'NAME' (and 'SOURCE') columns, we
	 * need to know the maximum name length.  However, the user likely did
	 * not specify 'name' as one of the properties to fetch, so we need to
	 * make sure we always include at least this property for
	 * print_get_headers() to work properly.
	 */
	if (cb.cb_proplist != NULL) {
		fake_name.pl_prop = ZFS_PROP_NAME;
		fake_name.pl_width = strlen(gettext("NAME"));
		fake_name.pl_next = cb.cb_proplist;
		cb.cb_proplist = &fake_name;
	}

	cb.cb_first = B_TRUE;

	/* run for each object */
	ret = zfs_for_each(argc, argv, flags, types, NULL,
	    &cb.cb_proplist, limit, get_callback, &cb);

	if (cb.cb_proplist == &fake_name)
		zprop_free_list(fake_name.pl_next);
	else
		zprop_free_list(cb.cb_proplist);

	return (ret);
}

/*
 * inherit [-rS] <property> <fs|vol> ...
 *
 *	-r	Recurse over all children
 *	-S	Revert to received value, if any
 *
 * For each dataset specified on the command line, inherit the given property
 * from its parent.  Inheriting a property at the pool level will cause it to
 * use the default value.  The '-r' flag will recurse over all children, and is
 * useful for setting a property on a hierarchy-wide basis, regardless of any
 * local modifications for each dataset.
 */

typedef struct inherit_cbdata {
	const char *cb_propname;
	boolean_t cb_received;
} inherit_cbdata_t;

static int
inherit_recurse_cb(zfs_handle_t *zhp, void *data)
{
	inherit_cbdata_t *cb = data;
	zfs_prop_t prop = zfs_name_to_prop(cb->cb_propname);

	/*
	 * If we're doing it recursively, then ignore properties that
	 * are not valid for this type of dataset.
	 */
	if (prop != ZPROP_INVAL &&
	    !zfs_prop_valid_for_type(prop, zfs_get_type(zhp), B_FALSE))
		return (0);

	return (zfs_prop_inherit(zhp, cb->cb_propname, cb->cb_received) != 0);
}

static int
inherit_cb(zfs_handle_t *zhp, void *data)
{
	inherit_cbdata_t *cb = data;

	return (zfs_prop_inherit(zhp, cb->cb_propname, cb->cb_received) != 0);
}

static int
zfs_do_inherit(int argc, char **argv)
{
	int c;
	zfs_prop_t prop;
	inherit_cbdata_t cb = { 0 };
	char *propname;
	int ret = 0;
	int flags = 0;
	boolean_t received = B_FALSE;

	/* check options */
	while ((c = getopt(argc, argv, "rS")) != -1) {
		switch (c) {
		case 'r':
			flags |= ZFS_ITER_RECURSE;
			break;
		case 'S':
			received = B_TRUE;
			break;
		case '?':
		default:
			(void) fprintf(stderr, gettext("invalid option '%c'\n"),
			    optopt);
			usage(B_FALSE);
		}
	}

	argc -= optind;
	argv += optind;

	/* check number of arguments */
	if (argc < 1) {
		(void) fprintf(stderr, gettext("missing property argument\n"));
		usage(B_FALSE);
	}
	if (argc < 2) {
		(void) fprintf(stderr, gettext("missing dataset argument\n"));
		usage(B_FALSE);
	}

	propname = argv[0];
	argc--;
	argv++;

	if ((prop = zfs_name_to_prop(propname)) != ZPROP_INVAL) {
		if (zfs_prop_readonly(prop)) {
			(void) fprintf(stderr, gettext(
			    "%s property is read-only\n"),
			    propname);
			return (1);
		}
		if (!zfs_prop_inheritable(prop) && !received) {
			(void) fprintf(stderr, gettext("'%s' property cannot "
			    "be inherited\n"), propname);
			if (prop == ZFS_PROP_QUOTA ||
			    prop == ZFS_PROP_RESERVATION ||
			    prop == ZFS_PROP_REFQUOTA ||
			    prop == ZFS_PROP_REFRESERVATION) {
				(void) fprintf(stderr, gettext("use 'zfs set "
				    "%s=none' to clear\n"), propname);
				(void) fprintf(stderr, gettext("use 'zfs "
				    "inherit -S %s' to revert to received "
				    "value\n"), propname);
			}
			return (1);
		}
		if (received && (prop == ZFS_PROP_VOLSIZE ||
		    prop == ZFS_PROP_VERSION)) {
			(void) fprintf(stderr, gettext("'%s' property cannot "
			    "be reverted to a received value\n"), propname);
			return (1);
		}
	} else if (!zfs_prop_user(propname)) {
		(void) fprintf(stderr, gettext("invalid property '%s'\n"),
		    propname);
		usage(B_FALSE);
	}

	cb.cb_propname = propname;
	cb.cb_received = received;

	if (flags & ZFS_ITER_RECURSE) {
		ret = zfs_for_each(argc, argv, flags, ZFS_TYPE_DATASET,
		    NULL, NULL, 0, inherit_recurse_cb, &cb);
	} else {
		ret = zfs_for_each(argc, argv, flags, ZFS_TYPE_DATASET,
		    NULL, NULL, 0, inherit_cb, &cb);
	}

	return (ret);
}

typedef struct upgrade_cbdata {
	uint64_t cb_numupgraded;
	uint64_t cb_numsamegraded;
	uint64_t cb_numfailed;
	uint64_t cb_version;
	boolean_t cb_newer;
	boolean_t cb_foundone;
	char cb_lastfs[ZFS_MAX_DATASET_NAME_LEN];
} upgrade_cbdata_t;

static int
same_pool(zfs_handle_t *zhp, const char *name)
{
	int len1 = strcspn(name, "/@");
	const char *zhname = zfs_get_name(zhp);
	int len2 = strcspn(zhname, "/@");

	if (len1 != len2)
		return (B_FALSE);
	return (strncmp(name, zhname, len1) == 0);
}

static int
upgrade_list_callback(zfs_handle_t *zhp, void *data)
{
	upgrade_cbdata_t *cb = data;
	int version = zfs_prop_get_int(zhp, ZFS_PROP_VERSION);

	/* list if it's old/new */
	if ((!cb->cb_newer && version < ZPL_VERSION) ||
	    (cb->cb_newer && version > ZPL_VERSION)) {
		char *str;
		if (cb->cb_newer) {
			str = gettext("The following filesystems are "
			    "formatted using a newer software version and\n"
			    "cannot be accessed on the current system.\n\n");
		} else {
			str = gettext("The following filesystems are "
			    "out of date, and can be upgraded.  After being\n"
			    "upgraded, these filesystems (and any 'zfs send' "
			    "streams generated from\n"
			    "subsequent snapshots) will no longer be "
			    "accessible by older software versions.\n\n");
		}

		if (!cb->cb_foundone) {
			(void) puts(str);
			(void) printf(gettext("VER  FILESYSTEM\n"));
			(void) printf(gettext("---  ------------\n"));
			cb->cb_foundone = B_TRUE;
		}

		(void) printf("%2u   %s\n", version, zfs_get_name(zhp));
	}

	return (0);
}

static int
upgrade_set_callback(zfs_handle_t *zhp, void *data)
{
	upgrade_cbdata_t *cb = data;
	int version = zfs_prop_get_int(zhp, ZFS_PROP_VERSION);
	int needed_spa_version;
	int spa_version;

	if (zfs_spa_version(zhp, &spa_version) < 0)
		return (-1);

	needed_spa_version = zfs_spa_version_map(cb->cb_version);

	if (needed_spa_version < 0)
		return (-1);

	if (spa_version < needed_spa_version) {
		/* can't upgrade */
		(void) printf(gettext("%s: can not be "
		    "upgraded; the pool version needs to first "
		    "be upgraded\nto version %d\n\n"),
		    zfs_get_name(zhp), needed_spa_version);
		cb->cb_numfailed++;
		return (0);
	}

	/* upgrade */
	if (version < cb->cb_version) {
		char verstr[16];
		(void) snprintf(verstr, sizeof (verstr),
		    "%llu", (u_longlong_t)cb->cb_version);
		if (cb->cb_lastfs[0] && !same_pool(zhp, cb->cb_lastfs)) {
			/*
			 * If they did "zfs upgrade -a", then we could
			 * be doing ioctls to different pools.  We need
			 * to log this history once to each pool, and bypass
			 * the normal history logging that happens in main().
			 */
			(void) zpool_log_history(g_zfs, history_str);
			log_history = B_FALSE;
		}
		if (zfs_prop_set(zhp, "version", verstr) == 0)
			cb->cb_numupgraded++;
		else
			cb->cb_numfailed++;
		(void) strcpy(cb->cb_lastfs, zfs_get_name(zhp));
	} else if (version > cb->cb_version) {
		/* can't downgrade */
		(void) printf(gettext("%s: can not be downgraded; "
		    "it is already at version %u\n"),
		    zfs_get_name(zhp), version);
		cb->cb_numfailed++;
	} else {
		cb->cb_numsamegraded++;
	}
	return (0);
}

/*
 * zfs upgrade
 * zfs upgrade -v
 * zfs upgrade [-r] [-V <version>] <-a | filesystem>
 */
static int
zfs_do_upgrade(int argc, char **argv)
{
	boolean_t all = B_FALSE;
	boolean_t showversions = B_FALSE;
	int ret = 0;
	upgrade_cbdata_t cb = { 0 };
	signed char c;
	int flags = ZFS_ITER_ARGS_CAN_BE_PATHS;

	/* check options */
	while ((c = getopt(argc, argv, "rvV:a")) != -1) {
		switch (c) {
		case 'r':
			flags |= ZFS_ITER_RECURSE;
			break;
		case 'v':
			showversions = B_TRUE;
			break;
		case 'V':
			if (zfs_prop_string_to_index(ZFS_PROP_VERSION,
			    optarg, &cb.cb_version) != 0) {
				(void) fprintf(stderr,
				    gettext("invalid version %s\n"), optarg);
				usage(B_FALSE);
			}
			break;
		case 'a':
			all = B_TRUE;
			break;
		case '?':
		default:
			(void) fprintf(stderr, gettext("invalid option '%c'\n"),
			    optopt);
			usage(B_FALSE);
		}
	}

	argc -= optind;
	argv += optind;

	if ((!all && !argc) && ((flags & ZFS_ITER_RECURSE) | cb.cb_version))
		usage(B_FALSE);
	if (showversions && (flags & ZFS_ITER_RECURSE || all ||
	    cb.cb_version || argc))
		usage(B_FALSE);
	if ((all || argc) && (showversions))
		usage(B_FALSE);
	if (all && argc)
		usage(B_FALSE);

	if (showversions) {
		/* Show info on available versions. */
		(void) printf(gettext("The following filesystem versions are "
		    "supported:\n\n"));
		(void) printf(gettext("VER  DESCRIPTION\n"));
		(void) printf("---  -----------------------------------------"
		    "---------------\n");
		(void) printf(gettext(" 1   Initial ZFS filesystem version\n"));
		(void) printf(gettext(" 2   Enhanced directory entries\n"));
		(void) printf(gettext(" 3   Case insensitive and filesystem "
		    "user identifier (FUID)\n"));
		(void) printf(gettext(" 4   userquota, groupquota "
		    "properties\n"));
		(void) printf(gettext(" 5   System attributes\n"));
		(void) printf(gettext("\nFor more information on a particular "
		    "version, including supported releases,\n"));
		(void) printf("see the ZFS Administration Guide.\n\n");
		ret = 0;
	} else if (argc || all) {
		/* Upgrade filesystems */
		if (cb.cb_version == 0)
			cb.cb_version = ZPL_VERSION;
		ret = zfs_for_each(argc, argv, flags, ZFS_TYPE_FILESYSTEM,
		    NULL, NULL, 0, upgrade_set_callback, &cb);
		(void) printf(gettext("%llu filesystems upgraded\n"),
		    (u_longlong_t)cb.cb_numupgraded);
		if (cb.cb_numsamegraded) {
			(void) printf(gettext("%llu filesystems already at "
			    "this version\n"),
			    (u_longlong_t)cb.cb_numsamegraded);
		}
		if (cb.cb_numfailed != 0)
			ret = 1;
	} else {
		/* List old-version filesystems */
		boolean_t found;
		(void) printf(gettext("This system is currently running "
		    "ZFS filesystem version %llu.\n\n"), ZPL_VERSION);

		flags |= ZFS_ITER_RECURSE;
		ret = zfs_for_each(0, NULL, flags, ZFS_TYPE_FILESYSTEM,
		    NULL, NULL, 0, upgrade_list_callback, &cb);

		found = cb.cb_foundone;
		cb.cb_foundone = B_FALSE;
		cb.cb_newer = B_TRUE;

		ret = zfs_for_each(0, NULL, flags, ZFS_TYPE_FILESYSTEM,
		    NULL, NULL, 0, upgrade_list_callback, &cb);

		if (!cb.cb_foundone && !found) {
			(void) printf(gettext("All filesystems are "
			    "formatted with the current version.\n"));
		}
	}

	return (ret);
}

/*
 * zfs userspace [-Hinp] [-o field[,...]] [-s field [-s field]...]
 *               [-S field [-S field]...] [-t type[,...]] filesystem | snapshot
 * zfs groupspace [-Hinp] [-o field[,...]] [-s field [-s field]...]
 *                [-S field [-S field]...] [-t type[,...]] filesystem | snapshot
 * zfs projectspace [-Hp] [-o field[,...]] [-s field [-s field]...]
 *                [-S field [-S field]...] filesystem | snapshot
 *
 *	-H      Scripted mode; elide headers and separate columns by tabs.
 *	-i	Translate SID to POSIX ID.
 *	-n	Print numeric ID instead of user/group name.
 *	-o      Control which fields to display.
 *	-p	Use exact (parsable) numeric output.
 *	-s      Specify sort columns, descending order.
 *	-S      Specify sort columns, ascending order.
 *	-t      Control which object types to display.
 *
 *	Displays space consumed by, and quotas on, each user in the specified
 *	filesystem or snapshot.
 */

/* us_field_types, us_field_hdr and us_field_names should be kept in sync */
enum us_field_types {
	USFIELD_TYPE,
	USFIELD_NAME,
	USFIELD_USED,
	USFIELD_QUOTA,
	USFIELD_OBJUSED,
	USFIELD_OBJQUOTA
};
static char *us_field_hdr[] = { "TYPE", "NAME", "USED", "QUOTA",
				    "OBJUSED", "OBJQUOTA" };
static char *us_field_names[] = { "type", "name", "used", "quota",
				    "objused", "objquota" };
#define	USFIELD_LAST	(sizeof (us_field_names) / sizeof (char *))

#define	USTYPE_PSX_GRP	(1 << 0)
#define	USTYPE_PSX_USR	(1 << 1)
#define	USTYPE_SMB_GRP	(1 << 2)
#define	USTYPE_SMB_USR	(1 << 3)
#define	USTYPE_PROJ	(1 << 4)
#define	USTYPE_ALL	\
	(USTYPE_PSX_GRP | USTYPE_PSX_USR | USTYPE_SMB_GRP | USTYPE_SMB_USR | \
	    USTYPE_PROJ)

static int us_type_bits[] = {
	USTYPE_PSX_GRP,
	USTYPE_PSX_USR,
	USTYPE_SMB_GRP,
	USTYPE_SMB_USR,
	USTYPE_ALL
};
static char *us_type_names[] = { "posixgroup", "posixuser", "smbgroup",
	"smbuser", "all" };

typedef struct us_node {
	nvlist_t	*usn_nvl;
	uu_avl_node_t	usn_avlnode;
	uu_list_node_t	usn_listnode;
} us_node_t;

typedef struct us_cbdata {
	nvlist_t	**cb_nvlp;
	uu_avl_pool_t	*cb_avl_pool;
	uu_avl_t	*cb_avl;
	boolean_t	cb_numname;
	boolean_t	cb_nicenum;
	boolean_t	cb_sid2posix;
	zfs_userquota_prop_t cb_prop;
	zfs_sort_column_t *cb_sortcol;
	size_t		cb_width[USFIELD_LAST];
} us_cbdata_t;

static boolean_t us_populated = B_FALSE;

typedef struct {
	zfs_sort_column_t *si_sortcol;
	boolean_t	si_numname;
} us_sort_info_t;

static int
us_field_index(char *field)
{
	int i;

	for (i = 0; i < USFIELD_LAST; i++) {
		if (strcmp(field, us_field_names[i]) == 0)
			return (i);
	}

	return (-1);
}

static int
us_compare(const void *larg, const void *rarg, void *unused)
{
	const us_node_t *l = larg;
	const us_node_t *r = rarg;
	us_sort_info_t *si = (us_sort_info_t *)unused;
	zfs_sort_column_t *sortcol = si->si_sortcol;
	boolean_t numname = si->si_numname;
	nvlist_t *lnvl = l->usn_nvl;
	nvlist_t *rnvl = r->usn_nvl;
	int rc = 0;
	boolean_t lvb, rvb;

	for (; sortcol != NULL; sortcol = sortcol->sc_next) {
		char *lvstr = "";
		char *rvstr = "";
		uint32_t lv32 = 0;
		uint32_t rv32 = 0;
		uint64_t lv64 = 0;
		uint64_t rv64 = 0;
		zfs_prop_t prop = sortcol->sc_prop;
		const char *propname = NULL;
		boolean_t reverse = sortcol->sc_reverse;

		switch (prop) {
		case ZFS_PROP_TYPE:
			propname = "type";
			(void) nvlist_lookup_uint32(lnvl, propname, &lv32);
			(void) nvlist_lookup_uint32(rnvl, propname, &rv32);
			if (rv32 != lv32)
				rc = (rv32 < lv32) ? 1 : -1;
			break;
		case ZFS_PROP_NAME:
			propname = "name";
			if (numname) {
compare_nums:
				(void) nvlist_lookup_uint64(lnvl, propname,
				    &lv64);
				(void) nvlist_lookup_uint64(rnvl, propname,
				    &rv64);
				if (rv64 != lv64)
					rc = (rv64 < lv64) ? 1 : -1;
			} else {
				if ((nvlist_lookup_string(lnvl, propname,
				    &lvstr) == ENOENT) ||
				    (nvlist_lookup_string(rnvl, propname,
				    &rvstr) == ENOENT)) {
					goto compare_nums;
				}
				rc = strcmp(lvstr, rvstr);
			}
			break;
		case ZFS_PROP_USED:
		case ZFS_PROP_QUOTA:
			if (!us_populated)
				break;
			if (prop == ZFS_PROP_USED)
				propname = "used";
			else
				propname = "quota";
			(void) nvlist_lookup_uint64(lnvl, propname, &lv64);
			(void) nvlist_lookup_uint64(rnvl, propname, &rv64);
			if (rv64 != lv64)
				rc = (rv64 < lv64) ? 1 : -1;
			break;

		default:
			break;
		}

		if (rc != 0) {
			if (rc < 0)
				return (reverse ? 1 : -1);
			else
				return (reverse ? -1 : 1);
		}
	}

	/*
	 * If entries still seem to be the same, check if they are of the same
	 * type (smbentity is added only if we are doing SID to POSIX ID
	 * translation where we can have duplicate type/name combinations).
	 */
	if (nvlist_lookup_boolean_value(lnvl, "smbentity", &lvb) == 0 &&
	    nvlist_lookup_boolean_value(rnvl, "smbentity", &rvb) == 0 &&
	    lvb != rvb)
		return (lvb < rvb ? -1 : 1);

	return (0);
}

static boolean_t
zfs_prop_is_user(unsigned p)
{
	return (p == ZFS_PROP_USERUSED || p == ZFS_PROP_USERQUOTA ||
	    p == ZFS_PROP_USEROBJUSED || p == ZFS_PROP_USEROBJQUOTA);
}

static boolean_t
zfs_prop_is_group(unsigned p)
{
	return (p == ZFS_PROP_GROUPUSED || p == ZFS_PROP_GROUPQUOTA ||
	    p == ZFS_PROP_GROUPOBJUSED || p == ZFS_PROP_GROUPOBJQUOTA);
}

static boolean_t
zfs_prop_is_project(unsigned p)
{
	return (p == ZFS_PROP_PROJECTUSED || p == ZFS_PROP_PROJECTQUOTA ||
	    p == ZFS_PROP_PROJECTOBJUSED || p == ZFS_PROP_PROJECTOBJQUOTA);
}

static inline const char *
us_type2str(unsigned field_type)
{
	switch (field_type) {
	case USTYPE_PSX_USR:
		return ("POSIX User");
	case USTYPE_PSX_GRP:
		return ("POSIX Group");
	case USTYPE_SMB_USR:
		return ("SMB User");
	case USTYPE_SMB_GRP:
		return ("SMB Group");
	case USTYPE_PROJ:
		return ("Project");
	default:
		return ("Undefined");
	}
}

static int
userspace_cb(void *arg, const char *domain, uid_t rid, uint64_t space)
{
	us_cbdata_t *cb = (us_cbdata_t *)arg;
	zfs_userquota_prop_t prop = cb->cb_prop;
	char *name = NULL;
	char *propname;
	char sizebuf[32];
	us_node_t *node;
	uu_avl_pool_t *avl_pool = cb->cb_avl_pool;
	uu_avl_t *avl = cb->cb_avl;
	uu_avl_index_t idx;
	nvlist_t *props;
	us_node_t *n;
	zfs_sort_column_t *sortcol = cb->cb_sortcol;
	unsigned type = 0;
	const char *typestr;
	size_t namelen;
	size_t typelen;
	size_t sizelen;
	int typeidx, nameidx, sizeidx;
	us_sort_info_t sortinfo = { sortcol, cb->cb_numname };
	boolean_t smbentity = B_FALSE;

	if (nvlist_alloc(&props, NV_UNIQUE_NAME, 0) != 0)
		nomem();
	node = safe_malloc(sizeof (us_node_t));
	uu_avl_node_init(node, &node->usn_avlnode, avl_pool);
	node->usn_nvl = props;

	if (domain != NULL && domain[0] != '\0') {
#ifdef HAVE_IDMAP
		/* SMB */
		char sid[MAXNAMELEN + 32];
		uid_t id;
		uint64_t classes;
		int err;
		directory_error_t e;

		smbentity = B_TRUE;

		(void) snprintf(sid, sizeof (sid), "%s-%u", domain, rid);

		if (prop == ZFS_PROP_GROUPUSED || prop == ZFS_PROP_GROUPQUOTA) {
			type = USTYPE_SMB_GRP;
			err = sid_to_id(sid, B_FALSE, &id);
		} else {
			type = USTYPE_SMB_USR;
			err = sid_to_id(sid, B_TRUE, &id);
		}

		if (err == 0) {
			rid = id;
			if (!cb->cb_sid2posix) {
				e = directory_name_from_sid(NULL, sid, &name,
				    &classes);
				if (e != NULL)
					directory_error_free(e);
				if (name == NULL)
					name = sid;
			}
		}
#else
		nvlist_free(props);
		free(node);

		return (-1);
#endif /* HAVE_IDMAP */
	}

	if (cb->cb_sid2posix || domain == NULL || domain[0] == '\0') {
		/* POSIX or -i */
		if (zfs_prop_is_group(prop)) {
			type = USTYPE_PSX_GRP;
			if (!cb->cb_numname) {
				struct group *g;

				if ((g = getgrgid(rid)) != NULL)
					name = g->gr_name;
			}
		} else if (zfs_prop_is_user(prop)) {
			type = USTYPE_PSX_USR;
			if (!cb->cb_numname) {
				struct passwd *p;

				if ((p = getpwuid(rid)) != NULL)
					name = p->pw_name;
			}
		} else {
			type = USTYPE_PROJ;
		}
	}

	/*
	 * Make sure that the type/name combination is unique when doing
	 * SID to POSIX ID translation (hence changing the type from SMB to
	 * POSIX).
	 */
	if (cb->cb_sid2posix &&
	    nvlist_add_boolean_value(props, "smbentity", smbentity) != 0)
		nomem();

	/* Calculate/update width of TYPE field */
	typestr = us_type2str(type);
	typelen = strlen(gettext(typestr));
	typeidx = us_field_index("type");
	if (typelen > cb->cb_width[typeidx])
		cb->cb_width[typeidx] = typelen;
	if (nvlist_add_uint32(props, "type", type) != 0)
		nomem();

	/* Calculate/update width of NAME field */
	if ((cb->cb_numname && cb->cb_sid2posix) || name == NULL) {
		if (nvlist_add_uint64(props, "name", rid) != 0)
			nomem();
		namelen = snprintf(NULL, 0, "%u", rid);
	} else {
		if (nvlist_add_string(props, "name", name) != 0)
			nomem();
		namelen = strlen(name);
	}
	nameidx = us_field_index("name");
	if (nameidx >= 0 && namelen > cb->cb_width[nameidx])
		cb->cb_width[nameidx] = namelen;

	/*
	 * Check if this type/name combination is in the list and update it;
	 * otherwise add new node to the list.
	 */
	if ((n = uu_avl_find(avl, node, &sortinfo, &idx)) == NULL) {
		uu_avl_insert(avl, node, idx);
	} else {
		nvlist_free(props);
		free(node);
		node = n;
		props = node->usn_nvl;
	}

	/* Calculate/update width of USED/QUOTA fields */
	if (cb->cb_nicenum) {
		if (prop == ZFS_PROP_USERUSED || prop == ZFS_PROP_GROUPUSED ||
		    prop == ZFS_PROP_USERQUOTA || prop == ZFS_PROP_GROUPQUOTA ||
		    prop == ZFS_PROP_PROJECTUSED ||
		    prop == ZFS_PROP_PROJECTQUOTA) {
			zfs_nicebytes(space, sizebuf, sizeof (sizebuf));
		} else {
			zfs_nicenum(space, sizebuf, sizeof (sizebuf));
		}
	} else {
		(void) snprintf(sizebuf, sizeof (sizebuf), "%llu",
		    (u_longlong_t)space);
	}
	sizelen = strlen(sizebuf);
	if (prop == ZFS_PROP_USERUSED || prop == ZFS_PROP_GROUPUSED ||
	    prop == ZFS_PROP_PROJECTUSED) {
		propname = "used";
		if (!nvlist_exists(props, "quota"))
			(void) nvlist_add_uint64(props, "quota", 0);
	} else if (prop == ZFS_PROP_USERQUOTA || prop == ZFS_PROP_GROUPQUOTA ||
	    prop == ZFS_PROP_PROJECTQUOTA) {
		propname = "quota";
		if (!nvlist_exists(props, "used"))
			(void) nvlist_add_uint64(props, "used", 0);
	} else if (prop == ZFS_PROP_USEROBJUSED ||
	    prop == ZFS_PROP_GROUPOBJUSED || prop == ZFS_PROP_PROJECTOBJUSED) {
		propname = "objused";
		if (!nvlist_exists(props, "objquota"))
			(void) nvlist_add_uint64(props, "objquota", 0);
	} else if (prop == ZFS_PROP_USEROBJQUOTA ||
	    prop == ZFS_PROP_GROUPOBJQUOTA ||
	    prop == ZFS_PROP_PROJECTOBJQUOTA) {
		propname = "objquota";
		if (!nvlist_exists(props, "objused"))
			(void) nvlist_add_uint64(props, "objused", 0);
	} else {
		return (-1);
	}
	sizeidx = us_field_index(propname);
	if (sizeidx >= 0 && sizelen > cb->cb_width[sizeidx])
		cb->cb_width[sizeidx] = sizelen;

	if (nvlist_add_uint64(props, propname, space) != 0)
		nomem();

	return (0);
}

static void
print_us_node(boolean_t scripted, boolean_t parsable, int *fields, int types,
    size_t *width, us_node_t *node)
{
	nvlist_t *nvl = node->usn_nvl;
	char valstr[MAXNAMELEN];
	boolean_t first = B_TRUE;
	int cfield = 0;
	int field;
	uint32_t ustype;

	/* Check type */
	(void) nvlist_lookup_uint32(nvl, "type", &ustype);
	if (!(ustype & types))
		return;

	while ((field = fields[cfield]) != USFIELD_LAST) {
		nvpair_t *nvp = NULL;
		data_type_t type;
		uint32_t val32;
		uint64_t val64;
		char *strval = "-";

		while ((nvp = nvlist_next_nvpair(nvl, nvp)) != NULL) {
			if (strcmp(nvpair_name(nvp),
			    us_field_names[field]) == 0)
				break;
		}

		type = nvp == NULL ? DATA_TYPE_UNKNOWN : nvpair_type(nvp);
		switch (type) {
		case DATA_TYPE_UINT32:
			(void) nvpair_value_uint32(nvp, &val32);
			break;
		case DATA_TYPE_UINT64:
			(void) nvpair_value_uint64(nvp, &val64);
			break;
		case DATA_TYPE_STRING:
			(void) nvpair_value_string(nvp, &strval);
			break;
		case DATA_TYPE_UNKNOWN:
			break;
		default:
			(void) fprintf(stderr, "invalid data type\n");
		}

		switch (field) {
		case USFIELD_TYPE:
			if (type == DATA_TYPE_UINT32)
				strval = (char *)us_type2str(val32);
			break;
		case USFIELD_NAME:
			if (type == DATA_TYPE_UINT64) {
				(void) sprintf(valstr, "%llu",
				    (u_longlong_t)val64);
				strval = valstr;
			}
			break;
		case USFIELD_USED:
		case USFIELD_QUOTA:
			if (type == DATA_TYPE_UINT64) {
				if (parsable) {
					(void) sprintf(valstr, "%llu",
					    (u_longlong_t)val64);
					strval = valstr;
				} else if (field == USFIELD_QUOTA &&
				    val64 == 0) {
					strval = "none";
				} else {
					zfs_nicebytes(val64, valstr,
					    sizeof (valstr));
					strval = valstr;
				}
			}
			break;
		case USFIELD_OBJUSED:
		case USFIELD_OBJQUOTA:
			if (type == DATA_TYPE_UINT64) {
				if (parsable) {
					(void) sprintf(valstr, "%llu",
					    (u_longlong_t)val64);
					strval = valstr;
				} else if (field == USFIELD_OBJQUOTA &&
				    val64 == 0) {
					strval = "none";
				} else {
					zfs_nicenum(val64, valstr,
					    sizeof (valstr));
					strval = valstr;
				}
			}
			break;
		}

		if (!first) {
			if (scripted)
				(void) printf("\t");
			else
				(void) printf("  ");
		}
		if (scripted)
			(void) printf("%s", strval);
		else if (field == USFIELD_TYPE || field == USFIELD_NAME)
			(void) printf("%-*s", (int)width[field], strval);
		else
			(void) printf("%*s", (int)width[field], strval);

		first = B_FALSE;
		cfield++;
	}

	(void) printf("\n");
}

static void
print_us(boolean_t scripted, boolean_t parsable, int *fields, int types,
    size_t *width, boolean_t rmnode, uu_avl_t *avl)
{
	us_node_t *node;
	const char *col;
	int cfield = 0;
	int field;

	if (!scripted) {
		boolean_t first = B_TRUE;

		while ((field = fields[cfield]) != USFIELD_LAST) {
			col = gettext(us_field_hdr[field]);
			if (field == USFIELD_TYPE || field == USFIELD_NAME) {
				(void) printf(first ? "%-*s" : "  %-*s",
				    (int)width[field], col);
			} else {
				(void) printf(first ? "%*s" : "  %*s",
				    (int)width[field], col);
			}
			first = B_FALSE;
			cfield++;
		}
		(void) printf("\n");
	}

	for (node = uu_avl_first(avl); node; node = uu_avl_next(avl, node)) {
		print_us_node(scripted, parsable, fields, types, width, node);
		if (rmnode)
			nvlist_free(node->usn_nvl);
	}
}

static int
zfs_do_userspace(int argc, char **argv)
{
	zfs_handle_t *zhp;
	zfs_userquota_prop_t p;
	uu_avl_pool_t *avl_pool;
	uu_avl_t *avl_tree;
	uu_avl_walk_t *walk;
	char *delim;
	char deffields[] = "type,name,used,quota,objused,objquota";
	char *ofield = NULL;
	char *tfield = NULL;
	int cfield = 0;
	int fields[256];
	int i;
	boolean_t scripted = B_FALSE;
	boolean_t prtnum = B_FALSE;
	boolean_t parsable = B_FALSE;
	boolean_t sid2posix = B_FALSE;
	int ret = 0;
	int c;
	zfs_sort_column_t *sortcol = NULL;
	int types = USTYPE_PSX_USR | USTYPE_SMB_USR;
	us_cbdata_t cb;
	us_node_t *node;
	us_node_t *rmnode;
	uu_list_pool_t *listpool;
	uu_list_t *list;
	uu_avl_index_t idx = 0;
	uu_list_index_t idx2 = 0;

	if (argc < 2)
		usage(B_FALSE);

	if (strcmp(argv[0], "groupspace") == 0) {
		/* Toggle default group types */
		types = USTYPE_PSX_GRP | USTYPE_SMB_GRP;
	} else if (strcmp(argv[0], "projectspace") == 0) {
		types = USTYPE_PROJ;
		prtnum = B_TRUE;
	}

	while ((c = getopt(argc, argv, "nHpo:s:S:t:i")) != -1) {
		switch (c) {
		case 'n':
			if (types == USTYPE_PROJ) {
				(void) fprintf(stderr,
				    gettext("invalid option 'n'\n"));
				usage(B_FALSE);
			}
			prtnum = B_TRUE;
			break;
		case 'H':
			scripted = B_TRUE;
			break;
		case 'p':
			parsable = B_TRUE;
			break;
		case 'o':
			ofield = optarg;
			break;
		case 's':
		case 'S':
			if (zfs_add_sort_column(&sortcol, optarg,
			    c == 's' ? B_FALSE : B_TRUE) != 0) {
				(void) fprintf(stderr,
				    gettext("invalid field '%s'\n"), optarg);
				usage(B_FALSE);
			}
			break;
		case 't':
			if (types == USTYPE_PROJ) {
				(void) fprintf(stderr,
				    gettext("invalid option 't'\n"));
				usage(B_FALSE);
			}
			tfield = optarg;
			break;
		case 'i':
			if (types == USTYPE_PROJ) {
				(void) fprintf(stderr,
				    gettext("invalid option 'i'\n"));
				usage(B_FALSE);
			}
			sid2posix = B_TRUE;
			break;
		case ':':
			(void) fprintf(stderr, gettext("missing argument for "
			    "'%c' option\n"), optopt);
			usage(B_FALSE);
			break;
		case '?':
			(void) fprintf(stderr, gettext("invalid option '%c'\n"),
			    optopt);
			usage(B_FALSE);
		}
	}

	argc -= optind;
	argv += optind;

	if (argc < 1) {
		(void) fprintf(stderr, gettext("missing dataset name\n"));
		usage(B_FALSE);
	}
	if (argc > 1) {
		(void) fprintf(stderr, gettext("too many arguments\n"));
		usage(B_FALSE);
	}

	/* Use default output fields if not specified using -o */
	if (ofield == NULL)
		ofield = deffields;
	do {
		if ((delim = strchr(ofield, ',')) != NULL)
			*delim = '\0';
		if ((fields[cfield++] = us_field_index(ofield)) == -1) {
			(void) fprintf(stderr, gettext("invalid type '%s' "
			    "for -o option\n"), ofield);
			return (-1);
		}
		if (delim != NULL)
			ofield = delim + 1;
	} while (delim != NULL);
	fields[cfield] = USFIELD_LAST;

	/* Override output types (-t option) */
	if (tfield != NULL) {
		types = 0;

		do {
			boolean_t found = B_FALSE;

			if ((delim = strchr(tfield, ',')) != NULL)
				*delim = '\0';
			for (i = 0; i < sizeof (us_type_bits) / sizeof (int);
			    i++) {
				if (strcmp(tfield, us_type_names[i]) == 0) {
					found = B_TRUE;
					types |= us_type_bits[i];
					break;
				}
			}
			if (!found) {
				(void) fprintf(stderr, gettext("invalid type "
				    "'%s' for -t option\n"), tfield);
				return (-1);
			}
			if (delim != NULL)
				tfield = delim + 1;
		} while (delim != NULL);
	}

	if ((zhp = zfs_open(g_zfs, argv[0], ZFS_TYPE_FILESYSTEM |
	    ZFS_TYPE_SNAPSHOT)) == NULL)
		return (1);
	if (zhp->zfs_head_type != ZFS_TYPE_FILESYSTEM) {
		(void) fprintf(stderr, gettext("operation is only applicable "
		    "to filesystems and their snapshots\n"));
		zfs_close(zhp);
		return (1);
	}

	if ((avl_pool = uu_avl_pool_create("us_avl_pool", sizeof (us_node_t),
	    offsetof(us_node_t, usn_avlnode), us_compare, UU_DEFAULT)) == NULL)
		nomem();
	if ((avl_tree = uu_avl_create(avl_pool, NULL, UU_DEFAULT)) == NULL)
		nomem();

	/* Always add default sorting columns */
	(void) zfs_add_sort_column(&sortcol, "type", B_FALSE);
	(void) zfs_add_sort_column(&sortcol, "name", B_FALSE);

	cb.cb_sortcol = sortcol;
	cb.cb_numname = prtnum;
	cb.cb_nicenum = !parsable;
	cb.cb_avl_pool = avl_pool;
	cb.cb_avl = avl_tree;
	cb.cb_sid2posix = sid2posix;

	for (i = 0; i < USFIELD_LAST; i++)
		cb.cb_width[i] = strlen(gettext(us_field_hdr[i]));

	for (p = 0; p < ZFS_NUM_USERQUOTA_PROPS; p++) {
		if ((zfs_prop_is_user(p) &&
		    !(types & (USTYPE_PSX_USR | USTYPE_SMB_USR))) ||
		    (zfs_prop_is_group(p) &&
		    !(types & (USTYPE_PSX_GRP | USTYPE_SMB_GRP))) ||
		    (zfs_prop_is_project(p) && types != USTYPE_PROJ))
			continue;

		cb.cb_prop = p;
		if ((ret = zfs_userspace(zhp, p, userspace_cb, &cb)) != 0) {
			zfs_close(zhp);
			return (ret);
		}
	}
	zfs_close(zhp);

	/* Sort the list */
	if ((node = uu_avl_first(avl_tree)) == NULL)
		return (0);

	us_populated = B_TRUE;

	listpool = uu_list_pool_create("tmplist", sizeof (us_node_t),
	    offsetof(us_node_t, usn_listnode), NULL, UU_DEFAULT);
	list = uu_list_create(listpool, NULL, UU_DEFAULT);
	uu_list_node_init(node, &node->usn_listnode, listpool);

	while (node != NULL) {
		rmnode = node;
		node = uu_avl_next(avl_tree, node);
		uu_avl_remove(avl_tree, rmnode);
		if (uu_list_find(list, rmnode, NULL, &idx2) == NULL)
			uu_list_insert(list, rmnode, idx2);
	}

	for (node = uu_list_first(list); node != NULL;
	    node = uu_list_next(list, node)) {
		us_sort_info_t sortinfo = { sortcol, cb.cb_numname };

		if (uu_avl_find(avl_tree, node, &sortinfo, &idx) == NULL)
			uu_avl_insert(avl_tree, node, idx);
	}

	uu_list_destroy(list);
	uu_list_pool_destroy(listpool);

	/* Print and free node nvlist memory */
	print_us(scripted, parsable, fields, types, cb.cb_width, B_TRUE,
	    cb.cb_avl);

	zfs_free_sort_columns(sortcol);

	/* Clean up the AVL tree */
	if ((walk = uu_avl_walk_start(cb.cb_avl, UU_WALK_ROBUST)) == NULL)
		nomem();

	while ((node = uu_avl_walk_next(walk)) != NULL) {
		uu_avl_remove(cb.cb_avl, node);
		free(node);
	}

	uu_avl_walk_end(walk);
	uu_avl_destroy(avl_tree);
	uu_avl_pool_destroy(avl_pool);

	return (ret);
}

/*
 * list [-Hp][-r|-d max] [-o property[,...]] [-s property] ... [-S property]
 *      [-t type[,...]] [filesystem|volume|snapshot] ...
 *
 *	-H	Scripted mode; elide headers and separate columns by tabs
 *	-p	Display values in parsable (literal) format.
 *	-r	Recurse over all children
 *	-d	Limit recursion by depth.
 *	-o	Control which fields to display.
 *	-s	Specify sort columns, descending order.
 *	-S	Specify sort columns, ascending order.
 *	-t	Control which object types to display.
 *
 * When given no arguments, list all filesystems in the system.
 * Otherwise, list the specified datasets, optionally recursing down them if
 * '-r' is specified.
 */
typedef struct list_cbdata {
	boolean_t	cb_first;
	boolean_t	cb_literal;
	boolean_t	cb_scripted;
	zprop_list_t	*cb_proplist;
} list_cbdata_t;

/*
 * Given a list of columns to display, output appropriate headers for each one.
 */
static void
print_header(list_cbdata_t *cb)
{
	zprop_list_t *pl = cb->cb_proplist;
	char headerbuf[ZFS_MAXPROPLEN];
	const char *header;
	int i;
	boolean_t first = B_TRUE;
	boolean_t right_justify;

	for (; pl != NULL; pl = pl->pl_next) {
		if (!first) {
			(void) printf("  ");
		} else {
			first = B_FALSE;
		}

		right_justify = B_FALSE;
		if (pl->pl_prop != ZPROP_INVAL) {
			header = zfs_prop_column_name(pl->pl_prop);
			right_justify = zfs_prop_align_right(pl->pl_prop);
		} else {
			for (i = 0; pl->pl_user_prop[i] != '\0'; i++)
				headerbuf[i] = toupper(pl->pl_user_prop[i]);
			headerbuf[i] = '\0';
			header = headerbuf;
		}

		if (pl->pl_next == NULL && !right_justify)
			(void) printf("%s", header);
		else if (right_justify)
			(void) printf("%*s", (int)pl->pl_width, header);
		else
			(void) printf("%-*s", (int)pl->pl_width, header);
	}

	(void) printf("\n");
}

/*
 * Given a dataset and a list of fields, print out all the properties according
 * to the described layout.
 */
static void
print_dataset(zfs_handle_t *zhp, list_cbdata_t *cb)
{
	zprop_list_t *pl = cb->cb_proplist;
	boolean_t first = B_TRUE;
	char property[ZFS_MAXPROPLEN];
	nvlist_t *userprops = zfs_get_user_props(zhp);
	nvlist_t *propval;
	char *propstr;
	boolean_t right_justify;

	for (; pl != NULL; pl = pl->pl_next) {
		if (!first) {
			if (cb->cb_scripted)
				(void) printf("\t");
			else
				(void) printf("  ");
		} else {
			first = B_FALSE;
		}

		if (pl->pl_prop == ZFS_PROP_NAME) {
			(void) strlcpy(property, zfs_get_name(zhp),
			    sizeof (property));
			propstr = property;
			right_justify = zfs_prop_align_right(pl->pl_prop);
		} else if (pl->pl_prop != ZPROP_INVAL) {
			if (zfs_prop_get(zhp, pl->pl_prop, property,
			    sizeof (property), NULL, NULL, 0,
			    cb->cb_literal) != 0)
				propstr = "-";
			else
				propstr = property;
			right_justify = zfs_prop_align_right(pl->pl_prop);
		} else if (zfs_prop_userquota(pl->pl_user_prop)) {
			if (zfs_prop_get_userquota(zhp, pl->pl_user_prop,
			    property, sizeof (property), cb->cb_literal) != 0)
				propstr = "-";
			else
				propstr = property;
			right_justify = B_TRUE;
		} else if (zfs_prop_written(pl->pl_user_prop)) {
			if (zfs_prop_get_written(zhp, pl->pl_user_prop,
			    property, sizeof (property), cb->cb_literal) != 0)
				propstr = "-";
			else
				propstr = property;
			right_justify = B_TRUE;
		} else {
			if (nvlist_lookup_nvlist(userprops,
			    pl->pl_user_prop, &propval) != 0)
				propstr = "-";
			else
				verify(nvlist_lookup_string(propval,
				    ZPROP_VALUE, &propstr) == 0);
			right_justify = B_FALSE;
		}

		/*
		 * If this is being called in scripted mode, or if this is the
		 * last column and it is left-justified, don't include a width
		 * format specifier.
		 */
		if (cb->cb_scripted || (pl->pl_next == NULL && !right_justify))
			(void) printf("%s", propstr);
		else if (right_justify)
			(void) printf("%*s", (int)pl->pl_width, propstr);
		else
			(void) printf("%-*s", (int)pl->pl_width, propstr);
	}

	(void) printf("\n");
}

/*
 * Generic callback function to list a dataset or snapshot.
 */
static int
list_callback(zfs_handle_t *zhp, void *data)
{
	list_cbdata_t *cbp = data;

	if (cbp->cb_first) {
		if (!cbp->cb_scripted)
			print_header(cbp);
		cbp->cb_first = B_FALSE;
	}

	print_dataset(zhp, cbp);

	return (0);
}

static int
zfs_do_list(int argc, char **argv)
{
	int c;
	static char default_fields[] =
	    "name,used,available,referenced,mountpoint";
	int types = ZFS_TYPE_DATASET;
	boolean_t types_specified = B_FALSE;
	char *fields = NULL;
	list_cbdata_t cb = { 0 };
	char *value;
	int limit = 0;
	int ret = 0;
	zfs_sort_column_t *sortcol = NULL;
	int flags = ZFS_ITER_PROP_LISTSNAPS | ZFS_ITER_ARGS_CAN_BE_PATHS;

	/* check options */
	while ((c = getopt(argc, argv, "HS:d:o:prs:t:")) != -1) {
		switch (c) {
		case 'o':
			fields = optarg;
			break;
		case 'p':
			cb.cb_literal = B_TRUE;
			flags |= ZFS_ITER_LITERAL_PROPS;
			break;
		case 'd':
			limit = parse_depth(optarg, &flags);
			break;
		case 'r':
			flags |= ZFS_ITER_RECURSE;
			break;
		case 'H':
			cb.cb_scripted = B_TRUE;
			break;
		case 's':
			if (zfs_add_sort_column(&sortcol, optarg,
			    B_FALSE) != 0) {
				(void) fprintf(stderr,
				    gettext("invalid property '%s'\n"), optarg);
				usage(B_FALSE);
			}
			break;
		case 'S':
			if (zfs_add_sort_column(&sortcol, optarg,
			    B_TRUE) != 0) {
				(void) fprintf(stderr,
				    gettext("invalid property '%s'\n"), optarg);
				usage(B_FALSE);
			}
			break;
		case 't':
			types = 0;
			types_specified = B_TRUE;
			flags &= ~ZFS_ITER_PROP_LISTSNAPS;
			while (*optarg != '\0') {
				static char *type_subopts[] = { "filesystem",
				    "volume", "snapshot", "snap", "bookmark",
				    "all", NULL };

				switch (getsubopt(&optarg, type_subopts,
				    &value)) {
				case 0:
					types |= ZFS_TYPE_FILESYSTEM;
					break;
				case 1:
					types |= ZFS_TYPE_VOLUME;
					break;
				case 2:
				case 3:
					types |= ZFS_TYPE_SNAPSHOT;
					break;
				case 4:
					types |= ZFS_TYPE_BOOKMARK;
					break;
				case 5:
					types = ZFS_TYPE_DATASET |
					    ZFS_TYPE_BOOKMARK;
					break;
				default:
					(void) fprintf(stderr,
					    gettext("invalid type '%s'\n"),
					    value);
					usage(B_FALSE);
				}
			}
			break;
		case ':':
			(void) fprintf(stderr, gettext("missing argument for "
			    "'%c' option\n"), optopt);
			usage(B_FALSE);
			break;
		case '?':
			(void) fprintf(stderr, gettext("invalid option '%c'\n"),
			    optopt);
			usage(B_FALSE);
		}
	}

	argc -= optind;
	argv += optind;

	if (fields == NULL)
		fields = default_fields;

	/*
	 * If we are only going to list snapshot names and sort by name,
	 * then we can use faster version.
	 */
	if (strcmp(fields, "name") == 0 && zfs_sort_only_by_name(sortcol))
		flags |= ZFS_ITER_SIMPLE;

	/*
	 * If "-o space" and no types were specified, don't display snapshots.
	 */
	if (strcmp(fields, "space") == 0 && types_specified == B_FALSE)
		types &= ~ZFS_TYPE_SNAPSHOT;

	/*
	 * If the user specifies '-o all', the zprop_get_list() doesn't
	 * normally include the name of the dataset.  For 'zfs list', we always
	 * want this property to be first.
	 */
	if (zprop_get_list(g_zfs, fields, &cb.cb_proplist, ZFS_TYPE_DATASET)
	    != 0)
		usage(B_FALSE);

	cb.cb_first = B_TRUE;

	ret = zfs_for_each(argc, argv, flags, types, sortcol, &cb.cb_proplist,
	    limit, list_callback, &cb);

	zprop_free_list(cb.cb_proplist);
	zfs_free_sort_columns(sortcol);

	if (ret == 0 && cb.cb_first && !cb.cb_scripted)
		(void) fprintf(stderr, gettext("no datasets available\n"));

	return (ret);
}

/*
 * zfs rename [-f] <fs | snap | vol> <fs | snap | vol>
 * zfs rename [-f] -p <fs | vol> <fs | vol>
 * zfs rename -r <snap> <snap>
 *
 * Renames the given dataset to another of the same type.
 *
 * The '-p' flag creates all the non-existing ancestors of the target first.
 */
/* ARGSUSED */
static int
zfs_do_rename(int argc, char **argv)
{
	zfs_handle_t *zhp;
	int c;
	int ret = 0;
	boolean_t recurse = B_FALSE;
	boolean_t parents = B_FALSE;
	boolean_t force_unmount = B_FALSE;

	/* check options */
	while ((c = getopt(argc, argv, "prf")) != -1) {
		switch (c) {
		case 'p':
			parents = B_TRUE;
			break;
		case 'r':
			recurse = B_TRUE;
			break;
		case 'f':
			force_unmount = B_TRUE;
			break;
		case '?':
		default:
			(void) fprintf(stderr, gettext("invalid option '%c'\n"),
			    optopt);
			usage(B_FALSE);
		}
	}

	argc -= optind;
	argv += optind;

	/* check number of arguments */
	if (argc < 1) {
		(void) fprintf(stderr, gettext("missing source dataset "
		    "argument\n"));
		usage(B_FALSE);
	}
	if (argc < 2) {
		(void) fprintf(stderr, gettext("missing target dataset "
		    "argument\n"));
		usage(B_FALSE);
	}
	if (argc > 2) {
		(void) fprintf(stderr, gettext("too many arguments\n"));
		usage(B_FALSE);
	}

	if (recurse && parents) {
		(void) fprintf(stderr, gettext("-p and -r options are mutually "
		    "exclusive\n"));
		usage(B_FALSE);
	}

	if (recurse && strchr(argv[0], '@') == 0) {
		(void) fprintf(stderr, gettext("source dataset for recursive "
		    "rename must be a snapshot\n"));
		usage(B_FALSE);
	}

	if ((zhp = zfs_open(g_zfs, argv[0], parents ? ZFS_TYPE_FILESYSTEM |
	    ZFS_TYPE_VOLUME : ZFS_TYPE_DATASET)) == NULL)
		return (1);

	/* If we were asked and the name looks good, try to create ancestors. */
	if (parents && zfs_name_valid(argv[1], zfs_get_type(zhp)) &&
	    zfs_create_ancestors(g_zfs, argv[1]) != 0) {
		zfs_close(zhp);
		return (1);
	}

	ret = (zfs_rename(zhp, argv[1], recurse, force_unmount) != 0);

	zfs_close(zhp);
	return (ret);
}

/*
 * zfs promote <fs>
 *
 * Promotes the given clone fs to be the parent
 */
/* ARGSUSED */
static int
zfs_do_promote(int argc, char **argv)
{
	zfs_handle_t *zhp;
	int ret = 0;

	/* check options */
	if (argc > 1 && argv[1][0] == '-') {
		(void) fprintf(stderr, gettext("invalid option '%c'\n"),
		    argv[1][1]);
		usage(B_FALSE);
	}

	/* check number of arguments */
	if (argc < 2) {
		(void) fprintf(stderr, gettext("missing clone filesystem"
		    " argument\n"));
		usage(B_FALSE);
	}
	if (argc > 2) {
		(void) fprintf(stderr, gettext("too many arguments\n"));
		usage(B_FALSE);
	}

	zhp = zfs_open(g_zfs, argv[1], ZFS_TYPE_FILESYSTEM | ZFS_TYPE_VOLUME);
	if (zhp == NULL)
		return (1);

	ret = (zfs_promote(zhp) != 0);


	zfs_close(zhp);
	return (ret);
}

static int
zfs_do_redact(int argc, char **argv)
{
	char *snap = NULL;
	char *bookname = NULL;
	char **rsnaps = NULL;
	int numrsnaps = 0;
	argv++;
	argc--;
	if (argc < 3) {
		(void) fprintf(stderr, gettext("too few arguments"));
		usage(B_FALSE);
	}

	snap = argv[0];
	bookname = argv[1];
	rsnaps = argv + 2;
	numrsnaps = argc - 2;

	nvlist_t *rsnapnv = fnvlist_alloc();

	for (int i = 0; i < numrsnaps; i++) {
		fnvlist_add_boolean(rsnapnv, rsnaps[i]);
	}

	int err = lzc_redact(snap, bookname, rsnapnv);
	fnvlist_free(rsnapnv);

	switch (err) {
	case 0:
		break;
	case ENOENT:
		(void) fprintf(stderr,
		    gettext("provided snapshot %s does not exist"), snap);
		break;
	case EEXIST:
		(void) fprintf(stderr, gettext("specified redaction bookmark "
		    "(%s) provided already exists"), bookname);
		break;
	case ENAMETOOLONG:
		(void) fprintf(stderr, gettext("provided bookmark name cannot "
		    "be used, final name would be too long"));
		break;
	case E2BIG:
		(void) fprintf(stderr, gettext("too many redaction snapshots "
		    "specified"));
		break;
	case EINVAL:
		(void) fprintf(stderr, gettext("redaction snapshot must be "
		    "descendent of snapshot being redacted"));
		break;
	case EALREADY:
		(void) fprintf(stderr, gettext("attempted to redact redacted "
		    "dataset or with respect to redacted dataset"));
		break;
	case ENOTSUP:
		(void) fprintf(stderr, gettext("redaction bookmarks feature "
		    "not enabled"));
		break;
	default:
		(void) fprintf(stderr, gettext("internal error: %s"),
		    strerror(errno));
	}

	return (err);
}

/*
 * zfs rollback [-rRf] <snapshot>
 *
 *	-r	Delete any intervening snapshots before doing rollback
 *	-R	Delete any snapshots and their clones
 *	-f	ignored for backwards compatibility
 *
 * Given a filesystem, rollback to a specific snapshot, discarding any changes
 * since then and making it the active dataset.  If more recent snapshots exist,
 * the command will complain unless the '-r' flag is given.
 */
typedef struct rollback_cbdata {
	uint64_t	cb_create;
	boolean_t	cb_first;
	int		cb_doclones;
	char		*cb_target;
	int		cb_error;
	boolean_t	cb_recurse;
} rollback_cbdata_t;

static int
rollback_check_dependent(zfs_handle_t *zhp, void *data)
{
	rollback_cbdata_t *cbp = data;

	if (cbp->cb_first && cbp->cb_recurse) {
		(void) fprintf(stderr, gettext("cannot rollback to "
		    "'%s': clones of previous snapshots exist\n"),
		    cbp->cb_target);
		(void) fprintf(stderr, gettext("use '-R' to "
		    "force deletion of the following clones and "
		    "dependents:\n"));
		cbp->cb_first = 0;
		cbp->cb_error = 1;
	}

	(void) fprintf(stderr, "%s\n", zfs_get_name(zhp));

	zfs_close(zhp);
	return (0);
}


/*
 * Report any snapshots more recent than the one specified.  Used when '-r' is
 * not specified.  We reuse this same callback for the snapshot dependents - if
 * 'cb_dependent' is set, then this is a dependent and we should report it
 * without checking the transaction group.
 */
static int
rollback_check(zfs_handle_t *zhp, void *data)
{
	rollback_cbdata_t *cbp = data;

	if (cbp->cb_doclones) {
		zfs_close(zhp);
		return (0);
	}

	if (zfs_prop_get_int(zhp, ZFS_PROP_CREATETXG) > cbp->cb_create) {
		if (cbp->cb_first && !cbp->cb_recurse) {
			(void) fprintf(stderr, gettext("cannot "
			    "rollback to '%s': more recent snapshots "
			    "or bookmarks exist\n"),
			    cbp->cb_target);
			(void) fprintf(stderr, gettext("use '-r' to "
			    "force deletion of the following "
			    "snapshots and bookmarks:\n"));
			cbp->cb_first = 0;
			cbp->cb_error = 1;
		}

		if (cbp->cb_recurse) {
			if (zfs_iter_dependents(zhp, B_TRUE,
			    rollback_check_dependent, cbp) != 0) {
				zfs_close(zhp);
				return (-1);
			}
		} else {
			(void) fprintf(stderr, "%s\n",
			    zfs_get_name(zhp));
		}
	}
	zfs_close(zhp);
	return (0);
}

static int
zfs_do_rollback(int argc, char **argv)
{
	int ret = 0;
	int c;
	boolean_t force = B_FALSE;
	rollback_cbdata_t cb = { 0 };
	zfs_handle_t *zhp, *snap;
	char parentname[ZFS_MAX_DATASET_NAME_LEN];
	char *delim;

	/* check options */
	while ((c = getopt(argc, argv, "rRf")) != -1) {
		switch (c) {
		case 'r':
			cb.cb_recurse = 1;
			break;
		case 'R':
			cb.cb_recurse = 1;
			cb.cb_doclones = 1;
			break;
		case 'f':
			force = B_TRUE;
			break;
		case '?':
			(void) fprintf(stderr, gettext("invalid option '%c'\n"),
			    optopt);
			usage(B_FALSE);
		}
	}

	argc -= optind;
	argv += optind;

	/* check number of arguments */
	if (argc < 1) {
		(void) fprintf(stderr, gettext("missing dataset argument\n"));
		usage(B_FALSE);
	}
	if (argc > 1) {
		(void) fprintf(stderr, gettext("too many arguments\n"));
		usage(B_FALSE);
	}

	/* open the snapshot */
	if ((snap = zfs_open(g_zfs, argv[0], ZFS_TYPE_SNAPSHOT)) == NULL)
		return (1);

	/* open the parent dataset */
	(void) strlcpy(parentname, argv[0], sizeof (parentname));
	verify((delim = strrchr(parentname, '@')) != NULL);
	*delim = '\0';
	if ((zhp = zfs_open(g_zfs, parentname, ZFS_TYPE_DATASET)) == NULL) {
		zfs_close(snap);
		return (1);
	}

	/*
	 * Check for more recent snapshots and/or clones based on the presence
	 * of '-r' and '-R'.
	 */
	cb.cb_target = argv[0];
	cb.cb_create = zfs_prop_get_int(snap, ZFS_PROP_CREATETXG);
	cb.cb_first = B_TRUE;
	cb.cb_error = 0;
	if ((ret = zfs_iter_snapshots(zhp, B_FALSE, rollback_check, &cb)) != 0)
		goto out;
	if ((ret = zfs_iter_bookmarks(zhp, rollback_check, &cb)) != 0)
		goto out;

	if ((ret = cb.cb_error) != 0)
		goto out;

	/*
	 * Rollback parent to the given snapshot.
	 */
	ret = zfs_rollback(zhp, snap, force);

out:
	zfs_close(snap);
	zfs_close(zhp);

	if (ret == 0)
		return (0);
	else
		return (1);
}

/*
 * zfs set property=value ... { fs | snap | vol } ...
 *
 * Sets the given properties for all datasets specified on the command line.
 */

static int
set_callback(zfs_handle_t *zhp, void *data)
{
	nvlist_t *props = data;

	if (zfs_prop_set_list(zhp, props) != 0) {
		switch (libzfs_errno(g_zfs)) {
		case EZFS_MOUNTFAILED:
			(void) fprintf(stderr, gettext("property may be set "
			    "but unable to remount filesystem\n"));
			break;
		case EZFS_SHARENFSFAILED:
			(void) fprintf(stderr, gettext("property may be set "
			    "but unable to reshare filesystem\n"));
			break;
		}
		return (1);
	}
	return (0);
}

static int
zfs_do_set(int argc, char **argv)
{
	nvlist_t *props = NULL;
	int ds_start = -1; /* argv idx of first dataset arg */
	int ret = 0;
	int i;

	/* check for options */
	if (argc > 1 && argv[1][0] == '-') {
		(void) fprintf(stderr, gettext("invalid option '%c'\n"),
		    argv[1][1]);
		usage(B_FALSE);
	}

	/* check number of arguments */
	if (argc < 2) {
		(void) fprintf(stderr, gettext("missing arguments\n"));
		usage(B_FALSE);
	}
	if (argc < 3) {
		if (strchr(argv[1], '=') == NULL) {
			(void) fprintf(stderr, gettext("missing property=value "
			    "argument(s)\n"));
		} else {
			(void) fprintf(stderr, gettext("missing dataset "
			    "name(s)\n"));
		}
		usage(B_FALSE);
	}

	/* validate argument order:  prop=val args followed by dataset args */
	for (i = 1; i < argc; i++) {
		if (strchr(argv[i], '=') != NULL) {
			if (ds_start > 0) {
				/* out-of-order prop=val argument */
				(void) fprintf(stderr, gettext("invalid "
				    "argument order\n"));
				usage(B_FALSE);
			}
		} else if (ds_start < 0) {
			ds_start = i;
		}
	}
	if (ds_start < 0) {
		(void) fprintf(stderr, gettext("missing dataset name(s)\n"));
		usage(B_FALSE);
	}

	/* Populate a list of property settings */
	if (nvlist_alloc(&props, NV_UNIQUE_NAME, 0) != 0)
		nomem();
	for (i = 1; i < ds_start; i++) {
		if (!parseprop(props, argv[i])) {
			ret = -1;
			goto error;
		}
	}

	ret = zfs_for_each(argc - ds_start, argv + ds_start, 0,
	    ZFS_TYPE_DATASET, NULL, NULL, 0, set_callback, props);

error:
	nvlist_free(props);
	return (ret);
}

typedef struct snap_cbdata {
	nvlist_t *sd_nvl;
	boolean_t sd_recursive;
	const char *sd_snapname;
} snap_cbdata_t;

static int
zfs_snapshot_cb(zfs_handle_t *zhp, void *arg)
{
	snap_cbdata_t *sd = arg;
	char *name;
	int rv = 0;
	int error;

	if (sd->sd_recursive &&
	    zfs_prop_get_int(zhp, ZFS_PROP_INCONSISTENT) != 0) {
		zfs_close(zhp);
		return (0);
	}

	error = asprintf(&name, "%s@%s", zfs_get_name(zhp), sd->sd_snapname);
	if (error == -1)
		nomem();
	fnvlist_add_boolean(sd->sd_nvl, name);
	free(name);

	if (sd->sd_recursive)
		rv = zfs_iter_filesystems(zhp, zfs_snapshot_cb, sd);
	zfs_close(zhp);
	return (rv);
}

/*
 * zfs snapshot [-r] [-o prop=value] ... <fs@snap>
 *
 * Creates a snapshot with the given name.  While functionally equivalent to
 * 'zfs create', it is a separate command to differentiate intent.
 */
static int
zfs_do_snapshot(int argc, char **argv)
{
	int ret = 0;
	signed char c;
	nvlist_t *props;
	snap_cbdata_t sd = { 0 };
	boolean_t multiple_snaps = B_FALSE;

	if (nvlist_alloc(&props, NV_UNIQUE_NAME, 0) != 0)
		nomem();
	if (nvlist_alloc(&sd.sd_nvl, NV_UNIQUE_NAME, 0) != 0)
		nomem();

	/* check options */
	while ((c = getopt(argc, argv, "ro:")) != -1) {
		switch (c) {
		case 'o':
			if (!parseprop(props, optarg)) {
				nvlist_free(sd.sd_nvl);
				nvlist_free(props);
				return (1);
			}
			break;
		case 'r':
			sd.sd_recursive = B_TRUE;
			multiple_snaps = B_TRUE;
			break;
		case '?':
			(void) fprintf(stderr, gettext("invalid option '%c'\n"),
			    optopt);
			goto usage;
		}
	}

	argc -= optind;
	argv += optind;

	/* check number of arguments */
	if (argc < 1) {
		(void) fprintf(stderr, gettext("missing snapshot argument\n"));
		goto usage;
	}

	if (argc > 1)
		multiple_snaps = B_TRUE;
	for (; argc > 0; argc--, argv++) {
		char *atp;
		zfs_handle_t *zhp;

		atp = strchr(argv[0], '@');
		if (atp == NULL)
			goto usage;
		*atp = '\0';
		sd.sd_snapname = atp + 1;
		zhp = zfs_open(g_zfs, argv[0],
		    ZFS_TYPE_FILESYSTEM | ZFS_TYPE_VOLUME);
		if (zhp == NULL)
			goto usage;
		if (zfs_snapshot_cb(zhp, &sd) != 0)
			goto usage;
	}

	ret = zfs_snapshot_nvl(g_zfs, sd.sd_nvl, props);
	nvlist_free(sd.sd_nvl);
	nvlist_free(props);
	if (ret != 0 && multiple_snaps)
		(void) fprintf(stderr, gettext("no snapshots were created\n"));
	return (ret != 0);

usage:
	nvlist_free(sd.sd_nvl);
	nvlist_free(props);
	usage(B_FALSE);
	return (-1);
}


#define	REDACT_OPT	1024

/*
 * Send a backup stream to stdout.
 */
static int
zfs_do_send(int argc, char **argv)
{
	char *fromname = NULL;
	char *toname = NULL;
	char *resume_token = NULL;
	char *cp;
	zfs_handle_t *zhp;
	sendflags_t flags = { 0 };
	int c, err;
	nvlist_t *dbgnv = NULL;
	char *redactbook = NULL;

	struct option long_options[] = {
		{"replicate",	no_argument,		NULL, 'R'},
		{"redact-bookmark",	required_argument, NULL, REDACT_OPT},
		{"props",	no_argument,		NULL, 'p'},
		{"parsable",	no_argument,		NULL, 'P'},
		{"dedup",	no_argument,		NULL, 'D'},
		{"verbose",	no_argument,		NULL, 'v'},
		{"dryrun",	no_argument,		NULL, 'n'},
		{"large-block",	no_argument,		NULL, 'L'},
		{"embed",	no_argument,		NULL, 'e'},
		{"resume",	required_argument,	NULL, 't'},
		{"compressed",	no_argument,		NULL, 'c'},
		{"raw",		no_argument,		NULL, 'w'},
		{"backup",	no_argument,		NULL, 'b'},
		{"holds",	no_argument,		NULL, 'h'},
		{0, 0, 0, 0}
	};

	/* check options */
	while ((c = getopt_long(argc, argv, ":i:I:RDpvnPLeht:cwb", long_options,
	    NULL)) != -1) {
		switch (c) {
		case 'i':
			if (fromname)
				usage(B_FALSE);
			fromname = optarg;
			break;
		case 'I':
			if (fromname)
				usage(B_FALSE);
			fromname = optarg;
			flags.doall = B_TRUE;
			break;
		case 'R':
			flags.replicate = B_TRUE;
			break;
		case REDACT_OPT:
			redactbook = optarg;
			break;
		case 'p':
			flags.props = B_TRUE;
			break;
		case 'b':
			flags.backup = B_TRUE;
			break;
		case 'h':
			flags.holds = B_TRUE;
			break;
		case 'P':
			flags.parsable = B_TRUE;
			break;
		case 'v':
			flags.verbosity++;
			flags.progress = B_TRUE;
			break;
		case 'D':
			flags.dedup = B_TRUE;
			break;
		case 'n':
			flags.dryrun = B_TRUE;
			break;
		case 'L':
			flags.largeblock = B_TRUE;
			break;
		case 'e':
			flags.embed_data = B_TRUE;
			break;
		case 't':
			resume_token = optarg;
			break;
		case 'c':
			flags.compress = B_TRUE;
			break;
		case 'w':
			flags.raw = B_TRUE;
			flags.compress = B_TRUE;
			flags.embed_data = B_TRUE;
			flags.largeblock = B_TRUE;
			break;
		case ':':
			/*
			 * If a parameter was not passed, optopt contains the
			 * value that would normally lead us into the
			 * appropriate case statement.  If it's > 256, then this
			 * must be a longopt and we should look at argv to get
			 * the string.  Otherwise it's just the character, so we
			 * should use it directly.
			 */
			if (optopt <= UINT8_MAX) {
				(void) fprintf(stderr,
				    gettext("missing argument for '%c' "
				    "option\n"), optopt);
			} else {
				(void) fprintf(stderr,
				    gettext("missing argument for '%s' "
				    "option\n"), argv[optind - 1]);
			}
			usage(B_FALSE);
			break;
		case '?':
			/*FALLTHROUGH*/
		default:
			/*
			 * If an invalid flag was passed, optopt contains the
			 * character if it was a short flag, or 0 if it was a
			 * longopt.
			 */
			if (optopt != 0) {
				(void) fprintf(stderr,
				    gettext("invalid option '%c'\n"), optopt);
			} else {
				(void) fprintf(stderr,
				    gettext("invalid option '%s'\n"),
				    argv[optind - 1]);

			}
			usage(B_FALSE);
		}
	}

	if (flags.parsable && flags.verbosity == 0)
		flags.verbosity = 1;

	argc -= optind;
	argv += optind;

	if (resume_token != NULL) {
		if (fromname != NULL || flags.replicate || flags.props ||
		    flags.backup || flags.dedup || redactbook != NULL) {
			(void) fprintf(stderr,
			    gettext("invalid flags combined with -t\n"));
			usage(B_FALSE);
		}
		if (argc > 0) {
			(void) fprintf(stderr, gettext("too many arguments\n"));
			usage(B_FALSE);
		}
	} else {
		if (argc < 1) {
			(void) fprintf(stderr,
			    gettext("missing snapshot argument\n"));
			usage(B_FALSE);
		}
		if (argc > 1) {
			(void) fprintf(stderr, gettext("too many arguments\n"));
			usage(B_FALSE);
		}
	}

	if (!flags.dryrun && isatty(STDOUT_FILENO)) {
		(void) fprintf(stderr,
		    gettext("Error: Stream can not be written to a terminal.\n"
		    "You must redirect standard output.\n"));
		return (1);
	}

	if (resume_token != NULL) {
		return (zfs_send_resume(g_zfs, &flags, STDOUT_FILENO,
		    resume_token));
	}

	/*
	 * For everything except -R and -I, use the new, cleaner code path.
	 */
	if (!(flags.replicate || flags.doall)) {
		char frombuf[ZFS_MAX_DATASET_NAME_LEN];

<<<<<<< HEAD
		if (redactbook != NULL) {
			if (strchr(argv[0], '@') == NULL) {
				(void) fprintf(stderr, gettext("Error: Cannot "
				    "do a redacted send to a filesystem.\n"));
				return (1);
			}
=======
		if (flags.replicate || flags.doall || flags.props ||
		    flags.backup || flags.dedup || flags.holds ||
		    (strchr(argv[0], '@') == NULL &&
		    (flags.dryrun || flags.verbose || flags.progress))) {
			(void) fprintf(stderr, gettext("Error: "
			    "Unsupported flag with filesystem or bookmark.\n"));
			return (1);
>>>>>>> 07237a7b
		}

		zhp = zfs_open(g_zfs, argv[0], ZFS_TYPE_DATASET);
		if (zhp == NULL)
			return (1);

		if (fromname != NULL && (strchr(fromname, '#') == NULL &&
		    strchr(fromname, '@') == NULL)) {
			/*
			 * Neither bookmark or snapshot was specified.  Print a
			 * warning, and assume snapshot.
			 */
			(void) fprintf(stderr, "Warning: incremental source "
			    "didn't specify type, assuming snapshot. Use '@' "
			    "or '#' prefix to avoid ambiguity.\n");
			(void) snprintf(frombuf, sizeof (frombuf), "@%s",
			    fromname);
			fromname = frombuf;
		}
		if (fromname != NULL &&
		    (fromname[0] == '#' || fromname[0] == '@')) {
			/*
			 * Incremental source name begins with # or @.
			 * Default to same fs as target.
			 */
			char tmpbuf[ZFS_MAX_DATASET_NAME_LEN];
			(void) strlcpy(tmpbuf, fromname, sizeof (tmpbuf));
			(void) strlcpy(frombuf, argv[0], sizeof (frombuf));
			cp = strchr(frombuf, '@');
			if (cp != NULL)
				*cp = '\0';
			(void) strlcat(frombuf, tmpbuf, sizeof (frombuf));
			fromname = frombuf;
		}
		err = zfs_send_one(zhp, fromname, STDOUT_FILENO, &flags,
		    redactbook);
		zfs_close(zhp);
		return (err != 0);
	}

	if (fromname != NULL && strchr(fromname, '#')) {
		(void) fprintf(stderr,
		    gettext("Error: multiple snapshots cannot be "
		    "sent from a bookmark.\n"));
		return (1);
	}

	if (redactbook != NULL) {
		(void) fprintf(stderr, gettext("Error: multiple snapshots "
		    "cannot be sent redacted.\n"));
		return (1);
	}

	cp = strchr(argv[0], '@');
	*cp = '\0';
	toname = cp + 1;
	zhp = zfs_open(g_zfs, argv[0], ZFS_TYPE_FILESYSTEM | ZFS_TYPE_VOLUME);
	if (zhp == NULL)
		return (1);

	/*
	 * If they specified the full path to the snapshot, chop off
	 * everything except the short name of the snapshot, but special
	 * case if they specify the origin.
	 */
	if (fromname && (cp = strchr(fromname, '@')) != NULL) {
		char origin[ZFS_MAX_DATASET_NAME_LEN];
		zprop_source_t src;

		(void) zfs_prop_get(zhp, ZFS_PROP_ORIGIN,
		    origin, sizeof (origin), &src, NULL, 0, B_FALSE);

		if (strcmp(origin, fromname) == 0) {
			fromname = NULL;
			flags.fromorigin = B_TRUE;
		} else {
			*cp = '\0';
			if (cp != fromname && strcmp(argv[0], fromname)) {
				(void) fprintf(stderr,
				    gettext("incremental source must be "
				    "in same filesystem\n"));
				usage(B_FALSE);
			}
			fromname = cp + 1;
			if (strchr(fromname, '@') || strchr(fromname, '/')) {
				(void) fprintf(stderr,
				    gettext("invalid incremental source\n"));
				usage(B_FALSE);
			}
		}
	}

	if (flags.replicate && fromname == NULL)
		flags.doall = B_TRUE;

	err = zfs_send(zhp, fromname, toname, &flags, STDOUT_FILENO, NULL, 0,
	    flags.verbosity >= 3 ? &dbgnv : NULL);

	if (flags.verbosity >= 3 && dbgnv != NULL) {
		/*
		 * dump_nvlist prints to stdout, but that's been
		 * redirected to a file.  Make it print to stderr
		 * instead.
		 */
		(void) dup2(STDERR_FILENO, STDOUT_FILENO);
		dump_nvlist(dbgnv, 0);
		nvlist_free(dbgnv);
	}
	zfs_close(zhp);

	return (err != 0);
}

/*
 * Restore a backup stream from stdin.
 */
static int
zfs_do_receive(int argc, char **argv)
{
	int c, err = 0;
	recvflags_t flags = { 0 };
	boolean_t abort_resumable = B_FALSE;
	nvlist_t *props;

	if (nvlist_alloc(&props, NV_UNIQUE_NAME, 0) != 0)
		nomem();

	/* check options */
	while ((c = getopt(argc, argv, ":o:x:dehnuvFsA")) != -1) {
		switch (c) {
		case 'o':
			if (!parseprop(props, optarg)) {
				nvlist_free(props);
				usage(B_FALSE);
			}
			break;
		case 'x':
			if (!parsepropname(props, optarg)) {
				nvlist_free(props);
				usage(B_FALSE);
			}
			break;
		case 'd':
			if (flags.istail) {
				(void) fprintf(stderr, gettext("invalid option "
				    "combination: -d and -e are mutually "
				    "exclusive\n"));
				usage(B_FALSE);
			}
			flags.isprefix = B_TRUE;
			break;
		case 'e':
			if (flags.isprefix) {
				(void) fprintf(stderr, gettext("invalid option "
				    "combination: -d and -e are mutually "
				    "exclusive\n"));
				usage(B_FALSE);
			}
			flags.istail = B_TRUE;
			break;
		case 'h':
			flags.skipholds = B_TRUE;
			break;
		case 'n':
			flags.dryrun = B_TRUE;
			break;
		case 'u':
			flags.nomount = B_TRUE;
			break;
		case 'v':
			flags.verbose = B_TRUE;
			break;
		case 's':
			flags.resumable = B_TRUE;
			break;
		case 'F':
			flags.force = B_TRUE;
			break;
		case 'A':
			abort_resumable = B_TRUE;
			break;
		case ':':
			(void) fprintf(stderr, gettext("missing argument for "
			    "'%c' option\n"), optopt);
			usage(B_FALSE);
			break;
		case '?':
			(void) fprintf(stderr, gettext("invalid option '%c'\n"),
			    optopt);
			usage(B_FALSE);
		}
	}

	argc -= optind;
	argv += optind;

	/* zfs recv -e (use "tail" name) implies -d (remove dataset "head") */
	if (flags.istail)
		flags.isprefix = B_TRUE;

	/* check number of arguments */
	if (argc < 1) {
		(void) fprintf(stderr, gettext("missing snapshot argument\n"));
		usage(B_FALSE);
	}
	if (argc > 1) {
		(void) fprintf(stderr, gettext("too many arguments\n"));
		usage(B_FALSE);
	}

	if (abort_resumable) {
		if (flags.isprefix || flags.istail || flags.dryrun ||
		    flags.resumable || flags.nomount) {
			(void) fprintf(stderr, gettext("invalid option\n"));
			usage(B_FALSE);
		}

		char namebuf[ZFS_MAX_DATASET_NAME_LEN];
		(void) snprintf(namebuf, sizeof (namebuf),
		    "%s/%%recv", argv[0]);

		if (zfs_dataset_exists(g_zfs, namebuf,
		    ZFS_TYPE_FILESYSTEM | ZFS_TYPE_VOLUME)) {
			zfs_handle_t *zhp = zfs_open(g_zfs,
			    namebuf, ZFS_TYPE_FILESYSTEM | ZFS_TYPE_VOLUME);
			if (zhp == NULL) {
				nvlist_free(props);
				return (1);
			}
			err = zfs_destroy(zhp, B_FALSE);
			zfs_close(zhp);
		} else {
			zfs_handle_t *zhp = zfs_open(g_zfs,
			    argv[0], ZFS_TYPE_FILESYSTEM | ZFS_TYPE_VOLUME);
			if (zhp == NULL)
				usage(B_FALSE);
			if (!zfs_prop_get_int(zhp, ZFS_PROP_INCONSISTENT) ||
			    zfs_prop_get(zhp, ZFS_PROP_RECEIVE_RESUME_TOKEN,
			    NULL, 0, NULL, NULL, 0, B_TRUE) == -1) {
				(void) fprintf(stderr,
				    gettext("'%s' does not have any "
				    "resumable receive state to abort\n"),
				    argv[0]);
				nvlist_free(props);
				zfs_close(zhp);
				return (1);
			}
			err = zfs_destroy(zhp, B_FALSE);
			zfs_close(zhp);
		}
		nvlist_free(props);
		return (err != 0);
	}

	if (isatty(STDIN_FILENO)) {
		(void) fprintf(stderr,
		    gettext("Error: Backup stream can not be read "
		    "from a terminal.\n"
		    "You must redirect standard input.\n"));
		nvlist_free(props);
		return (1);
	}
	err = zfs_receive(g_zfs, argv[0], props, &flags, STDIN_FILENO, NULL);
	nvlist_free(props);

	return (err != 0);
}

/*
 * allow/unallow stuff
 */
/* copied from zfs/sys/dsl_deleg.h */
#define	ZFS_DELEG_PERM_CREATE		"create"
#define	ZFS_DELEG_PERM_DESTROY		"destroy"
#define	ZFS_DELEG_PERM_SNAPSHOT		"snapshot"
#define	ZFS_DELEG_PERM_ROLLBACK		"rollback"
#define	ZFS_DELEG_PERM_CLONE		"clone"
#define	ZFS_DELEG_PERM_PROMOTE		"promote"
#define	ZFS_DELEG_PERM_RENAME		"rename"
#define	ZFS_DELEG_PERM_MOUNT		"mount"
#define	ZFS_DELEG_PERM_SHARE		"share"
#define	ZFS_DELEG_PERM_SEND		"send"
#define	ZFS_DELEG_PERM_RECEIVE		"receive"
#define	ZFS_DELEG_PERM_ALLOW		"allow"
#define	ZFS_DELEG_PERM_USERPROP		"userprop"
#define	ZFS_DELEG_PERM_VSCAN		"vscan" /* ??? */
#define	ZFS_DELEG_PERM_USERQUOTA	"userquota"
#define	ZFS_DELEG_PERM_GROUPQUOTA	"groupquota"
#define	ZFS_DELEG_PERM_USERUSED		"userused"
#define	ZFS_DELEG_PERM_GROUPUSED	"groupused"
#define	ZFS_DELEG_PERM_USEROBJQUOTA	"userobjquota"
#define	ZFS_DELEG_PERM_GROUPOBJQUOTA	"groupobjquota"
#define	ZFS_DELEG_PERM_USEROBJUSED	"userobjused"
#define	ZFS_DELEG_PERM_GROUPOBJUSED	"groupobjused"

#define	ZFS_DELEG_PERM_HOLD		"hold"
#define	ZFS_DELEG_PERM_RELEASE		"release"
#define	ZFS_DELEG_PERM_DIFF		"diff"
#define	ZFS_DELEG_PERM_BOOKMARK		"bookmark"
#define	ZFS_DELEG_PERM_REMAP		"remap"
#define	ZFS_DELEG_PERM_LOAD_KEY		"load-key"
#define	ZFS_DELEG_PERM_CHANGE_KEY	"change-key"

#define	ZFS_DELEG_PERM_PROJECTUSED	"projectused"
#define	ZFS_DELEG_PERM_PROJECTQUOTA	"projectquota"
#define	ZFS_DELEG_PERM_PROJECTOBJUSED	"projectobjused"
#define	ZFS_DELEG_PERM_PROJECTOBJQUOTA	"projectobjquota"

#define	ZFS_NUM_DELEG_NOTES ZFS_DELEG_NOTE_NONE

static zfs_deleg_perm_tab_t zfs_deleg_perm_tbl[] = {
	{ ZFS_DELEG_PERM_ALLOW, ZFS_DELEG_NOTE_ALLOW },
	{ ZFS_DELEG_PERM_CLONE, ZFS_DELEG_NOTE_CLONE },
	{ ZFS_DELEG_PERM_CREATE, ZFS_DELEG_NOTE_CREATE },
	{ ZFS_DELEG_PERM_DESTROY, ZFS_DELEG_NOTE_DESTROY },
	{ ZFS_DELEG_PERM_DIFF, ZFS_DELEG_NOTE_DIFF},
	{ ZFS_DELEG_PERM_HOLD, ZFS_DELEG_NOTE_HOLD },
	{ ZFS_DELEG_PERM_MOUNT, ZFS_DELEG_NOTE_MOUNT },
	{ ZFS_DELEG_PERM_PROMOTE, ZFS_DELEG_NOTE_PROMOTE },
	{ ZFS_DELEG_PERM_RECEIVE, ZFS_DELEG_NOTE_RECEIVE },
	{ ZFS_DELEG_PERM_RELEASE, ZFS_DELEG_NOTE_RELEASE },
	{ ZFS_DELEG_PERM_RENAME, ZFS_DELEG_NOTE_RENAME },
	{ ZFS_DELEG_PERM_ROLLBACK, ZFS_DELEG_NOTE_ROLLBACK },
	{ ZFS_DELEG_PERM_SEND, ZFS_DELEG_NOTE_SEND },
	{ ZFS_DELEG_PERM_SHARE, ZFS_DELEG_NOTE_SHARE },
	{ ZFS_DELEG_PERM_SNAPSHOT, ZFS_DELEG_NOTE_SNAPSHOT },
	{ ZFS_DELEG_PERM_BOOKMARK, ZFS_DELEG_NOTE_BOOKMARK },
	{ ZFS_DELEG_PERM_REMAP, ZFS_DELEG_NOTE_REMAP },
	{ ZFS_DELEG_PERM_LOAD_KEY, ZFS_DELEG_NOTE_LOAD_KEY },
	{ ZFS_DELEG_PERM_CHANGE_KEY, ZFS_DELEG_NOTE_CHANGE_KEY },

	{ ZFS_DELEG_PERM_GROUPQUOTA, ZFS_DELEG_NOTE_GROUPQUOTA },
	{ ZFS_DELEG_PERM_GROUPUSED, ZFS_DELEG_NOTE_GROUPUSED },
	{ ZFS_DELEG_PERM_USERPROP, ZFS_DELEG_NOTE_USERPROP },
	{ ZFS_DELEG_PERM_USERQUOTA, ZFS_DELEG_NOTE_USERQUOTA },
	{ ZFS_DELEG_PERM_USERUSED, ZFS_DELEG_NOTE_USERUSED },
	{ ZFS_DELEG_PERM_USEROBJQUOTA, ZFS_DELEG_NOTE_USEROBJQUOTA },
	{ ZFS_DELEG_PERM_USEROBJUSED, ZFS_DELEG_NOTE_USEROBJUSED },
	{ ZFS_DELEG_PERM_GROUPOBJQUOTA, ZFS_DELEG_NOTE_GROUPOBJQUOTA },
	{ ZFS_DELEG_PERM_GROUPOBJUSED, ZFS_DELEG_NOTE_GROUPOBJUSED },
	{ ZFS_DELEG_PERM_PROJECTUSED, ZFS_DELEG_NOTE_PROJECTUSED },
	{ ZFS_DELEG_PERM_PROJECTQUOTA, ZFS_DELEG_NOTE_PROJECTQUOTA },
	{ ZFS_DELEG_PERM_PROJECTOBJUSED, ZFS_DELEG_NOTE_PROJECTOBJUSED },
	{ ZFS_DELEG_PERM_PROJECTOBJQUOTA, ZFS_DELEG_NOTE_PROJECTOBJQUOTA },
	{ NULL, ZFS_DELEG_NOTE_NONE }
};

/* permission structure */
typedef struct deleg_perm {
	zfs_deleg_who_type_t	dp_who_type;
	const char		*dp_name;
	boolean_t		dp_local;
	boolean_t		dp_descend;
} deleg_perm_t;

/* */
typedef struct deleg_perm_node {
	deleg_perm_t		dpn_perm;

	uu_avl_node_t		dpn_avl_node;
} deleg_perm_node_t;

typedef struct fs_perm fs_perm_t;

/* permissions set */
typedef struct who_perm {
	zfs_deleg_who_type_t	who_type;
	const char		*who_name;		/* id */
	char			who_ug_name[256];	/* user/group name */
	fs_perm_t		*who_fsperm;		/* uplink */

	uu_avl_t		*who_deleg_perm_avl;	/* permissions */
} who_perm_t;

/* */
typedef struct who_perm_node {
	who_perm_t	who_perm;
	uu_avl_node_t	who_avl_node;
} who_perm_node_t;

typedef struct fs_perm_set fs_perm_set_t;
/* fs permissions */
struct fs_perm {
	const char		*fsp_name;

	uu_avl_t		*fsp_sc_avl;	/* sets,create */
	uu_avl_t		*fsp_uge_avl;	/* user,group,everyone */

	fs_perm_set_t		*fsp_set;	/* uplink */
};

/* */
typedef struct fs_perm_node {
	fs_perm_t	fspn_fsperm;
	uu_avl_t	*fspn_avl;

	uu_list_node_t	fspn_list_node;
} fs_perm_node_t;

/* top level structure */
struct fs_perm_set {
	uu_list_pool_t	*fsps_list_pool;
	uu_list_t	*fsps_list; /* list of fs_perms */

	uu_avl_pool_t	*fsps_named_set_avl_pool;
	uu_avl_pool_t	*fsps_who_perm_avl_pool;
	uu_avl_pool_t	*fsps_deleg_perm_avl_pool;
};

static inline const char *
deleg_perm_type(zfs_deleg_note_t note)
{
	/* subcommands */
	switch (note) {
		/* SUBCOMMANDS */
		/* OTHER */
	case ZFS_DELEG_NOTE_GROUPQUOTA:
	case ZFS_DELEG_NOTE_GROUPUSED:
	case ZFS_DELEG_NOTE_USERPROP:
	case ZFS_DELEG_NOTE_USERQUOTA:
	case ZFS_DELEG_NOTE_USERUSED:
	case ZFS_DELEG_NOTE_USEROBJQUOTA:
	case ZFS_DELEG_NOTE_USEROBJUSED:
	case ZFS_DELEG_NOTE_GROUPOBJQUOTA:
	case ZFS_DELEG_NOTE_GROUPOBJUSED:
	case ZFS_DELEG_NOTE_PROJECTUSED:
	case ZFS_DELEG_NOTE_PROJECTQUOTA:
	case ZFS_DELEG_NOTE_PROJECTOBJUSED:
	case ZFS_DELEG_NOTE_PROJECTOBJQUOTA:
		/* other */
		return (gettext("other"));
	default:
		return (gettext("subcommand"));
	}
}

static int
who_type2weight(zfs_deleg_who_type_t who_type)
{
	int res;
	switch (who_type) {
		case ZFS_DELEG_NAMED_SET_SETS:
		case ZFS_DELEG_NAMED_SET:
			res = 0;
			break;
		case ZFS_DELEG_CREATE_SETS:
		case ZFS_DELEG_CREATE:
			res = 1;
			break;
		case ZFS_DELEG_USER_SETS:
		case ZFS_DELEG_USER:
			res = 2;
			break;
		case ZFS_DELEG_GROUP_SETS:
		case ZFS_DELEG_GROUP:
			res = 3;
			break;
		case ZFS_DELEG_EVERYONE_SETS:
		case ZFS_DELEG_EVERYONE:
			res = 4;
			break;
		default:
			res = -1;
	}

	return (res);
}

/* ARGSUSED */
static int
who_perm_compare(const void *larg, const void *rarg, void *unused)
{
	const who_perm_node_t *l = larg;
	const who_perm_node_t *r = rarg;
	zfs_deleg_who_type_t ltype = l->who_perm.who_type;
	zfs_deleg_who_type_t rtype = r->who_perm.who_type;
	int lweight = who_type2weight(ltype);
	int rweight = who_type2weight(rtype);
	int res = lweight - rweight;
	if (res == 0)
		res = strncmp(l->who_perm.who_name, r->who_perm.who_name,
		    ZFS_MAX_DELEG_NAME-1);

	if (res == 0)
		return (0);
	if (res > 0)
		return (1);
	else
		return (-1);
}

/* ARGSUSED */
static int
deleg_perm_compare(const void *larg, const void *rarg, void *unused)
{
	const deleg_perm_node_t *l = larg;
	const deleg_perm_node_t *r = rarg;
	int res =  strncmp(l->dpn_perm.dp_name, r->dpn_perm.dp_name,
	    ZFS_MAX_DELEG_NAME-1);

	if (res == 0)
		return (0);

	if (res > 0)
		return (1);
	else
		return (-1);
}

static inline void
fs_perm_set_init(fs_perm_set_t *fspset)
{
	bzero(fspset, sizeof (fs_perm_set_t));

	if ((fspset->fsps_list_pool = uu_list_pool_create("fsps_list_pool",
	    sizeof (fs_perm_node_t), offsetof(fs_perm_node_t, fspn_list_node),
	    NULL, UU_DEFAULT)) == NULL)
		nomem();
	if ((fspset->fsps_list = uu_list_create(fspset->fsps_list_pool, NULL,
	    UU_DEFAULT)) == NULL)
		nomem();

	if ((fspset->fsps_named_set_avl_pool = uu_avl_pool_create(
	    "named_set_avl_pool", sizeof (who_perm_node_t), offsetof(
	    who_perm_node_t, who_avl_node), who_perm_compare,
	    UU_DEFAULT)) == NULL)
		nomem();

	if ((fspset->fsps_who_perm_avl_pool = uu_avl_pool_create(
	    "who_perm_avl_pool", sizeof (who_perm_node_t), offsetof(
	    who_perm_node_t, who_avl_node), who_perm_compare,
	    UU_DEFAULT)) == NULL)
		nomem();

	if ((fspset->fsps_deleg_perm_avl_pool = uu_avl_pool_create(
	    "deleg_perm_avl_pool", sizeof (deleg_perm_node_t), offsetof(
	    deleg_perm_node_t, dpn_avl_node), deleg_perm_compare, UU_DEFAULT))
	    == NULL)
		nomem();
}

static inline void fs_perm_fini(fs_perm_t *);
static inline void who_perm_fini(who_perm_t *);

static inline void
fs_perm_set_fini(fs_perm_set_t *fspset)
{
	fs_perm_node_t *node = uu_list_first(fspset->fsps_list);

	while (node != NULL) {
		fs_perm_node_t *next_node =
		    uu_list_next(fspset->fsps_list, node);
		fs_perm_t *fsperm = &node->fspn_fsperm;
		fs_perm_fini(fsperm);
		uu_list_remove(fspset->fsps_list, node);
		free(node);
		node = next_node;
	}

	uu_avl_pool_destroy(fspset->fsps_named_set_avl_pool);
	uu_avl_pool_destroy(fspset->fsps_who_perm_avl_pool);
	uu_avl_pool_destroy(fspset->fsps_deleg_perm_avl_pool);
}

static inline void
deleg_perm_init(deleg_perm_t *deleg_perm, zfs_deleg_who_type_t type,
    const char *name)
{
	deleg_perm->dp_who_type = type;
	deleg_perm->dp_name = name;
}

static inline void
who_perm_init(who_perm_t *who_perm, fs_perm_t *fsperm,
    zfs_deleg_who_type_t type, const char *name)
{
	uu_avl_pool_t	*pool;
	pool = fsperm->fsp_set->fsps_deleg_perm_avl_pool;

	bzero(who_perm, sizeof (who_perm_t));

	if ((who_perm->who_deleg_perm_avl = uu_avl_create(pool, NULL,
	    UU_DEFAULT)) == NULL)
		nomem();

	who_perm->who_type = type;
	who_perm->who_name = name;
	who_perm->who_fsperm = fsperm;
}

static inline void
who_perm_fini(who_perm_t *who_perm)
{
	deleg_perm_node_t *node = uu_avl_first(who_perm->who_deleg_perm_avl);

	while (node != NULL) {
		deleg_perm_node_t *next_node =
		    uu_avl_next(who_perm->who_deleg_perm_avl, node);

		uu_avl_remove(who_perm->who_deleg_perm_avl, node);
		free(node);
		node = next_node;
	}

	uu_avl_destroy(who_perm->who_deleg_perm_avl);
}

static inline void
fs_perm_init(fs_perm_t *fsperm, fs_perm_set_t *fspset, const char *fsname)
{
	uu_avl_pool_t	*nset_pool = fspset->fsps_named_set_avl_pool;
	uu_avl_pool_t	*who_pool = fspset->fsps_who_perm_avl_pool;

	bzero(fsperm, sizeof (fs_perm_t));

	if ((fsperm->fsp_sc_avl = uu_avl_create(nset_pool, NULL, UU_DEFAULT))
	    == NULL)
		nomem();

	if ((fsperm->fsp_uge_avl = uu_avl_create(who_pool, NULL, UU_DEFAULT))
	    == NULL)
		nomem();

	fsperm->fsp_set = fspset;
	fsperm->fsp_name = fsname;
}

static inline void
fs_perm_fini(fs_perm_t *fsperm)
{
	who_perm_node_t *node = uu_avl_first(fsperm->fsp_sc_avl);
	while (node != NULL) {
		who_perm_node_t *next_node = uu_avl_next(fsperm->fsp_sc_avl,
		    node);
		who_perm_t *who_perm = &node->who_perm;
		who_perm_fini(who_perm);
		uu_avl_remove(fsperm->fsp_sc_avl, node);
		free(node);
		node = next_node;
	}

	node = uu_avl_first(fsperm->fsp_uge_avl);
	while (node != NULL) {
		who_perm_node_t *next_node = uu_avl_next(fsperm->fsp_uge_avl,
		    node);
		who_perm_t *who_perm = &node->who_perm;
		who_perm_fini(who_perm);
		uu_avl_remove(fsperm->fsp_uge_avl, node);
		free(node);
		node = next_node;
	}

	uu_avl_destroy(fsperm->fsp_sc_avl);
	uu_avl_destroy(fsperm->fsp_uge_avl);
}

static void
set_deleg_perm_node(uu_avl_t *avl, deleg_perm_node_t *node,
    zfs_deleg_who_type_t who_type, const char *name, char locality)
{
	uu_avl_index_t idx = 0;

	deleg_perm_node_t *found_node = NULL;
	deleg_perm_t	*deleg_perm = &node->dpn_perm;

	deleg_perm_init(deleg_perm, who_type, name);

	if ((found_node = uu_avl_find(avl, node, NULL, &idx))
	    == NULL)
		uu_avl_insert(avl, node, idx);
	else {
		node = found_node;
		deleg_perm = &node->dpn_perm;
	}


	switch (locality) {
	case ZFS_DELEG_LOCAL:
		deleg_perm->dp_local = B_TRUE;
		break;
	case ZFS_DELEG_DESCENDENT:
		deleg_perm->dp_descend = B_TRUE;
		break;
	case ZFS_DELEG_NA:
		break;
	default:
		assert(B_FALSE); /* invalid locality */
	}
}

static inline int
parse_who_perm(who_perm_t *who_perm, nvlist_t *nvl, char locality)
{
	nvpair_t *nvp = NULL;
	fs_perm_set_t *fspset = who_perm->who_fsperm->fsp_set;
	uu_avl_t *avl = who_perm->who_deleg_perm_avl;
	zfs_deleg_who_type_t who_type = who_perm->who_type;

	while ((nvp = nvlist_next_nvpair(nvl, nvp)) != NULL) {
		const char *name = nvpair_name(nvp);
		data_type_t type = nvpair_type(nvp);
		uu_avl_pool_t *avl_pool = fspset->fsps_deleg_perm_avl_pool;
		deleg_perm_node_t *node =
		    safe_malloc(sizeof (deleg_perm_node_t));

		VERIFY(type == DATA_TYPE_BOOLEAN);

		uu_avl_node_init(node, &node->dpn_avl_node, avl_pool);
		set_deleg_perm_node(avl, node, who_type, name, locality);
	}

	return (0);
}

static inline int
parse_fs_perm(fs_perm_t *fsperm, nvlist_t *nvl)
{
	nvpair_t *nvp = NULL;
	fs_perm_set_t *fspset = fsperm->fsp_set;

	while ((nvp = nvlist_next_nvpair(nvl, nvp)) != NULL) {
		nvlist_t *nvl2 = NULL;
		const char *name = nvpair_name(nvp);
		uu_avl_t *avl = NULL;
		uu_avl_pool_t *avl_pool = NULL;
		zfs_deleg_who_type_t perm_type = name[0];
		char perm_locality = name[1];
		const char *perm_name = name + 3;
		boolean_t is_set = B_TRUE;
		who_perm_t *who_perm = NULL;

		assert('$' == name[2]);

		if (nvpair_value_nvlist(nvp, &nvl2) != 0)
			return (-1);

		switch (perm_type) {
		case ZFS_DELEG_CREATE:
		case ZFS_DELEG_CREATE_SETS:
		case ZFS_DELEG_NAMED_SET:
		case ZFS_DELEG_NAMED_SET_SETS:
			avl_pool = fspset->fsps_named_set_avl_pool;
			avl = fsperm->fsp_sc_avl;
			break;
		case ZFS_DELEG_USER:
		case ZFS_DELEG_USER_SETS:
		case ZFS_DELEG_GROUP:
		case ZFS_DELEG_GROUP_SETS:
		case ZFS_DELEG_EVERYONE:
		case ZFS_DELEG_EVERYONE_SETS:
			avl_pool = fspset->fsps_who_perm_avl_pool;
			avl = fsperm->fsp_uge_avl;
			break;

		default:
			assert(!"unhandled zfs_deleg_who_type_t");
		}

		if (is_set) {
			who_perm_node_t *found_node = NULL;
			who_perm_node_t *node = safe_malloc(
			    sizeof (who_perm_node_t));
			who_perm = &node->who_perm;
			uu_avl_index_t idx = 0;

			uu_avl_node_init(node, &node->who_avl_node, avl_pool);
			who_perm_init(who_perm, fsperm, perm_type, perm_name);

			if ((found_node = uu_avl_find(avl, node, NULL, &idx))
			    == NULL) {
				if (avl == fsperm->fsp_uge_avl) {
					uid_t rid = 0;
					struct passwd *p = NULL;
					struct group *g = NULL;
					const char *nice_name = NULL;

					switch (perm_type) {
					case ZFS_DELEG_USER_SETS:
					case ZFS_DELEG_USER:
						rid = atoi(perm_name);
						p = getpwuid(rid);
						if (p)
							nice_name = p->pw_name;
						break;
					case ZFS_DELEG_GROUP_SETS:
					case ZFS_DELEG_GROUP:
						rid = atoi(perm_name);
						g = getgrgid(rid);
						if (g)
							nice_name = g->gr_name;
						break;

					default:
						break;
					}

					if (nice_name != NULL)
						(void) strlcpy(
						    node->who_perm.who_ug_name,
						    nice_name, 256);
				}

				uu_avl_insert(avl, node, idx);
			} else {
				node = found_node;
				who_perm = &node->who_perm;
			}
		}
		VERIFY3P(who_perm, !=, NULL);
		(void) parse_who_perm(who_perm, nvl2, perm_locality);
	}

	return (0);
}

static inline int
parse_fs_perm_set(fs_perm_set_t *fspset, nvlist_t *nvl)
{
	nvpair_t *nvp = NULL;
	uu_avl_index_t idx = 0;

	while ((nvp = nvlist_next_nvpair(nvl, nvp)) != NULL) {
		nvlist_t *nvl2 = NULL;
		const char *fsname = nvpair_name(nvp);
		data_type_t type = nvpair_type(nvp);
		fs_perm_t *fsperm = NULL;
		fs_perm_node_t *node = safe_malloc(sizeof (fs_perm_node_t));
		if (node == NULL)
			nomem();

		fsperm = &node->fspn_fsperm;

		VERIFY(DATA_TYPE_NVLIST == type);

		uu_list_node_init(node, &node->fspn_list_node,
		    fspset->fsps_list_pool);

		idx = uu_list_numnodes(fspset->fsps_list);
		fs_perm_init(fsperm, fspset, fsname);

		if (nvpair_value_nvlist(nvp, &nvl2) != 0)
			return (-1);

		(void) parse_fs_perm(fsperm, nvl2);

		uu_list_insert(fspset->fsps_list, node, idx);
	}

	return (0);
}

static inline const char *
deleg_perm_comment(zfs_deleg_note_t note)
{
	const char *str = "";

	/* subcommands */
	switch (note) {
		/* SUBCOMMANDS */
	case ZFS_DELEG_NOTE_ALLOW:
		str = gettext("Must also have the permission that is being"
		    "\n\t\t\t\tallowed");
		break;
	case ZFS_DELEG_NOTE_CLONE:
		str = gettext("Must also have the 'create' ability and 'mount'"
		    "\n\t\t\t\tability in the origin file system");
		break;
	case ZFS_DELEG_NOTE_CREATE:
		str = gettext("Must also have the 'mount' ability");
		break;
	case ZFS_DELEG_NOTE_DESTROY:
		str = gettext("Must also have the 'mount' ability");
		break;
	case ZFS_DELEG_NOTE_DIFF:
		str = gettext("Allows lookup of paths within a dataset;"
		    "\n\t\t\t\tgiven an object number. Ordinary users need this"
		    "\n\t\t\t\tin order to use zfs diff");
		break;
	case ZFS_DELEG_NOTE_HOLD:
		str = gettext("Allows adding a user hold to a snapshot");
		break;
	case ZFS_DELEG_NOTE_MOUNT:
		str = gettext("Allows mount/umount of ZFS datasets");
		break;
	case ZFS_DELEG_NOTE_PROMOTE:
		str = gettext("Must also have the 'mount'\n\t\t\t\tand"
		    " 'promote' ability in the origin file system");
		break;
	case ZFS_DELEG_NOTE_RECEIVE:
		str = gettext("Must also have the 'mount' and 'create'"
		    " ability");
		break;
	case ZFS_DELEG_NOTE_RELEASE:
		str = gettext("Allows releasing a user hold which\n\t\t\t\t"
		    "might destroy the snapshot");
		break;
	case ZFS_DELEG_NOTE_RENAME:
		str = gettext("Must also have the 'mount' and 'create'"
		    "\n\t\t\t\tability in the new parent");
		break;
	case ZFS_DELEG_NOTE_ROLLBACK:
		str = gettext("");
		break;
	case ZFS_DELEG_NOTE_SEND:
		str = gettext("");
		break;
	case ZFS_DELEG_NOTE_SHARE:
		str = gettext("Allows sharing file systems over NFS or SMB"
		    "\n\t\t\t\tprotocols");
		break;
	case ZFS_DELEG_NOTE_SNAPSHOT:
		str = gettext("");
		break;
	case ZFS_DELEG_NOTE_LOAD_KEY:
		str = gettext("Allows loading or unloading an encryption key");
		break;
	case ZFS_DELEG_NOTE_CHANGE_KEY:
		str = gettext("Allows changing or adding an encryption key");
		break;
/*
 *	case ZFS_DELEG_NOTE_VSCAN:
 *		str = gettext("");
 *		break;
 */
		/* OTHER */
	case ZFS_DELEG_NOTE_GROUPQUOTA:
		str = gettext("Allows accessing any groupquota@... property");
		break;
	case ZFS_DELEG_NOTE_GROUPUSED:
		str = gettext("Allows reading any groupused@... property");
		break;
	case ZFS_DELEG_NOTE_USERPROP:
		str = gettext("Allows changing any user property");
		break;
	case ZFS_DELEG_NOTE_USERQUOTA:
		str = gettext("Allows accessing any userquota@... property");
		break;
	case ZFS_DELEG_NOTE_USERUSED:
		str = gettext("Allows reading any userused@... property");
		break;
	case ZFS_DELEG_NOTE_USEROBJQUOTA:
		str = gettext("Allows accessing any userobjquota@... property");
		break;
	case ZFS_DELEG_NOTE_GROUPOBJQUOTA:
		str = gettext("Allows accessing any \n\t\t\t\t"
		    "groupobjquota@... property");
		break;
	case ZFS_DELEG_NOTE_GROUPOBJUSED:
		str = gettext("Allows reading any groupobjused@... property");
		break;
	case ZFS_DELEG_NOTE_USEROBJUSED:
		str = gettext("Allows reading any userobjused@... property");
		break;
	case ZFS_DELEG_NOTE_PROJECTQUOTA:
		str = gettext("Allows accessing any projectquota@... property");
		break;
	case ZFS_DELEG_NOTE_PROJECTOBJQUOTA:
		str = gettext("Allows accessing any \n\t\t\t\t"
		    "projectobjquota@... property");
		break;
	case ZFS_DELEG_NOTE_PROJECTUSED:
		str = gettext("Allows reading any projectused@... property");
		break;
	case ZFS_DELEG_NOTE_PROJECTOBJUSED:
		str = gettext("Allows accessing any \n\t\t\t\t"
		    "projectobjused@... property");
		break;
		/* other */
	default:
		str = "";
	}

	return (str);
}

struct allow_opts {
	boolean_t local;
	boolean_t descend;
	boolean_t user;
	boolean_t group;
	boolean_t everyone;
	boolean_t create;
	boolean_t set;
	boolean_t recursive; /* unallow only */
	boolean_t prt_usage;

	boolean_t prt_perms;
	char *who;
	char *perms;
	const char *dataset;
};

static inline int
prop_cmp(const void *a, const void *b)
{
	const char *str1 = *(const char **)a;
	const char *str2 = *(const char **)b;
	return (strcmp(str1, str2));
}

static void
allow_usage(boolean_t un, boolean_t requested, const char *msg)
{
	const char *opt_desc[] = {
		"-h", gettext("show this help message and exit"),
		"-l", gettext("set permission locally"),
		"-d", gettext("set permission for descents"),
		"-u", gettext("set permission for user"),
		"-g", gettext("set permission for group"),
		"-e", gettext("set permission for everyone"),
		"-c", gettext("set create time permission"),
		"-s", gettext("define permission set"),
		/* unallow only */
		"-r", gettext("remove permissions recursively"),
	};
	size_t unallow_size = sizeof (opt_desc) / sizeof (char *);
	size_t allow_size = unallow_size - 2;
	const char *props[ZFS_NUM_PROPS];
	int i;
	size_t count = 0;
	FILE *fp = requested ? stdout : stderr;
	zprop_desc_t *pdtbl = zfs_prop_get_table();
	const char *fmt = gettext("%-16s %-14s\t%s\n");

	(void) fprintf(fp, gettext("Usage: %s\n"), get_usage(un ? HELP_UNALLOW :
	    HELP_ALLOW));
	(void) fprintf(fp, gettext("Options:\n"));
	for (i = 0; i < (un ? unallow_size : allow_size); i += 2) {
		const char *opt = opt_desc[i];
		const char *optdsc = opt_desc[i + 1];
		(void) fprintf(fp, gettext("  %-10s  %s\n"), opt, optdsc);
	}

	(void) fprintf(fp, gettext("\nThe following permissions are "
	    "supported:\n\n"));
	(void) fprintf(fp, fmt, gettext("NAME"), gettext("TYPE"),
	    gettext("NOTES"));
	for (i = 0; i < ZFS_NUM_DELEG_NOTES; i++) {
		const char *perm_name = zfs_deleg_perm_tbl[i].z_perm;
		zfs_deleg_note_t perm_note = zfs_deleg_perm_tbl[i].z_note;
		const char *perm_type = deleg_perm_type(perm_note);
		const char *perm_comment = deleg_perm_comment(perm_note);
		(void) fprintf(fp, fmt, perm_name, perm_type, perm_comment);
	}

	for (i = 0; i < ZFS_NUM_PROPS; i++) {
		zprop_desc_t *pd = &pdtbl[i];
		if (pd->pd_visible != B_TRUE)
			continue;

		if (pd->pd_attr == PROP_READONLY)
			continue;

		props[count++] = pd->pd_name;
	}
	props[count] = NULL;

	qsort(props, count, sizeof (char *), prop_cmp);

	for (i = 0; i < count; i++)
		(void) fprintf(fp, fmt, props[i], gettext("property"), "");

	if (msg != NULL)
		(void) fprintf(fp, gettext("\nzfs: error: %s"), msg);

	exit(requested ? 0 : 2);
}

static inline const char *
munge_args(int argc, char **argv, boolean_t un, size_t expected_argc,
    char **permsp)
{
	if (un && argc == expected_argc - 1)
		*permsp = NULL;
	else if (argc == expected_argc)
		*permsp = argv[argc - 2];
	else
		allow_usage(un, B_FALSE,
		    gettext("wrong number of parameters\n"));

	return (argv[argc - 1]);
}

static void
parse_allow_args(int argc, char **argv, boolean_t un, struct allow_opts *opts)
{
	int uge_sum = opts->user + opts->group + opts->everyone;
	int csuge_sum = opts->create + opts->set + uge_sum;
	int ldcsuge_sum = csuge_sum + opts->local + opts->descend;
	int all_sum = un ? ldcsuge_sum + opts->recursive : ldcsuge_sum;

	if (uge_sum > 1)
		allow_usage(un, B_FALSE,
		    gettext("-u, -g, and -e are mutually exclusive\n"));

	if (opts->prt_usage) {
		if (argc == 0 && all_sum == 0)
			allow_usage(un, B_TRUE, NULL);
		else
			usage(B_FALSE);
	}

	if (opts->set) {
		if (csuge_sum > 1)
			allow_usage(un, B_FALSE,
			    gettext("invalid options combined with -s\n"));

		opts->dataset = munge_args(argc, argv, un, 3, &opts->perms);
		if (argv[0][0] != '@')
			allow_usage(un, B_FALSE,
			    gettext("invalid set name: missing '@' prefix\n"));
		opts->who = argv[0];
	} else if (opts->create) {
		if (ldcsuge_sum > 1)
			allow_usage(un, B_FALSE,
			    gettext("invalid options combined with -c\n"));
		opts->dataset = munge_args(argc, argv, un, 2, &opts->perms);
	} else if (opts->everyone) {
		if (csuge_sum > 1)
			allow_usage(un, B_FALSE,
			    gettext("invalid options combined with -e\n"));
		opts->dataset = munge_args(argc, argv, un, 2, &opts->perms);
	} else if (uge_sum == 0 && argc > 0 && strcmp(argv[0], "everyone")
	    == 0) {
		opts->everyone = B_TRUE;
		argc--;
		argv++;
		opts->dataset = munge_args(argc, argv, un, 2, &opts->perms);
	} else if (argc == 1 && !un) {
		opts->prt_perms = B_TRUE;
		opts->dataset = argv[argc-1];
	} else {
		opts->dataset = munge_args(argc, argv, un, 3, &opts->perms);
		opts->who = argv[0];
	}

	if (!opts->local && !opts->descend) {
		opts->local = B_TRUE;
		opts->descend = B_TRUE;
	}
}

static void
store_allow_perm(zfs_deleg_who_type_t type, boolean_t local, boolean_t descend,
    const char *who, char *perms, nvlist_t *top_nvl)
{
	int i;
	char ld[2] = { '\0', '\0' };
	char who_buf[MAXNAMELEN + 32];
	char base_type = '\0';
	char set_type = '\0';
	nvlist_t *base_nvl = NULL;
	nvlist_t *set_nvl = NULL;
	nvlist_t *nvl;

	if (nvlist_alloc(&base_nvl, NV_UNIQUE_NAME, 0) != 0)
		nomem();
	if (nvlist_alloc(&set_nvl, NV_UNIQUE_NAME, 0) !=  0)
		nomem();

	switch (type) {
	case ZFS_DELEG_NAMED_SET_SETS:
	case ZFS_DELEG_NAMED_SET:
		set_type = ZFS_DELEG_NAMED_SET_SETS;
		base_type = ZFS_DELEG_NAMED_SET;
		ld[0] = ZFS_DELEG_NA;
		break;
	case ZFS_DELEG_CREATE_SETS:
	case ZFS_DELEG_CREATE:
		set_type = ZFS_DELEG_CREATE_SETS;
		base_type = ZFS_DELEG_CREATE;
		ld[0] = ZFS_DELEG_NA;
		break;
	case ZFS_DELEG_USER_SETS:
	case ZFS_DELEG_USER:
		set_type = ZFS_DELEG_USER_SETS;
		base_type = ZFS_DELEG_USER;
		if (local)
			ld[0] = ZFS_DELEG_LOCAL;
		if (descend)
			ld[1] = ZFS_DELEG_DESCENDENT;
		break;
	case ZFS_DELEG_GROUP_SETS:
	case ZFS_DELEG_GROUP:
		set_type = ZFS_DELEG_GROUP_SETS;
		base_type = ZFS_DELEG_GROUP;
		if (local)
			ld[0] = ZFS_DELEG_LOCAL;
		if (descend)
			ld[1] = ZFS_DELEG_DESCENDENT;
		break;
	case ZFS_DELEG_EVERYONE_SETS:
	case ZFS_DELEG_EVERYONE:
		set_type = ZFS_DELEG_EVERYONE_SETS;
		base_type = ZFS_DELEG_EVERYONE;
		if (local)
			ld[0] = ZFS_DELEG_LOCAL;
		if (descend)
			ld[1] = ZFS_DELEG_DESCENDENT;
		break;

	default:
		assert(set_type != '\0' && base_type != '\0');
	}

	if (perms != NULL) {
		char *curr = perms;
		char *end = curr + strlen(perms);

		while (curr < end) {
			char *delim = strchr(curr, ',');
			if (delim == NULL)
				delim = end;
			else
				*delim = '\0';

			if (curr[0] == '@')
				nvl = set_nvl;
			else
				nvl = base_nvl;

			(void) nvlist_add_boolean(nvl, curr);
			if (delim != end)
				*delim = ',';
			curr = delim + 1;
		}

		for (i = 0; i < 2; i++) {
			char locality = ld[i];
			if (locality == 0)
				continue;

			if (!nvlist_empty(base_nvl)) {
				if (who != NULL)
					(void) snprintf(who_buf,
					    sizeof (who_buf), "%c%c$%s",
					    base_type, locality, who);
				else
					(void) snprintf(who_buf,
					    sizeof (who_buf), "%c%c$",
					    base_type, locality);

				(void) nvlist_add_nvlist(top_nvl, who_buf,
				    base_nvl);
			}


			if (!nvlist_empty(set_nvl)) {
				if (who != NULL)
					(void) snprintf(who_buf,
					    sizeof (who_buf), "%c%c$%s",
					    set_type, locality, who);
				else
					(void) snprintf(who_buf,
					    sizeof (who_buf), "%c%c$",
					    set_type, locality);

				(void) nvlist_add_nvlist(top_nvl, who_buf,
				    set_nvl);
			}
		}
	} else {
		for (i = 0; i < 2; i++) {
			char locality = ld[i];
			if (locality == 0)
				continue;

			if (who != NULL)
				(void) snprintf(who_buf, sizeof (who_buf),
				    "%c%c$%s", base_type, locality, who);
			else
				(void) snprintf(who_buf, sizeof (who_buf),
				    "%c%c$", base_type, locality);
			(void) nvlist_add_boolean(top_nvl, who_buf);

			if (who != NULL)
				(void) snprintf(who_buf, sizeof (who_buf),
				    "%c%c$%s", set_type, locality, who);
			else
				(void) snprintf(who_buf, sizeof (who_buf),
				    "%c%c$", set_type, locality);
			(void) nvlist_add_boolean(top_nvl, who_buf);
		}
	}
}

static int
construct_fsacl_list(boolean_t un, struct allow_opts *opts, nvlist_t **nvlp)
{
	if (nvlist_alloc(nvlp, NV_UNIQUE_NAME, 0) != 0)
		nomem();

	if (opts->set) {
		store_allow_perm(ZFS_DELEG_NAMED_SET, opts->local,
		    opts->descend, opts->who, opts->perms, *nvlp);
	} else if (opts->create) {
		store_allow_perm(ZFS_DELEG_CREATE, opts->local,
		    opts->descend, NULL, opts->perms, *nvlp);
	} else if (opts->everyone) {
		store_allow_perm(ZFS_DELEG_EVERYONE, opts->local,
		    opts->descend, NULL, opts->perms, *nvlp);
	} else {
		char *curr = opts->who;
		char *end = curr + strlen(curr);

		while (curr < end) {
			const char *who;
			zfs_deleg_who_type_t who_type = ZFS_DELEG_WHO_UNKNOWN;
			char *endch;
			char *delim = strchr(curr, ',');
			char errbuf[256];
			char id[64];
			struct passwd *p = NULL;
			struct group *g = NULL;

			uid_t rid;
			if (delim == NULL)
				delim = end;
			else
				*delim = '\0';

			rid = (uid_t)strtol(curr, &endch, 0);
			if (opts->user) {
				who_type = ZFS_DELEG_USER;
				if (*endch != '\0')
					p = getpwnam(curr);
				else
					p = getpwuid(rid);

				if (p != NULL)
					rid = p->pw_uid;
				else {
					(void) snprintf(errbuf, 256, gettext(
					    "invalid user %s"), curr);
					allow_usage(un, B_TRUE, errbuf);
				}
			} else if (opts->group) {
				who_type = ZFS_DELEG_GROUP;
				if (*endch != '\0')
					g = getgrnam(curr);
				else
					g = getgrgid(rid);

				if (g != NULL)
					rid = g->gr_gid;
				else {
					(void) snprintf(errbuf, 256, gettext(
					    "invalid group %s"),  curr);
					allow_usage(un, B_TRUE, errbuf);
				}
			} else {
				if (*endch != '\0') {
					p = getpwnam(curr);
				} else {
					p = getpwuid(rid);
				}

				if (p == NULL) {
					if (*endch != '\0') {
						g = getgrnam(curr);
					} else {
						g = getgrgid(rid);
					}
				}

				if (p != NULL) {
					who_type = ZFS_DELEG_USER;
					rid = p->pw_uid;
				} else if (g != NULL) {
					who_type = ZFS_DELEG_GROUP;
					rid = g->gr_gid;
				} else {
					(void) snprintf(errbuf, 256, gettext(
					    "invalid user/group %s"), curr);
					allow_usage(un, B_TRUE, errbuf);
				}
			}

			(void) sprintf(id, "%u", rid);
			who = id;

			store_allow_perm(who_type, opts->local,
			    opts->descend, who, opts->perms, *nvlp);
			curr = delim + 1;
		}
	}

	return (0);
}

static void
print_set_creat_perms(uu_avl_t *who_avl)
{
	const char *sc_title[] = {
		gettext("Permission sets:\n"),
		gettext("Create time permissions:\n"),
		NULL
	};
	who_perm_node_t *who_node = NULL;
	int prev_weight = -1;

	for (who_node = uu_avl_first(who_avl); who_node != NULL;
	    who_node = uu_avl_next(who_avl, who_node)) {
		uu_avl_t *avl = who_node->who_perm.who_deleg_perm_avl;
		zfs_deleg_who_type_t who_type = who_node->who_perm.who_type;
		const char *who_name = who_node->who_perm.who_name;
		int weight = who_type2weight(who_type);
		boolean_t first = B_TRUE;
		deleg_perm_node_t *deleg_node;

		if (prev_weight != weight) {
			(void) printf("%s", sc_title[weight]);
			prev_weight = weight;
		}

		if (who_name == NULL || strnlen(who_name, 1) == 0)
			(void) printf("\t");
		else
			(void) printf("\t%s ", who_name);

		for (deleg_node = uu_avl_first(avl); deleg_node != NULL;
		    deleg_node = uu_avl_next(avl, deleg_node)) {
			if (first) {
				(void) printf("%s",
				    deleg_node->dpn_perm.dp_name);
				first = B_FALSE;
			} else
				(void) printf(",%s",
				    deleg_node->dpn_perm.dp_name);
		}

		(void) printf("\n");
	}
}

static void
print_uge_deleg_perms(uu_avl_t *who_avl, boolean_t local, boolean_t descend,
    const char *title)
{
	who_perm_node_t *who_node = NULL;
	boolean_t prt_title = B_TRUE;
	uu_avl_walk_t *walk;

	if ((walk = uu_avl_walk_start(who_avl, UU_WALK_ROBUST)) == NULL)
		nomem();

	while ((who_node = uu_avl_walk_next(walk)) != NULL) {
		const char *who_name = who_node->who_perm.who_name;
		const char *nice_who_name = who_node->who_perm.who_ug_name;
		uu_avl_t *avl = who_node->who_perm.who_deleg_perm_avl;
		zfs_deleg_who_type_t who_type = who_node->who_perm.who_type;
		char delim = ' ';
		deleg_perm_node_t *deleg_node;
		boolean_t prt_who = B_TRUE;

		for (deleg_node = uu_avl_first(avl);
		    deleg_node != NULL;
		    deleg_node = uu_avl_next(avl, deleg_node)) {
			if (local != deleg_node->dpn_perm.dp_local ||
			    descend != deleg_node->dpn_perm.dp_descend)
				continue;

			if (prt_who) {
				const char *who = NULL;
				if (prt_title) {
					prt_title = B_FALSE;
					(void) printf("%s", title);
				}

				switch (who_type) {
				case ZFS_DELEG_USER_SETS:
				case ZFS_DELEG_USER:
					who = gettext("user");
					if (nice_who_name)
						who_name  = nice_who_name;
					break;
				case ZFS_DELEG_GROUP_SETS:
				case ZFS_DELEG_GROUP:
					who = gettext("group");
					if (nice_who_name)
						who_name  = nice_who_name;
					break;
				case ZFS_DELEG_EVERYONE_SETS:
				case ZFS_DELEG_EVERYONE:
					who = gettext("everyone");
					who_name = NULL;
					break;

				default:
					assert(who != NULL);
				}

				prt_who = B_FALSE;
				if (who_name == NULL)
					(void) printf("\t%s", who);
				else
					(void) printf("\t%s %s", who, who_name);
			}

			(void) printf("%c%s", delim,
			    deleg_node->dpn_perm.dp_name);
			delim = ',';
		}

		if (!prt_who)
			(void) printf("\n");
	}

	uu_avl_walk_end(walk);
}

static void
print_fs_perms(fs_perm_set_t *fspset)
{
	fs_perm_node_t *node = NULL;
	char buf[MAXNAMELEN + 32];
	const char *dsname = buf;

	for (node = uu_list_first(fspset->fsps_list); node != NULL;
	    node = uu_list_next(fspset->fsps_list, node)) {
		uu_avl_t *sc_avl = node->fspn_fsperm.fsp_sc_avl;
		uu_avl_t *uge_avl = node->fspn_fsperm.fsp_uge_avl;
		int left = 0;

		(void) snprintf(buf, sizeof (buf),
		    gettext("---- Permissions on %s "),
		    node->fspn_fsperm.fsp_name);
		(void) printf("%s", dsname);
		left = 70 - strlen(buf);
		while (left-- > 0)
			(void) printf("-");
		(void) printf("\n");

		print_set_creat_perms(sc_avl);
		print_uge_deleg_perms(uge_avl, B_TRUE, B_FALSE,
		    gettext("Local permissions:\n"));
		print_uge_deleg_perms(uge_avl, B_FALSE, B_TRUE,
		    gettext("Descendent permissions:\n"));
		print_uge_deleg_perms(uge_avl, B_TRUE, B_TRUE,
		    gettext("Local+Descendent permissions:\n"));
	}
}

static fs_perm_set_t fs_perm_set = { NULL, NULL, NULL, NULL };

struct deleg_perms {
	boolean_t un;
	nvlist_t *nvl;
};

static int
set_deleg_perms(zfs_handle_t *zhp, void *data)
{
	struct deleg_perms *perms = (struct deleg_perms *)data;
	zfs_type_t zfs_type = zfs_get_type(zhp);

	if (zfs_type != ZFS_TYPE_FILESYSTEM && zfs_type != ZFS_TYPE_VOLUME)
		return (0);

	return (zfs_set_fsacl(zhp, perms->un, perms->nvl));
}

static int
zfs_do_allow_unallow_impl(int argc, char **argv, boolean_t un)
{
	zfs_handle_t *zhp;
	nvlist_t *perm_nvl = NULL;
	nvlist_t *update_perm_nvl = NULL;
	int error = 1;
	int c;
	struct allow_opts opts = { 0 };

	const char *optstr = un ? "ldugecsrh" : "ldugecsh";

	/* check opts */
	while ((c = getopt(argc, argv, optstr)) != -1) {
		switch (c) {
		case 'l':
			opts.local = B_TRUE;
			break;
		case 'd':
			opts.descend = B_TRUE;
			break;
		case 'u':
			opts.user = B_TRUE;
			break;
		case 'g':
			opts.group = B_TRUE;
			break;
		case 'e':
			opts.everyone = B_TRUE;
			break;
		case 's':
			opts.set = B_TRUE;
			break;
		case 'c':
			opts.create = B_TRUE;
			break;
		case 'r':
			opts.recursive = B_TRUE;
			break;
		case ':':
			(void) fprintf(stderr, gettext("missing argument for "
			    "'%c' option\n"), optopt);
			usage(B_FALSE);
			break;
		case 'h':
			opts.prt_usage = B_TRUE;
			break;
		case '?':
			(void) fprintf(stderr, gettext("invalid option '%c'\n"),
			    optopt);
			usage(B_FALSE);
		}
	}

	argc -= optind;
	argv += optind;

	/* check arguments */
	parse_allow_args(argc, argv, un, &opts);

	/* try to open the dataset */
	if ((zhp = zfs_open(g_zfs, opts.dataset, ZFS_TYPE_FILESYSTEM |
	    ZFS_TYPE_VOLUME)) == NULL) {
		(void) fprintf(stderr, "Failed to open dataset: %s\n",
		    opts.dataset);
		return (-1);
	}

	if (zfs_get_fsacl(zhp, &perm_nvl) != 0)
		goto cleanup2;

	fs_perm_set_init(&fs_perm_set);
	if (parse_fs_perm_set(&fs_perm_set, perm_nvl) != 0) {
		(void) fprintf(stderr, "Failed to parse fsacl permissions\n");
		goto cleanup1;
	}

	if (opts.prt_perms)
		print_fs_perms(&fs_perm_set);
	else {
		(void) construct_fsacl_list(un, &opts, &update_perm_nvl);
		if (zfs_set_fsacl(zhp, un, update_perm_nvl) != 0)
			goto cleanup0;

		if (un && opts.recursive) {
			struct deleg_perms data = { un, update_perm_nvl };
			if (zfs_iter_filesystems(zhp, set_deleg_perms,
			    &data) != 0)
				goto cleanup0;
		}
	}

	error = 0;

cleanup0:
	nvlist_free(perm_nvl);
	nvlist_free(update_perm_nvl);
cleanup1:
	fs_perm_set_fini(&fs_perm_set);
cleanup2:
	zfs_close(zhp);

	return (error);
}

static int
zfs_do_allow(int argc, char **argv)
{
	return (zfs_do_allow_unallow_impl(argc, argv, B_FALSE));
}

static int
zfs_do_unallow(int argc, char **argv)
{
	return (zfs_do_allow_unallow_impl(argc, argv, B_TRUE));
}

static int
zfs_do_hold_rele_impl(int argc, char **argv, boolean_t holding)
{
	int errors = 0;
	int i;
	const char *tag;
	boolean_t recursive = B_FALSE;
	const char *opts = holding ? "rt" : "r";
	int c;

	/* check options */
	while ((c = getopt(argc, argv, opts)) != -1) {
		switch (c) {
		case 'r':
			recursive = B_TRUE;
			break;
		case '?':
			(void) fprintf(stderr, gettext("invalid option '%c'\n"),
			    optopt);
			usage(B_FALSE);
		}
	}

	argc -= optind;
	argv += optind;

	/* check number of arguments */
	if (argc < 2)
		usage(B_FALSE);

	tag = argv[0];
	--argc;
	++argv;

	if (holding && tag[0] == '.') {
		/* tags starting with '.' are reserved for libzfs */
		(void) fprintf(stderr, gettext("tag may not start with '.'\n"));
		usage(B_FALSE);
	}

	for (i = 0; i < argc; ++i) {
		zfs_handle_t *zhp;
		char parent[ZFS_MAX_DATASET_NAME_LEN];
		const char *delim;
		char *path = argv[i];

		delim = strchr(path, '@');
		if (delim == NULL) {
			(void) fprintf(stderr,
			    gettext("'%s' is not a snapshot\n"), path);
			++errors;
			continue;
		}
		(void) strncpy(parent, path, delim - path);
		parent[delim - path] = '\0';

		zhp = zfs_open(g_zfs, parent,
		    ZFS_TYPE_FILESYSTEM | ZFS_TYPE_VOLUME);
		if (zhp == NULL) {
			++errors;
			continue;
		}
		if (holding) {
			if (zfs_hold(zhp, delim+1, tag, recursive, -1) != 0)
				++errors;
		} else {
			if (zfs_release(zhp, delim+1, tag, recursive) != 0)
				++errors;
		}
		zfs_close(zhp);
	}

	return (errors != 0);
}

/*
 * zfs hold [-r] [-t] <tag> <snap> ...
 *
 *	-r	Recursively hold
 *
 * Apply a user-hold with the given tag to the list of snapshots.
 */
static int
zfs_do_hold(int argc, char **argv)
{
	return (zfs_do_hold_rele_impl(argc, argv, B_TRUE));
}

/*
 * zfs release [-r] <tag> <snap> ...
 *
 *	-r	Recursively release
 *
 * Release a user-hold with the given tag from the list of snapshots.
 */
static int
zfs_do_release(int argc, char **argv)
{
	return (zfs_do_hold_rele_impl(argc, argv, B_FALSE));
}

typedef struct holds_cbdata {
	boolean_t	cb_recursive;
	const char	*cb_snapname;
	nvlist_t	**cb_nvlp;
	size_t		cb_max_namelen;
	size_t		cb_max_taglen;
} holds_cbdata_t;

#define	STRFTIME_FMT_STR "%a %b %e %k:%M %Y"
#define	DATETIME_BUF_LEN (32)
/*
 *
 */
static void
print_holds(boolean_t scripted, int nwidth, int tagwidth, nvlist_t *nvl)
{
	int i;
	nvpair_t *nvp = NULL;
	char *hdr_cols[] = { "NAME", "TAG", "TIMESTAMP" };
	const char *col;

	if (!scripted) {
		for (i = 0; i < 3; i++) {
			col = gettext(hdr_cols[i]);
			if (i < 2)
				(void) printf("%-*s  ", i ? tagwidth : nwidth,
				    col);
			else
				(void) printf("%s\n", col);
		}
	}

	while ((nvp = nvlist_next_nvpair(nvl, nvp)) != NULL) {
		char *zname = nvpair_name(nvp);
		nvlist_t *nvl2;
		nvpair_t *nvp2 = NULL;
		(void) nvpair_value_nvlist(nvp, &nvl2);
		while ((nvp2 = nvlist_next_nvpair(nvl2, nvp2)) != NULL) {
			char tsbuf[DATETIME_BUF_LEN];
			char *tagname = nvpair_name(nvp2);
			uint64_t val = 0;
			time_t time;
			struct tm t;

			(void) nvpair_value_uint64(nvp2, &val);
			time = (time_t)val;
			(void) localtime_r(&time, &t);
			(void) strftime(tsbuf, DATETIME_BUF_LEN,
			    gettext(STRFTIME_FMT_STR), &t);

			if (scripted) {
				(void) printf("%s\t%s\t%s\n", zname,
				    tagname, tsbuf);
			} else {
				(void) printf("%-*s  %-*s  %s\n", nwidth,
				    zname, tagwidth, tagname, tsbuf);
			}
		}
	}
}

/*
 * Generic callback function to list a dataset or snapshot.
 */
static int
holds_callback(zfs_handle_t *zhp, void *data)
{
	holds_cbdata_t *cbp = data;
	nvlist_t *top_nvl = *cbp->cb_nvlp;
	nvlist_t *nvl = NULL;
	nvpair_t *nvp = NULL;
	const char *zname = zfs_get_name(zhp);
	size_t znamelen = strlen(zname);

	if (cbp->cb_recursive) {
		const char *snapname;
		char *delim  = strchr(zname, '@');
		if (delim == NULL)
			return (0);

		snapname = delim + 1;
		if (strcmp(cbp->cb_snapname, snapname))
			return (0);
	}

	if (zfs_get_holds(zhp, &nvl) != 0)
		return (-1);

	if (znamelen > cbp->cb_max_namelen)
		cbp->cb_max_namelen  = znamelen;

	while ((nvp = nvlist_next_nvpair(nvl, nvp)) != NULL) {
		const char *tag = nvpair_name(nvp);
		size_t taglen = strlen(tag);
		if (taglen > cbp->cb_max_taglen)
			cbp->cb_max_taglen  = taglen;
	}

	return (nvlist_add_nvlist(top_nvl, zname, nvl));
}

/*
 * zfs holds [-rH] <snap> ...
 *
 *	-r	Lists holds that are set on the named snapshots recursively.
 *	-H	Scripted mode; elide headers and separate columns by tabs.
 */
static int
zfs_do_holds(int argc, char **argv)
{
	int errors = 0;
	int c;
	int i;
	boolean_t scripted = B_FALSE;
	boolean_t recursive = B_FALSE;
	const char *opts = "rH";
	nvlist_t *nvl;

	int types = ZFS_TYPE_SNAPSHOT;
	holds_cbdata_t cb = { 0 };

	int limit = 0;
	int ret = 0;
	int flags = 0;

	/* check options */
	while ((c = getopt(argc, argv, opts)) != -1) {
		switch (c) {
		case 'r':
			recursive = B_TRUE;
			break;
		case 'H':
			scripted = B_TRUE;
			break;
		case '?':
			(void) fprintf(stderr, gettext("invalid option '%c'\n"),
			    optopt);
			usage(B_FALSE);
		}
	}

	if (recursive) {
		types |= ZFS_TYPE_FILESYSTEM | ZFS_TYPE_VOLUME;
		flags |= ZFS_ITER_RECURSE;
	}

	argc -= optind;
	argv += optind;

	/* check number of arguments */
	if (argc < 1)
		usage(B_FALSE);

	if (nvlist_alloc(&nvl, NV_UNIQUE_NAME, 0) != 0)
		nomem();

	for (i = 0; i < argc; ++i) {
		char *snapshot = argv[i];
		const char *delim;
		const char *snapname;

		delim = strchr(snapshot, '@');
		if (delim == NULL) {
			(void) fprintf(stderr,
			    gettext("'%s' is not a snapshot\n"), snapshot);
			++errors;
			continue;
		}
		snapname = delim + 1;
		if (recursive)
			snapshot[delim - snapshot] = '\0';

		cb.cb_recursive = recursive;
		cb.cb_snapname = snapname;
		cb.cb_nvlp = &nvl;

		/*
		 *  1. collect holds data, set format options
		 */
		ret = zfs_for_each(argc, argv, flags, types, NULL, NULL, limit,
		    holds_callback, &cb);
		if (ret != 0)
			++errors;
	}

	/*
	 *  2. print holds data
	 */
	print_holds(scripted, cb.cb_max_namelen, cb.cb_max_taglen, nvl);

	if (nvlist_empty(nvl))
		(void) fprintf(stderr, gettext("no datasets available\n"));

	nvlist_free(nvl);

	return (0 != errors);
}

#define	CHECK_SPINNER 30
#define	SPINNER_TIME 3		/* seconds */
#define	MOUNT_TIME 1		/* seconds */

typedef struct get_all_state {
	boolean_t	ga_verbose;
	get_all_cb_t	*ga_cbp;
} get_all_state_t;

static int
get_one_dataset(zfs_handle_t *zhp, void *data)
{
	static char *spin[] = { "-", "\\", "|", "/" };
	static int spinval = 0;
	static int spincheck = 0;
	static time_t last_spin_time = (time_t)0;
	get_all_state_t *state = data;
	zfs_type_t type = zfs_get_type(zhp);

	if (state->ga_verbose) {
		if (--spincheck < 0) {
			time_t now = time(NULL);
			if (last_spin_time + SPINNER_TIME < now) {
				update_progress(spin[spinval++ % 4]);
				last_spin_time = now;
			}
			spincheck = CHECK_SPINNER;
		}
	}

	/*
	 * Iterate over any nested datasets.
	 */
	if (zfs_iter_filesystems(zhp, get_one_dataset, data) != 0) {
		zfs_close(zhp);
		return (1);
	}

	/*
	 * Skip any datasets whose type does not match.
	 */
	if ((type & ZFS_TYPE_FILESYSTEM) == 0) {
		zfs_close(zhp);
		return (0);
	}
	libzfs_add_handle(state->ga_cbp, zhp);
	assert(state->ga_cbp->cb_used <= state->ga_cbp->cb_alloc);

	return (0);
}

static void
get_all_datasets(get_all_cb_t *cbp, boolean_t verbose)
{
	get_all_state_t state = {
	    .ga_verbose = verbose,
	    .ga_cbp = cbp
	};

	if (verbose)
		set_progress_header(gettext("Reading ZFS config"));
	(void) zfs_iter_root(g_zfs, get_one_dataset, &state);

	if (verbose)
		finish_progress(gettext("done."));
}

/*
 * Generic callback for sharing or mounting filesystems.  Because the code is so
 * similar, we have a common function with an extra parameter to determine which
 * mode we are using.
 */
typedef enum { OP_SHARE, OP_MOUNT } share_mount_op_t;

typedef struct share_mount_state {
	share_mount_op_t	sm_op;
	boolean_t	sm_verbose;
	int	sm_flags;
	char	*sm_options;
	char	*sm_proto; /* only valid for OP_SHARE */
	pthread_mutex_t	sm_lock; /* protects the remaining fields */
	uint_t	sm_total; /* number of filesystems to process */
	uint_t	sm_done; /* number of filesystems processed */
	int	sm_status; /* -1 if any of the share/mount operations failed */
} share_mount_state_t;

/*
 * Share or mount a dataset.
 */
static int
share_mount_one(zfs_handle_t *zhp, int op, int flags, char *protocol,
    boolean_t explicit, const char *options)
{
	char mountpoint[ZFS_MAXPROPLEN];
	char shareopts[ZFS_MAXPROPLEN];
	char smbshareopts[ZFS_MAXPROPLEN];
	const char *cmdname = op == OP_SHARE ? "share" : "mount";
	struct mnttab mnt;
	uint64_t zoned, canmount;
	boolean_t shared_nfs, shared_smb;

	assert(zfs_get_type(zhp) & ZFS_TYPE_FILESYSTEM);

	/*
	 * Check to make sure we can mount/share this dataset.  If we
	 * are in the global zone and the filesystem is exported to a
	 * local zone, or if we are in a local zone and the
	 * filesystem is not exported, then it is an error.
	 */
	zoned = zfs_prop_get_int(zhp, ZFS_PROP_ZONED);

	if (zoned && getzoneid() == GLOBAL_ZONEID) {
		if (!explicit)
			return (0);

		(void) fprintf(stderr, gettext("cannot %s '%s': "
		    "dataset is exported to a local zone\n"), cmdname,
		    zfs_get_name(zhp));
		return (1);

	} else if (!zoned && getzoneid() != GLOBAL_ZONEID) {
		if (!explicit)
			return (0);

		(void) fprintf(stderr, gettext("cannot %s '%s': "
		    "permission denied\n"), cmdname,
		    zfs_get_name(zhp));
		return (1);
	}

	/*
	 * Ignore any filesystems which don't apply to us. This
	 * includes those with a legacy mountpoint, or those with
	 * legacy share options.
	 */
	verify(zfs_prop_get(zhp, ZFS_PROP_MOUNTPOINT, mountpoint,
	    sizeof (mountpoint), NULL, NULL, 0, B_FALSE) == 0);
	verify(zfs_prop_get(zhp, ZFS_PROP_SHARENFS, shareopts,
	    sizeof (shareopts), NULL, NULL, 0, B_FALSE) == 0);
	verify(zfs_prop_get(zhp, ZFS_PROP_SHARESMB, smbshareopts,
	    sizeof (smbshareopts), NULL, NULL, 0, B_FALSE) == 0);

	if (op == OP_SHARE && strcmp(shareopts, "off") == 0 &&
	    strcmp(smbshareopts, "off") == 0) {
		if (!explicit)
			return (0);

		(void) fprintf(stderr, gettext("cannot share '%s': "
		    "legacy share\n"), zfs_get_name(zhp));
		(void) fprintf(stderr, gettext("use share(1M) to "
		    "share this filesystem, or set "
		    "sharenfs property on\n"));
		return (1);
	}

	/*
	 * We cannot share or mount legacy filesystems. If the
	 * shareopts is non-legacy but the mountpoint is legacy, we
	 * treat it as a legacy share.
	 */
	if (strcmp(mountpoint, "legacy") == 0) {
		if (!explicit)
			return (0);

		(void) fprintf(stderr, gettext("cannot %s '%s': "
		    "legacy mountpoint\n"), cmdname, zfs_get_name(zhp));
		(void) fprintf(stderr, gettext("use %s(1M) to "
		    "%s this filesystem\n"), cmdname, cmdname);
		return (1);
	}

	if (strcmp(mountpoint, "none") == 0) {
		if (!explicit)
			return (0);

		(void) fprintf(stderr, gettext("cannot %s '%s': no "
		    "mountpoint set\n"), cmdname, zfs_get_name(zhp));
		return (1);
	}

	/*
	 * canmount	explicit	outcome
	 * on		no		pass through
	 * on		yes		pass through
	 * off		no		return 0
	 * off		yes		display error, return 1
	 * noauto	no		return 0
	 * noauto	yes		pass through
	 */
	canmount = zfs_prop_get_int(zhp, ZFS_PROP_CANMOUNT);
	if (canmount == ZFS_CANMOUNT_OFF) {
		if (!explicit)
			return (0);

		(void) fprintf(stderr, gettext("cannot %s '%s': "
		    "'canmount' property is set to 'off'\n"), cmdname,
		    zfs_get_name(zhp));
		return (1);
	} else if (canmount == ZFS_CANMOUNT_NOAUTO && !explicit) {
		return (0);
	}

	/*
	 * If this filesystem is encrypted and does not have
	 * a loaded key, we can not mount it.
	 */
	if ((flags & MS_CRYPT) == 0 &&
	    zfs_prop_get_int(zhp, ZFS_PROP_ENCRYPTION) != ZIO_CRYPT_OFF &&
	    zfs_prop_get_int(zhp, ZFS_PROP_KEYSTATUS) ==
	    ZFS_KEYSTATUS_UNAVAILABLE) {
		if (!explicit)
			return (0);

		(void) fprintf(stderr, gettext("cannot %s '%s': "
		    "encryption key not loaded\n"), cmdname, zfs_get_name(zhp));
		return (1);
	}

	/*
	 * If this filesystem is inconsistent and has a receive resume
	 * token, we can not mount it.
	 */
	if (zfs_prop_get_int(zhp, ZFS_PROP_INCONSISTENT) &&
	    zfs_prop_get(zhp, ZFS_PROP_RECEIVE_RESUME_TOKEN,
	    NULL, 0, NULL, NULL, 0, B_TRUE) == 0) {
		if (!explicit)
			return (0);

		(void) fprintf(stderr, gettext("cannot %s '%s': "
		    "Contains partially-completed state from "
		    "\"zfs receive -s\", which can be resumed with "
		    "\"zfs send -t\"\n"),
		    cmdname, zfs_get_name(zhp));
		return (1);
	}

	if (zfs_prop_get_int(zhp, ZFS_PROP_REDACTED) && !(flags & MS_FORCE)) {
		if (!explicit)
			return (0);

		(void) fprintf(stderr, gettext("cannot %s '%s': "
		    "Dataset is not complete, was created by receiving "
		    "a redacted zfs send stream.\n"), cmdname,
		    zfs_get_name(zhp));
		return (1);
	}

	/*
	 * At this point, we have verified that the mountpoint and/or
	 * shareopts are appropriate for auto management. If the
	 * filesystem is already mounted or shared, return (failing
	 * for explicit requests); otherwise mount or share the
	 * filesystem.
	 */
	switch (op) {
	case OP_SHARE:

		shared_nfs = zfs_is_shared_nfs(zhp, NULL);
		shared_smb = zfs_is_shared_smb(zhp, NULL);

		if ((shared_nfs && shared_smb) ||
		    (shared_nfs && strcmp(shareopts, "on") == 0 &&
		    strcmp(smbshareopts, "off") == 0) ||
		    (shared_smb && strcmp(smbshareopts, "on") == 0 &&
		    strcmp(shareopts, "off") == 0)) {
			if (!explicit)
				return (0);

			(void) fprintf(stderr, gettext("cannot share "
			    "'%s': filesystem already shared\n"),
			    zfs_get_name(zhp));
			return (1);
		}

		if (!zfs_is_mounted(zhp, NULL) &&
		    zfs_mount(zhp, NULL, flags) != 0)
			return (1);

		if (protocol == NULL) {
			if (zfs_shareall(zhp) != 0)
				return (1);
		} else if (strcmp(protocol, "nfs") == 0) {
			if (zfs_share_nfs(zhp))
				return (1);
		} else if (strcmp(protocol, "smb") == 0) {
			if (zfs_share_smb(zhp))
				return (1);
		} else {
			(void) fprintf(stderr, gettext("cannot share "
			    "'%s': invalid share type '%s' "
			    "specified\n"),
			    zfs_get_name(zhp), protocol);
			return (1);
		}

		break;

	case OP_MOUNT:
		if (options == NULL)
			mnt.mnt_mntopts = "";
		else
			mnt.mnt_mntopts = (char *)options;

		if (!hasmntopt(&mnt, MNTOPT_REMOUNT) &&
		    zfs_is_mounted(zhp, NULL)) {
			if (!explicit)
				return (0);

			(void) fprintf(stderr, gettext("cannot mount "
			    "'%s': filesystem already mounted\n"),
			    zfs_get_name(zhp));
			return (1);
		}

		if (zfs_mount(zhp, options, flags) != 0)
			return (1);
		break;
	}

	return (0);
}

/*
 * Reports progress in the form "(current/total)".  Not thread-safe.
 */
static void
report_mount_progress(int current, int total)
{
	static time_t last_progress_time = 0;
	time_t now = time(NULL);
	char info[32];

	/* report 1..n instead of 0..n-1 */
	++current;

	/* display header if we're here for the first time */
	if (current == 1) {
		set_progress_header(gettext("Mounting ZFS filesystems"));
	} else if (current != total && last_progress_time + MOUNT_TIME >= now) {
		/* too soon to report again */
		return;
	}

	last_progress_time = now;

	(void) sprintf(info, "(%d/%d)", current, total);

	if (current == total)
		finish_progress(info);
	else
		update_progress(info);
}

/*
 * zfs_foreach_mountpoint() callback that mounts or shares one filesystem and
 * updates the progress meter.
 */
static int
share_mount_one_cb(zfs_handle_t *zhp, void *arg)
{
	share_mount_state_t *sms = arg;
	int ret;

	ret = share_mount_one(zhp, sms->sm_op, sms->sm_flags, sms->sm_proto,
	    B_FALSE, sms->sm_options);

	pthread_mutex_lock(&sms->sm_lock);
	if (ret != 0)
		sms->sm_status = ret;
	sms->sm_done++;
	if (sms->sm_verbose)
		report_mount_progress(sms->sm_done, sms->sm_total);
	pthread_mutex_unlock(&sms->sm_lock);
	return (ret);
}

static void
append_options(char *mntopts, char *newopts)
{
	int len = strlen(mntopts);

	/* original length plus new string to append plus 1 for the comma */
	if (len + 1 + strlen(newopts) >= MNT_LINE_MAX) {
		(void) fprintf(stderr, gettext("the opts argument for "
		    "'%s' option is too long (more than %d chars)\n"),
		    "-o", MNT_LINE_MAX);
		usage(B_FALSE);
	}

	if (*mntopts)
		mntopts[len++] = ',';

	(void) strcpy(&mntopts[len], newopts);
}

static int
share_mount(int op, int argc, char **argv)
{
	int do_all = 0;
	boolean_t verbose = B_FALSE;
	int c, ret = 0;
	char *options = NULL;
	int flags = 0;

	/* check options */
	while ((c = getopt(argc, argv, op == OP_MOUNT ? ":alvo:Of" : "al"))
	    != -1) {
		switch (c) {
		case 'a':
			do_all = 1;
			break;
		case 'v':
			verbose = B_TRUE;
			break;
		case 'l':
			flags |= MS_CRYPT;
			break;
		case 'o':
			if (*optarg == '\0') {
				(void) fprintf(stderr, gettext("empty mount "
				    "options (-o) specified\n"));
				usage(B_FALSE);
			}

			if (options == NULL)
				options = safe_malloc(MNT_LINE_MAX + 1);

			/* option validation is done later */
			append_options(options, optarg);
			break;
		case 'O':
			flags |= MS_OVERLAY;
			break;
		case 'f':
			flags |= MS_FORCE;
			break;
		case ':':
			(void) fprintf(stderr, gettext("missing argument for "
			    "'%c' option\n"), optopt);
			usage(B_FALSE);
			break;
		case '?':
			(void) fprintf(stderr, gettext("invalid option '%c'\n"),
			    optopt);
			usage(B_FALSE);
		}
	}

	argc -= optind;
	argv += optind;

	/* check number of arguments */
	if (do_all) {
		char *protocol = NULL;

		if (op == OP_SHARE && argc > 0) {
			if (strcmp(argv[0], "nfs") != 0 &&
			    strcmp(argv[0], "smb") != 0) {
				(void) fprintf(stderr, gettext("share type "
				    "must be 'nfs' or 'smb'\n"));
				usage(B_FALSE);
			}
			protocol = argv[0];
			argc--;
			argv++;
		}

		if (argc != 0) {
			(void) fprintf(stderr, gettext("too many arguments\n"));
			usage(B_FALSE);
		}

		start_progress_timer();
		get_all_cb_t cb = { 0 };
		get_all_datasets(&cb, verbose);

		if (cb.cb_used == 0) {
			if (options != NULL)
				free(options);
			return (0);
		}

		share_mount_state_t share_mount_state = { 0 };
		share_mount_state.sm_op = op;
		share_mount_state.sm_verbose = verbose;
		share_mount_state.sm_flags = flags;
		share_mount_state.sm_options = options;
		share_mount_state.sm_proto = protocol;
		share_mount_state.sm_total = cb.cb_used;
		pthread_mutex_init(&share_mount_state.sm_lock, NULL);

		/*
		 * libshare isn't mt-safe, so only do the operation in parallel
		 * if we're mounting.
		 */
		zfs_foreach_mountpoint(g_zfs, cb.cb_handles, cb.cb_used,
		    share_mount_one_cb, &share_mount_state, op == OP_MOUNT);
		ret = share_mount_state.sm_status;

		for (int i = 0; i < cb.cb_used; i++)
			zfs_close(cb.cb_handles[i]);
		free(cb.cb_handles);
	} else if (argc == 0) {
		struct mnttab entry;

		if ((op == OP_SHARE) || (options != NULL)) {
			(void) fprintf(stderr, gettext("missing filesystem "
			    "argument (specify -a for all)\n"));
			usage(B_FALSE);
		}

		/*
		 * When mount is given no arguments, go through
		 * /proc/self/mounts and display any active ZFS mounts.
		 * We hide any snapshots, since they are controlled
		 * automatically.
		 */

		/* Reopen MNTTAB to prevent reading stale data from open file */
		if (freopen(MNTTAB, "r", mnttab_file) == NULL) {
			if (options != NULL)
				free(options);
			return (ENOENT);
		}

		while (getmntent(mnttab_file, &entry) == 0) {
			if (strcmp(entry.mnt_fstype, MNTTYPE_ZFS) != 0 ||
			    strchr(entry.mnt_special, '@') != NULL)
				continue;

			(void) printf("%-30s  %s\n", entry.mnt_special,
			    entry.mnt_mountp);
		}

	} else {
		zfs_handle_t *zhp;

		if (argc > 1) {
			(void) fprintf(stderr,
			    gettext("too many arguments\n"));
			usage(B_FALSE);
		}

		if ((zhp = zfs_open(g_zfs, argv[0],
		    ZFS_TYPE_FILESYSTEM)) == NULL) {
			ret = 1;
		} else {
			ret = share_mount_one(zhp, op, flags, NULL, B_TRUE,
			    options);
			zfs_close(zhp);
		}
	}

	if (options != NULL)
		free(options);

	return (ret);
}

/*
 * zfs mount -a [nfs]
 * zfs mount filesystem
 *
 * Mount all filesystems, or mount the given filesystem.
 */
static int
zfs_do_mount(int argc, char **argv)
{
	return (share_mount(OP_MOUNT, argc, argv));
}

/*
 * zfs share -a [nfs | smb]
 * zfs share filesystem
 *
 * Share all filesystems, or share the given filesystem.
 */
static int
zfs_do_share(int argc, char **argv)
{
	return (share_mount(OP_SHARE, argc, argv));
}

typedef struct unshare_unmount_node {
	zfs_handle_t	*un_zhp;
	char		*un_mountp;
	uu_avl_node_t	un_avlnode;
} unshare_unmount_node_t;

/* ARGSUSED */
static int
unshare_unmount_compare(const void *larg, const void *rarg, void *unused)
{
	const unshare_unmount_node_t *l = larg;
	const unshare_unmount_node_t *r = rarg;

	return (strcmp(l->un_mountp, r->un_mountp));
}

/*
 * Convenience routine used by zfs_do_umount() and manual_unmount().  Given an
 * absolute path, find the entry /proc/self/mounts, verify that its a
 * ZFS filesystems, and unmount it appropriately.
 */
static int
unshare_unmount_path(int op, char *path, int flags, boolean_t is_manual)
{
	zfs_handle_t *zhp;
	int ret = 0;
	struct stat64 statbuf;
	struct extmnttab entry;
	const char *cmdname = (op == OP_SHARE) ? "unshare" : "unmount";
	ino_t path_inode;

	/*
	 * Search for the path in /proc/self/mounts. Rather than looking for the
	 * specific path, which can be fooled by non-standard paths (i.e. ".."
	 * or "//"), we stat() the path and search for the corresponding
	 * (major,minor) device pair.
	 */
	if (stat64(path, &statbuf) != 0) {
		(void) fprintf(stderr, gettext("cannot %s '%s': %s\n"),
		    cmdname, path, strerror(errno));
		return (1);
	}
	path_inode = statbuf.st_ino;

	/*
	 * Search for the given (major,minor) pair in the mount table.
	 */

	/* Reopen MNTTAB to prevent reading stale data from open file */
	if (freopen(MNTTAB, "r", mnttab_file) == NULL)
		return (ENOENT);

	while ((ret = getextmntent(mnttab_file, &entry, 0)) == 0) {
		if (entry.mnt_major == major(statbuf.st_dev) &&
		    entry.mnt_minor == minor(statbuf.st_dev))
			break;
	}
	if (ret != 0) {
		if (op == OP_SHARE) {
			(void) fprintf(stderr, gettext("cannot %s '%s': not "
			    "currently mounted\n"), cmdname, path);
			return (1);
		}
		(void) fprintf(stderr, gettext("warning: %s not in"
		    "/proc/self/mounts\n"), path);
		if ((ret = umount2(path, flags)) != 0)
			(void) fprintf(stderr, gettext("%s: %s\n"), path,
			    strerror(errno));
		return (ret != 0);
	}

	if (strcmp(entry.mnt_fstype, MNTTYPE_ZFS) != 0) {
		(void) fprintf(stderr, gettext("cannot %s '%s': not a ZFS "
		    "filesystem\n"), cmdname, path);
		return (1);
	}

	if ((zhp = zfs_open(g_zfs, entry.mnt_special,
	    ZFS_TYPE_FILESYSTEM)) == NULL)
		return (1);

	ret = 1;
	if (stat64(entry.mnt_mountp, &statbuf) != 0) {
		(void) fprintf(stderr, gettext("cannot %s '%s': %s\n"),
		    cmdname, path, strerror(errno));
		goto out;
	} else if (statbuf.st_ino != path_inode) {
		(void) fprintf(stderr, gettext("cannot "
		    "%s '%s': not a mountpoint\n"), cmdname, path);
		goto out;
	}

	if (op == OP_SHARE) {
		char nfs_mnt_prop[ZFS_MAXPROPLEN];
		char smbshare_prop[ZFS_MAXPROPLEN];

		verify(zfs_prop_get(zhp, ZFS_PROP_SHARENFS, nfs_mnt_prop,
		    sizeof (nfs_mnt_prop), NULL, NULL, 0, B_FALSE) == 0);
		verify(zfs_prop_get(zhp, ZFS_PROP_SHARESMB, smbshare_prop,
		    sizeof (smbshare_prop), NULL, NULL, 0, B_FALSE) == 0);

		if (strcmp(nfs_mnt_prop, "off") == 0 &&
		    strcmp(smbshare_prop, "off") == 0) {
			(void) fprintf(stderr, gettext("cannot unshare "
			    "'%s': legacy share\n"), path);
			(void) fprintf(stderr, gettext("use exportfs(8) "
			    "or smbcontrol(1) to unshare this filesystem\n"));
		} else if (!zfs_is_shared(zhp)) {
			(void) fprintf(stderr, gettext("cannot unshare '%s': "
			    "not currently shared\n"), path);
		} else {
			ret = zfs_unshareall_bypath(zhp, path);
		}
	} else {
		char mtpt_prop[ZFS_MAXPROPLEN];

		verify(zfs_prop_get(zhp, ZFS_PROP_MOUNTPOINT, mtpt_prop,
		    sizeof (mtpt_prop), NULL, NULL, 0, B_FALSE) == 0);

		if (is_manual) {
			ret = zfs_unmount(zhp, NULL, flags);
		} else if (strcmp(mtpt_prop, "legacy") == 0) {
			(void) fprintf(stderr, gettext("cannot unmount "
			    "'%s': legacy mountpoint\n"),
			    zfs_get_name(zhp));
			(void) fprintf(stderr, gettext("use umount(8) "
			    "to unmount this filesystem\n"));
		} else {
			ret = zfs_unmountall(zhp, flags);
		}
	}

out:
	zfs_close(zhp);

	return (ret != 0);
}

/*
 * Generic callback for unsharing or unmounting a filesystem.
 */
static int
unshare_unmount(int op, int argc, char **argv)
{
	int do_all = 0;
	int flags = 0;
	int ret = 0;
	int c;
	zfs_handle_t *zhp;
	char nfs_mnt_prop[ZFS_MAXPROPLEN];
	char sharesmb[ZFS_MAXPROPLEN];

	/* check options */
	while ((c = getopt(argc, argv, op == OP_SHARE ? ":a" : "af")) != -1) {
		switch (c) {
		case 'a':
			do_all = 1;
			break;
		case 'f':
			flags = MS_FORCE;
			break;
		case ':':
			(void) fprintf(stderr, gettext("missing argument for "
			    "'%c' option\n"), optopt);
			usage(B_FALSE);
			break;
		case '?':
			(void) fprintf(stderr, gettext("invalid option '%c'\n"),
			    optopt);
			usage(B_FALSE);
		}
	}

	argc -= optind;
	argv += optind;

	if (do_all) {
		/*
		 * We could make use of zfs_for_each() to walk all datasets in
		 * the system, but this would be very inefficient, especially
		 * since we would have to linearly search /proc/self/mounts for
		 * each one. Instead, do one pass through /proc/self/mounts
		 * looking for zfs entries and call zfs_unmount() for each one.
		 *
		 * Things get a little tricky if the administrator has created
		 * mountpoints beneath other ZFS filesystems.  In this case, we
		 * have to unmount the deepest filesystems first.  To accomplish
		 * this, we place all the mountpoints in an AVL tree sorted by
		 * the special type (dataset name), and walk the result in
		 * reverse to make sure to get any snapshots first.
		 */
		struct mnttab entry;
		uu_avl_pool_t *pool;
		uu_avl_t *tree = NULL;
		unshare_unmount_node_t *node;
		uu_avl_index_t idx;
		uu_avl_walk_t *walk;
		char *protocol = NULL;

		if (op == OP_SHARE && argc > 0) {
			if (strcmp(argv[0], "nfs") != 0 &&
			    strcmp(argv[0], "smb") != 0) {
				(void) fprintf(stderr, gettext("share type "
				    "must be 'nfs' or 'smb'\n"));
				usage(B_FALSE);
			}
			protocol = argv[0];
			argc--;
			argv++;
		}

		if (argc != 0) {
			(void) fprintf(stderr, gettext("too many arguments\n"));
			usage(B_FALSE);
		}

		if (((pool = uu_avl_pool_create("unmount_pool",
		    sizeof (unshare_unmount_node_t),
		    offsetof(unshare_unmount_node_t, un_avlnode),
		    unshare_unmount_compare, UU_DEFAULT)) == NULL) ||
		    ((tree = uu_avl_create(pool, NULL, UU_DEFAULT)) == NULL))
			nomem();

		/* Reopen MNTTAB to prevent reading stale data from open file */
		if (freopen(MNTTAB, "r", mnttab_file) == NULL)
			return (ENOENT);

		while (getmntent(mnttab_file, &entry) == 0) {

			/* ignore non-ZFS entries */
			if (strcmp(entry.mnt_fstype, MNTTYPE_ZFS) != 0)
				continue;

			/* ignore snapshots */
			if (strchr(entry.mnt_special, '@') != NULL)
				continue;

			if ((zhp = zfs_open(g_zfs, entry.mnt_special,
			    ZFS_TYPE_FILESYSTEM)) == NULL) {
				ret = 1;
				continue;
			}

			/*
			 * Ignore datasets that are excluded/restricted by
			 * parent pool name.
			 */
			if (zpool_skip_pool(zfs_get_pool_name(zhp))) {
				zfs_close(zhp);
				continue;
			}

			switch (op) {
			case OP_SHARE:
				verify(zfs_prop_get(zhp, ZFS_PROP_SHARENFS,
				    nfs_mnt_prop,
				    sizeof (nfs_mnt_prop),
				    NULL, NULL, 0, B_FALSE) == 0);
				if (strcmp(nfs_mnt_prop, "off") != 0)
					break;
				verify(zfs_prop_get(zhp, ZFS_PROP_SHARESMB,
				    nfs_mnt_prop,
				    sizeof (nfs_mnt_prop),
				    NULL, NULL, 0, B_FALSE) == 0);
				if (strcmp(nfs_mnt_prop, "off") == 0)
					continue;
				break;
			case OP_MOUNT:
				/* Ignore legacy mounts */
				verify(zfs_prop_get(zhp, ZFS_PROP_MOUNTPOINT,
				    nfs_mnt_prop,
				    sizeof (nfs_mnt_prop),
				    NULL, NULL, 0, B_FALSE) == 0);
				if (strcmp(nfs_mnt_prop, "legacy") == 0)
					continue;
				/* Ignore canmount=noauto mounts */
				if (zfs_prop_get_int(zhp, ZFS_PROP_CANMOUNT) ==
				    ZFS_CANMOUNT_NOAUTO)
					continue;
			default:
				break;
			}

			node = safe_malloc(sizeof (unshare_unmount_node_t));
			node->un_zhp = zhp;
			node->un_mountp = safe_strdup(entry.mnt_mountp);

			uu_avl_node_init(node, &node->un_avlnode, pool);

			if (uu_avl_find(tree, node, NULL, &idx) == NULL) {
				uu_avl_insert(tree, node, idx);
			} else {
				zfs_close(node->un_zhp);
				free(node->un_mountp);
				free(node);
			}
		}

		/*
		 * Walk the AVL tree in reverse, unmounting each filesystem and
		 * removing it from the AVL tree in the process.
		 */
		if ((walk = uu_avl_walk_start(tree,
		    UU_WALK_REVERSE | UU_WALK_ROBUST)) == NULL)
			nomem();

		while ((node = uu_avl_walk_next(walk)) != NULL) {
			uu_avl_remove(tree, node);

			switch (op) {
			case OP_SHARE:
				if (zfs_unshareall_bytype(node->un_zhp,
				    node->un_mountp, protocol) != 0)
					ret = 1;
				break;

			case OP_MOUNT:
				if (zfs_unmount(node->un_zhp,
				    node->un_zhp->zfs_name, flags) != 0)
					ret = 1;
				break;
			}

			zfs_close(node->un_zhp);
			free(node->un_mountp);
			free(node);
		}

		uu_avl_walk_end(walk);
		uu_avl_destroy(tree);
		uu_avl_pool_destroy(pool);

	} else {
		if (argc != 1) {
			if (argc == 0)
				(void) fprintf(stderr,
				    gettext("missing filesystem argument\n"));
			else
				(void) fprintf(stderr,
				    gettext("too many arguments\n"));
			usage(B_FALSE);
		}

		/*
		 * We have an argument, but it may be a full path or a ZFS
		 * filesystem.  Pass full paths off to unmount_path() (shared by
		 * manual_unmount), otherwise open the filesystem and pass to
		 * zfs_unmount().
		 */
		if (argv[0][0] == '/')
			return (unshare_unmount_path(op, argv[0],
			    flags, B_FALSE));

		if ((zhp = zfs_open(g_zfs, argv[0],
		    ZFS_TYPE_FILESYSTEM)) == NULL)
			return (1);

		verify(zfs_prop_get(zhp, op == OP_SHARE ?
		    ZFS_PROP_SHARENFS : ZFS_PROP_MOUNTPOINT,
		    nfs_mnt_prop, sizeof (nfs_mnt_prop), NULL,
		    NULL, 0, B_FALSE) == 0);

		switch (op) {
		case OP_SHARE:
			verify(zfs_prop_get(zhp, ZFS_PROP_SHARENFS,
			    nfs_mnt_prop,
			    sizeof (nfs_mnt_prop),
			    NULL, NULL, 0, B_FALSE) == 0);
			verify(zfs_prop_get(zhp, ZFS_PROP_SHARESMB,
			    sharesmb, sizeof (sharesmb), NULL, NULL,
			    0, B_FALSE) == 0);

			if (strcmp(nfs_mnt_prop, "off") == 0 &&
			    strcmp(sharesmb, "off") == 0) {
				(void) fprintf(stderr, gettext("cannot "
				    "unshare '%s': legacy share\n"),
				    zfs_get_name(zhp));
				(void) fprintf(stderr, gettext("use "
				    "unshare(1M) to unshare this "
				    "filesystem\n"));
				ret = 1;
			} else if (!zfs_is_shared(zhp)) {
				(void) fprintf(stderr, gettext("cannot "
				    "unshare '%s': not currently "
				    "shared\n"), zfs_get_name(zhp));
				ret = 1;
			} else if (zfs_unshareall(zhp) != 0) {
				ret = 1;
			}
			break;

		case OP_MOUNT:
			if (strcmp(nfs_mnt_prop, "legacy") == 0) {
				(void) fprintf(stderr, gettext("cannot "
				    "unmount '%s': legacy "
				    "mountpoint\n"), zfs_get_name(zhp));
				(void) fprintf(stderr, gettext("use "
				    "umount(1M) to unmount this "
				    "filesystem\n"));
				ret = 1;
			} else if (!zfs_is_mounted(zhp, NULL)) {
				(void) fprintf(stderr, gettext("cannot "
				    "unmount '%s': not currently "
				    "mounted\n"),
				    zfs_get_name(zhp));
				ret = 1;
			} else if (zfs_unmountall(zhp, flags) != 0) {
				ret = 1;
			}
			break;
		}

		zfs_close(zhp);
	}

	return (ret);
}

/*
 * zfs unmount -a
 * zfs unmount filesystem
 *
 * Unmount all filesystems, or a specific ZFS filesystem.
 */
static int
zfs_do_unmount(int argc, char **argv)
{
	return (unshare_unmount(OP_MOUNT, argc, argv));
}

/*
 * zfs unshare -a
 * zfs unshare filesystem
 *
 * Unshare all filesystems, or a specific ZFS filesystem.
 */
static int
zfs_do_unshare(int argc, char **argv)
{
	return (unshare_unmount(OP_SHARE, argc, argv));
}

static int
disable_command_idx(char *command)
{
	for (int i = 0; i < NCOMMAND; i++) {
		if (command_table[i].name == NULL)
			continue;

		if (strcmp(command, command_table[i].name) == 0) {
			command_table[i].name = NULL;
			return (0);
		}
	}
	return (1);
}

static int
find_command_idx(char *command, int *idx)
{
	int i;

	for (i = 0; i < NCOMMAND; i++) {
		if (command_table[i].name == NULL)
			continue;

		if (strcmp(command, command_table[i].name) == 0) {
			*idx = i;
			return (0);
		}
	}
	return (1);
}

static int
zfs_do_diff(int argc, char **argv)
{
	zfs_handle_t *zhp;
	int flags = 0;
	char *tosnap = NULL;
	char *fromsnap = NULL;
	char *atp, *copy;
	int err = 0;
	int c;

	while ((c = getopt(argc, argv, "FHt")) != -1) {
		switch (c) {
		case 'F':
			flags |= ZFS_DIFF_CLASSIFY;
			break;
		case 'H':
			flags |= ZFS_DIFF_PARSEABLE;
			break;
		case 't':
			flags |= ZFS_DIFF_TIMESTAMP;
			break;
		default:
			(void) fprintf(stderr,
			    gettext("invalid option '%c'\n"), optopt);
			usage(B_FALSE);
		}
	}

	argc -= optind;
	argv += optind;

	if (argc < 1) {
		(void) fprintf(stderr,
		    gettext("must provide at least one snapshot name\n"));
		usage(B_FALSE);
	}

	if (argc > 2) {
		(void) fprintf(stderr, gettext("too many arguments\n"));
		usage(B_FALSE);
	}

	fromsnap = argv[0];
	tosnap = (argc == 2) ? argv[1] : NULL;

	copy = NULL;
	if (*fromsnap != '@')
		copy = strdup(fromsnap);
	else if (tosnap)
		copy = strdup(tosnap);
	if (copy == NULL)
		usage(B_FALSE);

	if ((atp = strchr(copy, '@')) != NULL)
		*atp = '\0';

	if ((zhp = zfs_open(g_zfs, copy, ZFS_TYPE_FILESYSTEM)) == NULL) {
		free(copy);
		return (1);
	}
	free(copy);

	/*
	 * Ignore SIGPIPE so that the library can give us
	 * information on any failure
	 */
	(void) sigignore(SIGPIPE);

	err = zfs_show_diffs(zhp, STDOUT_FILENO, fromsnap, tosnap, flags);

	zfs_close(zhp);

	return (err != 0);
}


/*
 * zfs remap <filesystem | volume>
 *
 * N.B. The remap command has been disabled and may be removed in the future.
 *
 * Remap the indirect blocks in the given filesystem or volume so that they no
 * longer reference blocks on previously removed vdevs and we can eventually
 * shrink the size of the indirect mapping objects for the previously removed
 * vdevs. Note that remapping all blocks might not be possible and that
 * references from snapshots will still exist and cannot be remapped.
 *
 * This functionality is no longer particularly useful now that the removal
 * code can map large chunks.  Furthermore, explaining what this command
 * does and why it may be useful requires a detailed understanding of the
 * internals of device removal.  These are details users should not be
 * bothered with.  If required, the remap command can be re-enabled by
 * setting the ZFS_REMAP_ENABLED environment variable.
 *
 * > ZFS_REMAP_ENABLED=yes zfs remap <filesystem | volume>
 */
static int
zfs_do_remap(int argc, char **argv)
{
	const char *fsname;
	int err = 0;
	int c;

	/* check options */
	while ((c = getopt(argc, argv, "")) != -1) {
		switch (c) {
		case '?':
			(void) fprintf(stderr,
			    gettext("invalid option '%c'\n"), optopt);
			usage(B_FALSE);
		}
	}

	if (argc != 2) {
		(void) fprintf(stderr, gettext("wrong number of arguments\n"));
		usage(B_FALSE);
	}

	fsname = argv[1];
	err = zfs_remap_indirects(g_zfs, fsname);

	return (err);
}

/*
 * zfs bookmark <fs@snap> <fs#bmark>
 *
 * Creates a bookmark with the given name from the given snapshot.
 */
static int
zfs_do_bookmark(int argc, char **argv)
{
	char snapname[ZFS_MAX_DATASET_NAME_LEN];
	char bookname[ZFS_MAX_DATASET_NAME_LEN];
	zfs_handle_t *zhp;
	nvlist_t *nvl;
	int ret = 0;
	int c;

	/* check options */
	while ((c = getopt(argc, argv, "")) != -1) {
		switch (c) {
		case '?':
			(void) fprintf(stderr,
			    gettext("invalid option '%c'\n"), optopt);
			goto usage;
		}
	}

	argc -= optind;
	argv += optind;

	/* check number of arguments */
	if (argc < 1) {
		(void) fprintf(stderr, gettext("missing snapshot argument\n"));
		goto usage;
	}
	if (argc < 2) {
		(void) fprintf(stderr, gettext("missing bookmark argument\n"));
		goto usage;
	}

	if (strchr(argv[0], '@') == NULL) {
		(void) fprintf(stderr,
		    gettext("invalid snapshot name '%s': "
		    "must contain a '@'\n"), argv[0]);
		goto usage;
	}
	if (strchr(argv[1], '#') == NULL) {
		(void) fprintf(stderr,
		    gettext("invalid bookmark name '%s': "
		    "must contain a '#'\n"), argv[1]);
		goto usage;
	}

	if (argv[0][0] == '@') {
		/*
		 * Snapshot name begins with @.
		 * Default to same fs as bookmark.
		 */
		(void) strlcpy(snapname, argv[1], sizeof (snapname));
		*strchr(snapname, '#') = '\0';
		(void) strlcat(snapname, argv[0], sizeof (snapname));
	} else {
		(void) strlcpy(snapname, argv[0], sizeof (snapname));
	}
	if (argv[1][0] == '#') {
		/*
		 * Bookmark name begins with #.
		 * Default to same fs as snapshot.
		 */
		(void) strlcpy(bookname, argv[0], sizeof (bookname));
		*strchr(bookname, '@') = '\0';
		(void) strlcat(bookname, argv[1], sizeof (bookname));
	} else {
		(void) strlcpy(bookname, argv[1], sizeof (bookname));
	}

	zhp = zfs_open(g_zfs, snapname, ZFS_TYPE_SNAPSHOT);
	if (zhp == NULL)
		goto usage;
	zfs_close(zhp);


	nvl = fnvlist_alloc();
	fnvlist_add_string(nvl, bookname, snapname);
	ret = lzc_bookmark(nvl, NULL);
	fnvlist_free(nvl);

	if (ret != 0) {
		const char *err_msg = NULL;
		char errbuf[1024];

		(void) snprintf(errbuf, sizeof (errbuf),
		    dgettext(TEXT_DOMAIN,
		    "cannot create bookmark '%s'"), bookname);

		switch (ret) {
		case EXDEV:
			err_msg = "bookmark is in a different pool";
			break;
		case EEXIST:
			err_msg = "bookmark exists";
			break;
		case EINVAL:
			err_msg = "invalid argument";
			break;
		case ENOTSUP:
			err_msg = "bookmark feature not enabled";
			break;
		case ENOSPC:
			err_msg = "out of space";
			break;
		case ENOENT:
			err_msg = "dataset does not exist";
			break;
		default:
			(void) zfs_standard_error(g_zfs, ret, errbuf);
			break;
		}
		if (err_msg != NULL) {
			(void) fprintf(stderr, "%s: %s\n", errbuf,
			    dgettext(TEXT_DOMAIN, err_msg));
		}
	}

	return (ret != 0);

usage:
	usage(B_FALSE);
	return (-1);
}

static int
zfs_do_channel_program(int argc, char **argv)
{
	int ret, fd, c;
	char *progbuf, *filename, *poolname;
	size_t progsize, progread;
	nvlist_t *outnvl = NULL;
	uint64_t instrlimit = ZCP_DEFAULT_INSTRLIMIT;
	uint64_t memlimit = ZCP_DEFAULT_MEMLIMIT;
	boolean_t sync_flag = B_TRUE, json_output = B_FALSE;
	zpool_handle_t *zhp;

	/* check options */
	while ((c = getopt(argc, argv, "nt:m:j")) != -1) {
		switch (c) {
		case 't':
		case 'm': {
			uint64_t arg;
			char *endp;

			errno = 0;
			arg = strtoull(optarg, &endp, 0);
			if (errno != 0 || *endp != '\0') {
				(void) fprintf(stderr, gettext(
				    "invalid argument "
				    "'%s': expected integer\n"), optarg);
				goto usage;
			}

			if (c == 't') {
				instrlimit = arg;
			} else {
				ASSERT3U(c, ==, 'm');
				memlimit = arg;
			}
			break;
		}
		case 'n': {
			sync_flag = B_FALSE;
			break;
		}
		case 'j': {
			json_output = B_TRUE;
			break;
		}
		case '?':
			(void) fprintf(stderr, gettext("invalid option '%c'\n"),
			    optopt);
			goto usage;
		}
	}

	argc -= optind;
	argv += optind;

	if (argc < 2) {
		(void) fprintf(stderr,
		    gettext("invalid number of arguments\n"));
		goto usage;
	}

	poolname = argv[0];
	filename = argv[1];
	if (strcmp(filename, "-") == 0) {
		fd = 0;
		filename = "standard input";
	} else if ((fd = open(filename, O_RDONLY)) < 0) {
		(void) fprintf(stderr, gettext("cannot open '%s': %s\n"),
		    filename, strerror(errno));
		return (1);
	}

	if ((zhp = zpool_open(g_zfs, poolname)) == NULL) {
		(void) fprintf(stderr, gettext("cannot open pool '%s'"),
		    poolname);
		if (fd != 0)
			(void) close(fd);
		return (1);
	}
	zpool_close(zhp);

	/*
	 * Read in the channel program, expanding the program buffer as
	 * necessary.
	 */
	progread = 0;
	progsize = 1024;
	progbuf = safe_malloc(progsize);
	do {
		ret = read(fd, progbuf + progread, progsize - progread);
		progread += ret;
		if (progread == progsize && ret > 0) {
			progsize *= 2;
			progbuf = safe_realloc(progbuf, progsize);
		}
	} while (ret > 0);

	if (fd != 0)
		(void) close(fd);
	if (ret < 0) {
		free(progbuf);
		(void) fprintf(stderr,
		    gettext("cannot read '%s': %s\n"),
		    filename, strerror(errno));
		return (1);
	}
	progbuf[progread] = '\0';

	/*
	 * Any remaining arguments are passed as arguments to the lua script as
	 * a string array:
	 * {
	 *	"argv" -> [ "arg 1", ... "arg n" ],
	 * }
	 */
	nvlist_t *argnvl = fnvlist_alloc();
	fnvlist_add_string_array(argnvl, ZCP_ARG_CLIARGV, argv + 2, argc - 2);

	if (sync_flag) {
		ret = lzc_channel_program(poolname, progbuf,
		    instrlimit, memlimit, argnvl, &outnvl);
	} else {
		ret = lzc_channel_program_nosync(poolname, progbuf,
		    instrlimit, memlimit, argnvl, &outnvl);
	}

	if (ret != 0) {
		/*
		 * On error, report the error message handed back by lua if one
		 * exists.  Otherwise, generate an appropriate error message,
		 * falling back on strerror() for an unexpected return code.
		 */
		char *errstring = NULL;
		const char *msg = gettext("Channel program execution failed");
		uint64_t instructions = 0;
		if (outnvl != NULL && nvlist_exists(outnvl, ZCP_RET_ERROR)) {
			(void) nvlist_lookup_string(outnvl,
			    ZCP_RET_ERROR, &errstring);
			if (errstring == NULL)
				errstring = strerror(ret);
			if (ret == ETIME) {
				(void) nvlist_lookup_uint64(outnvl,
				    ZCP_ARG_INSTRLIMIT, &instructions);
			}
		} else {
			switch (ret) {
			case EINVAL:
				errstring =
				    "Invalid instruction or memory limit.";
				break;
			case ENOMEM:
				errstring = "Return value too large.";
				break;
			case ENOSPC:
				errstring = "Memory limit exhausted.";
				break;
			case ETIME:
				errstring = "Timed out.";
				break;
			case EPERM:
				errstring = "Permission denied. Channel "
				    "programs must be run as root.";
				break;
			default:
				(void) zfs_standard_error(g_zfs, ret, msg);
			}
		}
		if (errstring != NULL)
			(void) fprintf(stderr, "%s:\n%s\n", msg, errstring);

		if (ret == ETIME && instructions != 0)
			(void) fprintf(stderr,
			    gettext("%llu Lua instructions\n"),
			    (u_longlong_t)instructions);
	} else {
		if (json_output) {
			(void) nvlist_print_json(stdout, outnvl);
		} else if (nvlist_empty(outnvl)) {
			(void) fprintf(stdout, gettext("Channel program fully "
			    "executed and did not produce output.\n"));
		} else {
			(void) fprintf(stdout, gettext("Channel program fully "
			    "executed and produced output:\n"));
			dump_nvlist(outnvl, 4);
		}
	}

	free(progbuf);
	fnvlist_free(outnvl);
	fnvlist_free(argnvl);
	return (ret != 0);

usage:
	usage(B_FALSE);
	return (-1);
}


typedef struct loadkey_cbdata {
	boolean_t cb_loadkey;
	boolean_t cb_recursive;
	boolean_t cb_noop;
	char *cb_keylocation;
	uint64_t cb_numfailed;
	uint64_t cb_numattempted;
} loadkey_cbdata_t;

static int
load_key_callback(zfs_handle_t *zhp, void *data)
{
	int ret;
	boolean_t is_encroot;
	loadkey_cbdata_t *cb = data;
	uint64_t keystatus = zfs_prop_get_int(zhp, ZFS_PROP_KEYSTATUS);

	/*
	 * If we are working recursively, we want to skip loading / unloading
	 * keys for non-encryption roots and datasets whose keys are already
	 * in the desired end-state.
	 */
	if (cb->cb_recursive) {
		ret = zfs_crypto_get_encryption_root(zhp, &is_encroot, NULL);
		if (ret != 0)
			return (ret);
		if (!is_encroot)
			return (0);

		if ((cb->cb_loadkey && keystatus == ZFS_KEYSTATUS_AVAILABLE) ||
		    (!cb->cb_loadkey && keystatus == ZFS_KEYSTATUS_UNAVAILABLE))
			return (0);
	}

	cb->cb_numattempted++;

	if (cb->cb_loadkey)
		ret = zfs_crypto_load_key(zhp, cb->cb_noop, cb->cb_keylocation);
	else
		ret = zfs_crypto_unload_key(zhp);

	if (ret != 0) {
		cb->cb_numfailed++;
		return (ret);
	}

	return (0);
}

static int
load_unload_keys(int argc, char **argv, boolean_t loadkey)
{
	int c, ret = 0, flags = 0;
	boolean_t do_all = B_FALSE;
	loadkey_cbdata_t cb = { 0 };

	cb.cb_loadkey = loadkey;

	while ((c = getopt(argc, argv, "anrL:")) != -1) {
		/* noop and alternate keylocations only apply to zfs load-key */
		if (loadkey) {
			switch (c) {
			case 'n':
				cb.cb_noop = B_TRUE;
				continue;
			case 'L':
				cb.cb_keylocation = optarg;
				continue;
			default:
				break;
			}
		}

		switch (c) {
		case 'a':
			do_all = B_TRUE;
			cb.cb_recursive = B_TRUE;
			break;
		case 'r':
			flags |= ZFS_ITER_RECURSE;
			cb.cb_recursive = B_TRUE;
			break;
		default:
			(void) fprintf(stderr,
			    gettext("invalid option '%c'\n"), optopt);
			usage(B_FALSE);
		}
	}

	argc -= optind;
	argv += optind;

	if (!do_all && argc == 0) {
		(void) fprintf(stderr,
		    gettext("Missing dataset argument or -a option\n"));
		usage(B_FALSE);
	}

	if (do_all && argc != 0) {
		(void) fprintf(stderr,
		    gettext("Cannot specify dataset with -a option\n"));
		usage(B_FALSE);
	}

	if (cb.cb_recursive && cb.cb_keylocation != NULL &&
	    strcmp(cb.cb_keylocation, "prompt") != 0) {
		(void) fprintf(stderr, gettext("alternate keylocation may only "
		    "be 'prompt' with -r or -a\n"));
		usage(B_FALSE);
	}

	ret = zfs_for_each(argc, argv, flags,
	    ZFS_TYPE_FILESYSTEM | ZFS_TYPE_VOLUME, NULL, NULL, 0,
	    load_key_callback, &cb);

	if (cb.cb_noop || (cb.cb_recursive && cb.cb_numattempted != 0)) {
		(void) printf(gettext("%llu / %llu key(s) successfully %s\n"),
		    (u_longlong_t)(cb.cb_numattempted - cb.cb_numfailed),
		    (u_longlong_t)cb.cb_numattempted,
		    loadkey ? (cb.cb_noop ? "verified" : "loaded") :
		    "unloaded");
	}

	if (cb.cb_numfailed != 0)
		ret = -1;

	return (ret);
}

static int
zfs_do_load_key(int argc, char **argv)
{
	return (load_unload_keys(argc, argv, B_TRUE));
}


static int
zfs_do_unload_key(int argc, char **argv)
{
	return (load_unload_keys(argc, argv, B_FALSE));
}

static int
zfs_do_change_key(int argc, char **argv)
{
	int c, ret;
	uint64_t keystatus;
	boolean_t loadkey = B_FALSE, inheritkey = B_FALSE;
	zfs_handle_t *zhp = NULL;
	nvlist_t *props = fnvlist_alloc();

	while ((c = getopt(argc, argv, "lio:")) != -1) {
		switch (c) {
		case 'l':
			loadkey = B_TRUE;
			break;
		case 'i':
			inheritkey = B_TRUE;
			break;
		case 'o':
			if (!parseprop(props, optarg)) {
				nvlist_free(props);
				return (1);
			}
			break;
		default:
			(void) fprintf(stderr,
			    gettext("invalid option '%c'\n"), optopt);
			usage(B_FALSE);
		}
	}

	if (inheritkey && !nvlist_empty(props)) {
		(void) fprintf(stderr,
		    gettext("Properties not allowed for inheriting\n"));
		usage(B_FALSE);
	}

	argc -= optind;
	argv += optind;

	if (argc < 1) {
		(void) fprintf(stderr, gettext("Missing dataset argument\n"));
		usage(B_FALSE);
	}

	if (argc > 1) {
		(void) fprintf(stderr, gettext("Too many arguments\n"));
		usage(B_FALSE);
	}

	zhp = zfs_open(g_zfs, argv[argc - 1],
	    ZFS_TYPE_FILESYSTEM | ZFS_TYPE_VOLUME);
	if (zhp == NULL)
		usage(B_FALSE);

	if (loadkey) {
		keystatus = zfs_prop_get_int(zhp, ZFS_PROP_KEYSTATUS);
		if (keystatus != ZFS_KEYSTATUS_AVAILABLE) {
			ret = zfs_crypto_load_key(zhp, B_FALSE, NULL);
			if (ret != 0) {
				nvlist_free(props);
				zfs_close(zhp);
				return (-1);
			}
		}

		/* refresh the properties so the new keystatus is visible */
		zfs_refresh_properties(zhp);
	}

	ret = zfs_crypto_rewrap(zhp, props, inheritkey);
	if (ret != 0) {
		nvlist_free(props);
		zfs_close(zhp);
		return (-1);
	}

	nvlist_free(props);
	zfs_close(zhp);
	return (0);
}

/*
 * 1) zfs project [-d|-r] <file|directory ...>
 *    List project ID and inherit flag of file(s) or directories.
 *    -d: List the directory itself, not its children.
 *    -r: List subdirectories recursively.
 *
 * 2) zfs project -C [-k] [-r] <file|directory ...>
 *    Clear project inherit flag and/or ID on the file(s) or directories.
 *    -k: Keep the project ID unchanged. If not specified, the project ID
 *	  will be reset as zero.
 *    -r: Clear on subdirectories recursively.
 *
 * 3) zfs project -c [-0] [-d|-r] [-p id] <file|directory ...>
 *    Check project ID and inherit flag on the file(s) or directories,
 *    report the outliers.
 *    -0: Print file name followed by a NUL instead of newline.
 *    -d: Check the directory itself, not its children.
 *    -p: Specify the referenced ID for comparing with the target file(s)
 *	  or directories' project IDs. If not specified, the target (top)
 *	  directory's project ID will be used as the referenced one.
 *    -r: Check subdirectories recursively.
 *
 * 4) zfs project [-p id] [-r] [-s] <file|directory ...>
 *    Set project ID and/or inherit flag on the file(s) or directories.
 *    -p: Set the project ID as the given id.
 *    -r: Set on subdirectorie recursively. If not specify "-p" option,
 *	  it will use top-level directory's project ID as the given id,
 *	  then set both project ID and inherit flag on all descendants
 *	  of the top-level directory.
 *    -s: Set project inherit flag.
 */
static int
zfs_do_project(int argc, char **argv)
{
	zfs_project_control_t zpc = {
		.zpc_expected_projid = ZFS_INVALID_PROJID,
		.zpc_op = ZFS_PROJECT_OP_DEFAULT,
		.zpc_dironly = B_FALSE,
		.zpc_keep_projid = B_FALSE,
		.zpc_newline = B_TRUE,
		.zpc_recursive = B_FALSE,
		.zpc_set_flag = B_FALSE,
	};
	int ret = 0, c;

	if (argc < 2)
		usage(B_FALSE);

	while ((c = getopt(argc, argv, "0Ccdkp:rs")) != -1) {
		switch (c) {
		case '0':
			zpc.zpc_newline = B_FALSE;
			break;
		case 'C':
			if (zpc.zpc_op != ZFS_PROJECT_OP_DEFAULT) {
				(void) fprintf(stderr, gettext("cannot "
				    "specify '-C' '-c' '-s' together\n"));
				usage(B_FALSE);
			}

			zpc.zpc_op = ZFS_PROJECT_OP_CLEAR;
			break;
		case 'c':
			if (zpc.zpc_op != ZFS_PROJECT_OP_DEFAULT) {
				(void) fprintf(stderr, gettext("cannot "
				    "specify '-C' '-c' '-s' together\n"));
				usage(B_FALSE);
			}

			zpc.zpc_op = ZFS_PROJECT_OP_CHECK;
			break;
		case 'd':
			zpc.zpc_dironly = B_TRUE;
			/* overwrite "-r" option */
			zpc.zpc_recursive = B_FALSE;
			break;
		case 'k':
			zpc.zpc_keep_projid = B_TRUE;
			break;
		case 'p': {
			char *endptr;

			errno = 0;
			zpc.zpc_expected_projid = strtoull(optarg, &endptr, 0);
			if (errno != 0 || *endptr != '\0') {
				(void) fprintf(stderr,
				    gettext("project ID must be less than "
				    "%u\n"), UINT32_MAX);
				usage(B_FALSE);
			}
			if (zpc.zpc_expected_projid >= UINT32_MAX) {
				(void) fprintf(stderr,
				    gettext("invalid project ID\n"));
				usage(B_FALSE);
			}
			break;
		}
		case 'r':
			zpc.zpc_recursive = B_TRUE;
			/* overwrite "-d" option */
			zpc.zpc_dironly = B_FALSE;
			break;
		case 's':
			if (zpc.zpc_op != ZFS_PROJECT_OP_DEFAULT) {
				(void) fprintf(stderr, gettext("cannot "
				    "specify '-C' '-c' '-s' together\n"));
				usage(B_FALSE);
			}

			zpc.zpc_set_flag = B_TRUE;
			zpc.zpc_op = ZFS_PROJECT_OP_SET;
			break;
		default:
			(void) fprintf(stderr, gettext("invalid option '%c'\n"),
			    optopt);
			usage(B_FALSE);
		}
	}

	if (zpc.zpc_op == ZFS_PROJECT_OP_DEFAULT) {
		if (zpc.zpc_expected_projid != ZFS_INVALID_PROJID)
			zpc.zpc_op = ZFS_PROJECT_OP_SET;
		else
			zpc.zpc_op = ZFS_PROJECT_OP_LIST;
	}

	switch (zpc.zpc_op) {
	case ZFS_PROJECT_OP_LIST:
		if (zpc.zpc_keep_projid) {
			(void) fprintf(stderr,
			    gettext("'-k' is only valid together with '-C'\n"));
			usage(B_FALSE);
		}
		if (!zpc.zpc_newline) {
			(void) fprintf(stderr,
			    gettext("'-0' is only valid together with '-c'\n"));
			usage(B_FALSE);
		}
		break;
	case ZFS_PROJECT_OP_CHECK:
		if (zpc.zpc_keep_projid) {
			(void) fprintf(stderr,
			    gettext("'-k' is only valid together with '-C'\n"));
			usage(B_FALSE);
		}
		break;
	case ZFS_PROJECT_OP_CLEAR:
		if (zpc.zpc_dironly) {
			(void) fprintf(stderr,
			    gettext("'-d' is useless together with '-C'\n"));
			usage(B_FALSE);
		}
		if (!zpc.zpc_newline) {
			(void) fprintf(stderr,
			    gettext("'-0' is only valid together with '-c'\n"));
			usage(B_FALSE);
		}
		if (zpc.zpc_expected_projid != ZFS_INVALID_PROJID) {
			(void) fprintf(stderr,
			    gettext("'-p' is useless together with '-C'\n"));
			usage(B_FALSE);
		}
		break;
	case ZFS_PROJECT_OP_SET:
		if (zpc.zpc_dironly) {
			(void) fprintf(stderr,
			    gettext("'-d' is useless for set project ID and/or "
			    "inherit flag\n"));
			usage(B_FALSE);
		}
		if (zpc.zpc_keep_projid) {
			(void) fprintf(stderr,
			    gettext("'-k' is only valid together with '-C'\n"));
			usage(B_FALSE);
		}
		if (!zpc.zpc_newline) {
			(void) fprintf(stderr,
			    gettext("'-0' is only valid together with '-c'\n"));
			usage(B_FALSE);
		}
		break;
	default:
		ASSERT(0);
		break;
	}

	argv += optind;
	argc -= optind;
	if (argc == 0) {
		(void) fprintf(stderr,
		    gettext("missing file or directory target(s)\n"));
		usage(B_FALSE);
	}

	for (int i = 0; i < argc; i++) {
		int err;

		err = zfs_project_handle(argv[i], &zpc);
		if (err && !ret)
			ret = err;
	}

	return (ret);
}

int
main(int argc, char **argv)
{
	int ret = 0;
	int i = 0;
	char *cmdname;
	char **newargv;

	(void) setlocale(LC_ALL, "");
	(void) textdomain(TEXT_DOMAIN);

	opterr = 0;

	/*
	 * Make sure the user has specified some command.
	 */
	if (argc < 2) {
		(void) fprintf(stderr, gettext("missing command\n"));
		usage(B_FALSE);
	}

	cmdname = argv[1];

	/*
	 * The 'umount' command is an alias for 'unmount'
	 */
	if (strcmp(cmdname, "umount") == 0)
		cmdname = "unmount";

	/*
	 * The 'recv' command is an alias for 'receive'
	 */
	if (strcmp(cmdname, "recv") == 0)
		cmdname = "receive";

	/*
	 * The 'snap' command is an alias for 'snapshot'
	 */
	if (strcmp(cmdname, "snap") == 0)
		cmdname = "snapshot";

	/*
	 * The 'remap' command has been disabled and may be removed in the
	 * future.  See the comment above zfs_do_remap() for details.
	 */
	if (!libzfs_envvar_is_set("ZFS_REMAP_ENABLED"))
		disable_command_idx("remap");

	/*
	 * Special case '-?'
	 */
	if ((strcmp(cmdname, "-?") == 0) ||
	    (strcmp(cmdname, "--help") == 0))
		usage(B_TRUE);

	if ((g_zfs = libzfs_init()) == NULL) {
		(void) fprintf(stderr, "%s", libzfs_error_init(errno));
		return (1);
	}

	mnttab_file = g_zfs->libzfs_mnttab;

	zfs_save_arguments(argc, argv, history_str, sizeof (history_str));

	libzfs_print_on_error(g_zfs, B_TRUE);

	/*
	 * Many commands modify input strings for string parsing reasons.
	 * We create a copy to protect the original argv.
	 */
	newargv = malloc((argc + 1) * sizeof (newargv[0]));
	for (i = 0; i < argc; i++)
		newargv[i] = strdup(argv[i]);
	newargv[argc] = NULL;

	/*
	 * Run the appropriate command.
	 */
	libzfs_mnttab_cache(g_zfs, B_TRUE);
	if (find_command_idx(cmdname, &i) == 0) {
		current_command = &command_table[i];
		ret = command_table[i].func(argc - 1, newargv + 1);
	} else if (strchr(cmdname, '=') != NULL) {
		verify(find_command_idx("set", &i) == 0);
		current_command = &command_table[i];
		ret = command_table[i].func(argc, newargv);
	} else {
		(void) fprintf(stderr, gettext("unrecognized "
		    "command '%s'\n"), cmdname);
		usage(B_FALSE);
		ret = 1;
	}

	for (i = 0; i < argc; i++)
		free(newargv[i]);
	free(newargv);

	if (ret == 0 && log_history)
		(void) zpool_log_history(g_zfs, history_str);

	libzfs_fini(g_zfs);

	/*
	 * The 'ZFS_ABORT' environment variable causes us to dump core on exit
	 * for the purposes of running ::findleaks.
	 */
	if (getenv("ZFS_ABORT") != NULL) {
		(void) printf("dumping core by request\n");
		abort();
	}

	return (ret);
}<|MERGE_RESOLUTION|>--- conflicted
+++ resolved
@@ -4199,7 +4199,8 @@
 
 	if (resume_token != NULL) {
 		if (fromname != NULL || flags.replicate || flags.props ||
-		    flags.backup || flags.dedup || redactbook != NULL) {
+		    flags.backup || flags.dedup || flags.holds ||
+		    redactbook != NULL) {
 			(void) fprintf(stderr,
 			    gettext("invalid flags combined with -t\n"));
 			usage(B_FALSE);
@@ -4238,22 +4239,12 @@
 	if (!(flags.replicate || flags.doall)) {
 		char frombuf[ZFS_MAX_DATASET_NAME_LEN];
 
-<<<<<<< HEAD
 		if (redactbook != NULL) {
 			if (strchr(argv[0], '@') == NULL) {
 				(void) fprintf(stderr, gettext("Error: Cannot "
 				    "do a redacted send to a filesystem.\n"));
 				return (1);
 			}
-=======
-		if (flags.replicate || flags.doall || flags.props ||
-		    flags.backup || flags.dedup || flags.holds ||
-		    (strchr(argv[0], '@') == NULL &&
-		    (flags.dryrun || flags.verbose || flags.progress))) {
-			(void) fprintf(stderr, gettext("Error: "
-			    "Unsupported flag with filesystem or bookmark.\n"));
-			return (1);
->>>>>>> 07237a7b
 		}
 
 		zhp = zfs_open(g_zfs, argv[0], ZFS_TYPE_DATASET);
