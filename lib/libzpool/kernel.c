/*
 * CDDL HEADER START
 *
 * The contents of this file are subject to the terms of the
 * Common Development and Distribution License (the "License").
 * You may not use this file except in compliance with the License.
 *
 * You can obtain a copy of the license at usr/src/OPENSOLARIS.LICENSE
 * or http://www.opensolaris.org/os/licensing.
 * See the License for the specific language governing permissions
 * and limitations under the License.
 *
 * When distributing Covered Code, include this CDDL HEADER in each
 * file and include the License file at usr/src/OPENSOLARIS.LICENSE.
 * If applicable, add the following below this CDDL HEADER, with the
 * fields enclosed by brackets "[]" replaced with your own identifying
 * information: Portions Copyright [yyyy] [name of copyright owner]
 *
 * CDDL HEADER END
 */
/*
 * Copyright 2009 Sun Microsystems, Inc.  All rights reserved.
 * Use is subject to license terms.
 */

#include <assert.h>
#include <fcntl.h>
#include <poll.h>
#include <stdio.h>
#include <stdlib.h>
#include <string.h>
#include <zlib.h>
#include <sys/spa.h>
#include <sys/stat.h>
#include <sys/processor.h>
#include <sys/zfs_context.h>
#include <sys/zmod.h>
#include <sys/utsname.h>
<<<<<<< HEAD
#include <sys/time.h>
=======
#include <sys/systeminfo.h>
>>>>>>> d164b209

/*
 * Emulation of kernel services in userland.
 */

uint64_t physmem;
vnode_t *rootdir = (vnode_t *)0xabcd1234;
char hw_serial[HW_HOSTID_LEN];

struct utsname utsname = {
	"userland", "libzpool", "1", "1", "na"
};

/*
 * =========================================================================
 * threads
 * =========================================================================
 */
/*ARGSUSED*/
kthread_t *
zk_thread_create(thread_func_t func, void *arg)
{
	pthread_t tid;

	pthread_attr_t attr;
	VERIFY(pthread_attr_init(&attr) == 0);
	VERIFY(pthread_attr_setdetachstate(&attr, PTHREAD_CREATE_DETACHED) == 0);

	VERIFY(pthread_create(&tid, &attr, (void *(*)(void *))func, arg) == 0);

	/* XXX: not portable */
	return ((void *)(uintptr_t)tid);
}

/*
 * =========================================================================
 * kstats
 * =========================================================================
 */
/*ARGSUSED*/
kstat_t *
kstat_create(char *module, int instance, char *name, char *class,
    uchar_t type, ulong_t ndata, uchar_t ks_flag)
{
	return (NULL);
}

/*ARGSUSED*/
void
kstat_install(kstat_t *ksp)
{}

/*ARGSUSED*/
void
kstat_delete(kstat_t *ksp)
{}

/*
 * =========================================================================
 * mutexes
 * =========================================================================
 */
void
mutex_init(kmutex_t *mp, char *name, int type, void *cookie)
{
	ASSERT(type == MUTEX_DEFAULT);
	ASSERT(cookie == NULL);

#ifdef IM_FEELING_LUCKY
	ASSERT(mp->m_magic != MTX_MAGIC);
#endif

	mp->m_owner = NULL;
	mp->m_magic = MTX_MAGIC;
	VERIFY3S(pthread_mutex_init(&mp->m_lock, NULL), ==, 0);
}

void
mutex_destroy(kmutex_t *mp)
{
	ASSERT(mp->m_magic == MTX_MAGIC);
	ASSERT(mp->m_owner == NULL);
	VERIFY3S(pthread_mutex_destroy(&(mp)->m_lock), ==, 0);
	mp->m_owner = (void *)-1UL;
	mp->m_magic = 0;
}

void
mutex_enter(kmutex_t *mp)
{
	ASSERT(mp->m_magic == MTX_MAGIC);
	ASSERT(mp->m_owner != (void *)-1UL);
	ASSERT(mp->m_owner != curthread);
	VERIFY3S(pthread_mutex_lock(&mp->m_lock), ==, 0);
	ASSERT(mp->m_owner == NULL);
	mp->m_owner = curthread;
}

int
mutex_tryenter(kmutex_t *mp)
{
	ASSERT(mp->m_magic == MTX_MAGIC);
	ASSERT(mp->m_owner != (void *)-1UL);
	if (0 == pthread_mutex_trylock(&mp->m_lock)) {
		ASSERT(mp->m_owner == NULL);
		mp->m_owner = curthread;
		return (1);
	} else {
		return (0);
	}
}

void
mutex_exit(kmutex_t *mp)
{
	ASSERT(mp->m_magic == MTX_MAGIC);
	ASSERT(mutex_owner(mp) == curthread);
	mp->m_owner = NULL;
	VERIFY3S(pthread_mutex_unlock(&mp->m_lock), ==, 0);
}

void *
mutex_owner(kmutex_t *mp)
{
	ASSERT(mp->m_magic == MTX_MAGIC);
	return (mp->m_owner);
}

/*
 * =========================================================================
 * rwlocks
 * =========================================================================
 */
/*ARGSUSED*/
void
rw_init(krwlock_t *rwlp, char *name, int type, void *arg)
{
	ASSERT(type == RW_DEFAULT);
	ASSERT(arg == NULL);

#ifdef IM_FEELING_LUCKY
	ASSERT(rwlp->rw_magic != RW_MAGIC);
#endif

	VERIFY3S(pthread_rwlock_init(&rwlp->rw_lock, NULL), ==, 0);
	rwlp->rw_owner = NULL;
	rwlp->rw_wr_owner = NULL;
	rwlp->rw_readers = 0;
	rwlp->rw_magic = RW_MAGIC;
}

void
rw_destroy(krwlock_t *rwlp)
{
	ASSERT(rwlp->rw_magic == RW_MAGIC);

	VERIFY3S(pthread_rwlock_destroy(&rwlp->rw_lock), ==, 0);
	rwlp->rw_magic = 0;
}

void
rw_enter(krwlock_t *rwlp, krw_t rw)
{
	ASSERT(rwlp->rw_magic == RW_MAGIC);
	ASSERT(rwlp->rw_owner != curthread);
	ASSERT(rwlp->rw_wr_owner != curthread);

	if (rw == RW_READER) {
		VERIFY3S(pthread_rwlock_rdlock(&rwlp->rw_lock), ==, 0);
		ASSERT(rwlp->rw_wr_owner == NULL);

		atomic_inc_uint(&rwlp->rw_readers);
	} else {
		VERIFY3S(pthread_rwlock_wrlock(&rwlp->rw_lock), ==, 0);
		ASSERT(rwlp->rw_wr_owner == NULL);
		ASSERT3U(rwlp->rw_readers, ==, 0);

		rwlp->rw_wr_owner = curthread;
	}

	rwlp->rw_owner = curthread;
}

void
rw_exit(krwlock_t *rwlp)
{
	ASSERT(rwlp->rw_magic == RW_MAGIC);
	ASSERT(RW_LOCK_HELD(rwlp));

	if (RW_READ_HELD(rwlp))
		atomic_dec_uint(&rwlp->rw_readers);
	else
		rwlp->rw_wr_owner = NULL;

	rwlp->rw_owner = NULL;
	VERIFY3S(pthread_rwlock_unlock(&rwlp->rw_lock), ==, 0);
}

int
rw_tryenter(krwlock_t *rwlp, krw_t rw)
{
	int rv;

	ASSERT(rwlp->rw_magic == RW_MAGIC);

	if (rw == RW_READER)
		rv = pthread_rwlock_tryrdlock(&rwlp->rw_lock);
	else
		rv = pthread_rwlock_trywrlock(&rwlp->rw_lock);

	if (rv == 0) {
		ASSERT(rwlp->rw_wr_owner == NULL);

		if (rw == RW_READER)
			atomic_inc_uint(&rwlp->rw_readers);
		else {
			ASSERT3U(rwlp->rw_readers, ==, 0);
			rwlp->rw_wr_owner = curthread;
		}

		rwlp->rw_owner = curthread;
		return (1);
	}

	VERIFY3S(rv, ==, EBUSY);

	return (0);
}

/*ARGSUSED*/
int
rw_tryupgrade(krwlock_t *rwlp)
{
	ASSERT(rwlp->rw_magic == RW_MAGIC);

	return (0);
}

/*
 * =========================================================================
 * condition variables
 * =========================================================================
 */
/*ARGSUSED*/
void
cv_init(kcondvar_t *cv, char *name, int type, void *arg)
{
	ASSERT(type == CV_DEFAULT);

#ifdef IM_FEELING_LUCKY
	ASSERT(cv->cv_magic != CV_MAGIC);
#endif

	cv->cv_magic = CV_MAGIC;

	VERIFY3S(pthread_cond_init(&cv->cv, NULL), ==, 0);
}

void
cv_destroy(kcondvar_t *cv)
{
	ASSERT(cv->cv_magic == CV_MAGIC);
	VERIFY3S(pthread_cond_destroy(&cv->cv), ==, 0);
	cv->cv_magic = 0;
}

void
cv_wait(kcondvar_t *cv, kmutex_t *mp)
{
	ASSERT(cv->cv_magic == CV_MAGIC);
	ASSERT(mutex_owner(mp) == curthread);
	mp->m_owner = NULL;
	int ret = pthread_cond_wait(&cv->cv, &mp->m_lock);
	if (ret != 0)
		VERIFY3S(ret, ==, EINTR);
	mp->m_owner = curthread;
}

clock_t
cv_timedwait(kcondvar_t *cv, kmutex_t *mp, clock_t abstime)
{
	int error;
	struct timeval tv;
	timestruc_t ts;
	clock_t delta;

	ASSERT(cv->cv_magic == CV_MAGIC);

top:
	delta = abstime - lbolt;
	if (delta <= 0)
		return (-1);

	VERIFY(gettimeofday(&tv, NULL) == 0);

	ts.tv_sec = tv.tv_sec + delta / hz;
	ts.tv_nsec = tv.tv_usec * 1000 + (delta % hz) * (NANOSEC / hz);
	if (ts.tv_nsec >= NANOSEC) {
		ts.tv_sec++;
		ts.tv_nsec -= NANOSEC;
	}

	ASSERT(mutex_owner(mp) == curthread);
	mp->m_owner = NULL;
	error = pthread_cond_timedwait(&cv->cv, &mp->m_lock, &ts);
	mp->m_owner = curthread;

	if (error == ETIMEDOUT)
		return (-1);

	if (error == EINTR)
		goto top;

	VERIFY3S(error, ==, 0);

	return (1);
}

void
cv_signal(kcondvar_t *cv)
{
	ASSERT(cv->cv_magic == CV_MAGIC);
	VERIFY3S(pthread_cond_signal(&cv->cv), ==, 0);
}

void
cv_broadcast(kcondvar_t *cv)
{
	ASSERT(cv->cv_magic == CV_MAGIC);
	VERIFY3S(pthread_cond_broadcast(&cv->cv), ==, 0);
}

/*
 * =========================================================================
 * vnode operations
 * =========================================================================
 */
/*
 * Note: for the xxxat() versions of these functions, we assume that the
 * starting vp is always rootdir (which is true for spa_directory.c, the only
 * ZFS consumer of these interfaces).  We assert this is true, and then emulate
 * them by adding '/' in front of the path.
 */

/*ARGSUSED*/
int
vn_open(char *path, int x1, int flags, int mode, vnode_t **vpp, int x2, int x3)
{
	int fd;
	vnode_t *vp;
	int old_umask;
	char realpath[MAXPATHLEN];
	struct stat64 st;

	/*
	 * If we're accessing a real disk from userland, we need to use
	 * the character interface to avoid caching.  This is particularly
	 * important if we're trying to look at a real in-kernel storage
	 * pool from userland, e.g. via zdb, because otherwise we won't
	 * see the changes occurring under the segmap cache.
	 * On the other hand, the stupid character device returns zero
	 * for its size.  So -- gag -- we open the block device to get
	 * its size, and remember it for subsequent VOP_GETATTR().
	 */
	if (strncmp(path, "/dev/", 5) == 0) {
		char *dsk;
		fd = open64(path, O_RDONLY);
		if (fd == -1)
			return (errno);
		if (fstat64(fd, &st) == -1) {
			close(fd);
			return (errno);
		}
		close(fd);
		(void) sprintf(realpath, "%s", path);
		dsk = strstr(path, "/dsk/");
		if (dsk != NULL)
			(void) sprintf(realpath + (dsk - path) + 1, "r%s",
			    dsk + 1);
	} else {
		(void) sprintf(realpath, "%s", path);
		if (!(flags & FCREAT) && stat64(realpath, &st) == -1)
			return (errno);
	}

	if (flags & FCREAT)
		old_umask = umask(0);

	/*
	 * The construct 'flags - FREAD' conveniently maps combinations of
	 * FREAD and FWRITE to the corresponding O_RDONLY, O_WRONLY, and O_RDWR.
	 */
	fd = open64(realpath, flags - FREAD, mode);

	if (flags & FCREAT)
		(void) umask(old_umask);

	if (fd == -1)
		return (errno);

	if (fstat64(fd, &st) == -1) {
		close(fd);
		return (errno);
	}

	(void) fcntl(fd, F_SETFD, FD_CLOEXEC);

	*vpp = vp = umem_zalloc(sizeof (vnode_t), UMEM_NOFAIL);

	vp->v_fd = fd;
	vp->v_size = st.st_size;
	vp->v_path = spa_strdup(path);

	return (0);
}

/*ARGSUSED*/
int
vn_openat(char *path, int x1, int flags, int mode, vnode_t **vpp, int x2,
    int x3, vnode_t *startvp, int fd)
{
	char *realpath = umem_alloc(strlen(path) + 2, UMEM_NOFAIL);
	int ret;

	ASSERT(startvp == rootdir);
	(void) sprintf(realpath, "/%s", path);

	/* fd ignored for now, need if want to simulate nbmand support */
	ret = vn_open(realpath, x1, flags, mode, vpp, x2, x3);

	umem_free(realpath, strlen(path) + 2);

	return (ret);
}

/*ARGSUSED*/
int
vn_rdwr(int uio, vnode_t *vp, void *addr, ssize_t len, offset_t offset,
	int x1, int x2, rlim64_t x3, void *x4, ssize_t *residp)
{
	ssize_t iolen, split;

	if (uio == UIO_READ) {
		iolen = pread64(vp->v_fd, addr, len, offset);
	} else {
		/*
		 * To simulate partial disk writes, we split writes into two
		 * system calls so that the process can be killed in between.
		 */
		split = (len > 0 ? rand() % len : 0);
		iolen = pwrite64(vp->v_fd, addr, split, offset);
		iolen += pwrite64(vp->v_fd, (char *)addr + split,
		    len - split, offset + split);
	}

	if (iolen == -1)
		return (errno);
	if (residp)
		*residp = len - iolen;
	else if (iolen != len)
		return (EIO);
	return (0);
}

void
vn_close(vnode_t *vp)
{
	close(vp->v_fd);
	spa_strfree(vp->v_path);
	umem_free(vp, sizeof (vnode_t));
}

#ifdef ZFS_DEBUG

/*
 * =========================================================================
 * Figure out which debugging statements to print
 * =========================================================================
 */

static char *dprintf_string;
static int dprintf_print_all;

int
dprintf_find_string(const char *string)
{
	char *tmp_str = dprintf_string;
	int len = strlen(string);

	/*
	 * Find out if this is a string we want to print.
	 * String format: file1.c,function_name1,file2.c,file3.c
	 */

	while (tmp_str != NULL) {
		if (strncmp(tmp_str, string, len) == 0 &&
		    (tmp_str[len] == ',' || tmp_str[len] == '\0'))
			return (1);
		tmp_str = strchr(tmp_str, ',');
		if (tmp_str != NULL)
			tmp_str++; /* Get rid of , */
	}
	return (0);
}

void
dprintf_setup(int *argc, char **argv)
{
	int i, j;

	/*
	 * Debugging can be specified two ways: by setting the
	 * environment variable ZFS_DEBUG, or by including a
	 * "debug=..."  argument on the command line.  The command
	 * line setting overrides the environment variable.
	 */

	for (i = 1; i < *argc; i++) {
		int len = strlen("debug=");
		/* First look for a command line argument */
		if (strncmp("debug=", argv[i], len) == 0) {
			dprintf_string = argv[i] + len;
			/* Remove from args */
			for (j = i; j < *argc; j++)
				argv[j] = argv[j+1];
			argv[j] = NULL;
			(*argc)--;
		}
	}

	if (dprintf_string == NULL) {
		/* Look for ZFS_DEBUG environment variable */
		dprintf_string = getenv("ZFS_DEBUG");
	}

	/*
	 * Are we just turning on all debugging?
	 */
	if (dprintf_find_string("on"))
		dprintf_print_all = 1;
}

/*
 * =========================================================================
 * debug printfs
 * =========================================================================
 */
void
__dprintf(const char *file, const char *func, int line, const char *fmt, ...)
{
	const char *newfile;
	va_list adx;

	/*
	 * Get rid of annoying "../common/" prefix to filename.
	 */
	newfile = strrchr(file, '/');
	if (newfile != NULL) {
		newfile = newfile + 1; /* Get rid of leading / */
	} else {
		newfile = file;
	}

	if (dprintf_print_all ||
	    dprintf_find_string(newfile) ||
	    dprintf_find_string(func)) {
		/* Print out just the function name if requested */
		flockfile(stdout);
		if (dprintf_find_string("pid"))
			(void) printf("%d ", getpid());
		if (dprintf_find_string("tid"))
			(void) printf("%u ", (uint_t) pthread_self());
		if (dprintf_find_string("cpu"))
			(void) printf("%u ", getcpuid());
		if (dprintf_find_string("time"))
			(void) printf("%llu ", gethrtime());
		if (dprintf_find_string("long"))
			(void) printf("%s, line %d: ", newfile, line);
		(void) printf("%s: ", func);
		va_start(adx, fmt);
		(void) vprintf(fmt, adx);
		va_end(adx);
		funlockfile(stdout);
	}
}

#endif /* ZFS_DEBUG */

/*
 * =========================================================================
 * cmn_err() and panic()
 * =========================================================================
 */
static char ce_prefix[CE_IGNORE][10] = { "", "NOTICE: ", "WARNING: ", "" };
static char ce_suffix[CE_IGNORE][2] = { "", "\n", "\n", "" };

void
vpanic(const char *fmt, va_list adx)
{
	(void) fprintf(stderr, "error: ");
	(void) vfprintf(stderr, fmt, adx);
	(void) fprintf(stderr, "\n");

	abort();	/* think of it as a "user-level crash dump" */
}

void
panic(const char *fmt, ...)
{
	va_list adx;

	va_start(adx, fmt);
	vpanic(fmt, adx);
	va_end(adx);
}

void
vcmn_err(int ce, const char *fmt, va_list adx)
{
	if (ce == CE_PANIC)
		vpanic(fmt, adx);
	if (ce != CE_NOTE) {	/* suppress noise in userland stress testing */
		(void) fprintf(stderr, "%s", ce_prefix[ce]);
		(void) vfprintf(stderr, fmt, adx);
		(void) fprintf(stderr, "%s", ce_suffix[ce]);
	}
}

/*PRINTFLIKE2*/
void
cmn_err(int ce, const char *fmt, ...)
{
	va_list adx;

	va_start(adx, fmt);
	vcmn_err(ce, fmt, adx);
	va_end(adx);
}

/*
 * =========================================================================
 * kobj interfaces
 * =========================================================================
 */
struct _buf *
kobj_open_file(char *name)
{
	struct _buf *file;
	vnode_t *vp;

	/* set vp as the _fd field of the file */
	if (vn_openat(name, UIO_SYSSPACE, FREAD, 0, &vp, 0, 0, rootdir,
	    -1) != 0)
		return ((void *)-1UL);

	file = umem_zalloc(sizeof (struct _buf), UMEM_NOFAIL);
	file->_fd = (intptr_t)vp;
	return (file);
}

int
kobj_read_file(struct _buf *file, char *buf, unsigned size, unsigned off)
{
	ssize_t resid;

	vn_rdwr(UIO_READ, (vnode_t *)file->_fd, buf, size, (offset_t)off,
	    UIO_SYSSPACE, 0, 0, 0, &resid);

	return (size - resid);
}

void
kobj_close_file(struct _buf *file)
{
	vn_close((vnode_t *)file->_fd);
	umem_free(file, sizeof (struct _buf));
}

int
kobj_get_filesize(struct _buf *file, uint64_t *size)
{
	struct stat64 st;
	vnode_t *vp = (vnode_t *)file->_fd;

	if (fstat64(vp->v_fd, &st) == -1) {
		vn_close(vp);
		return (errno);
	}
	*size = st.st_size;
	return (0);
}

/*
 * =========================================================================
 * misc routines
 * =========================================================================
 */

void
delay(clock_t ticks)
{
	poll(0, 0, ticks * (1000 / hz));
}

/*
 * Find highest one bit set.
 *	Returns bit number + 1 of highest bit that is set, otherwise returns 0.
 * High order bit is 31 (or 63 in _LP64 kernel).
 */
int
highbit(ulong_t i)
{
	register int h = 1;

	if (i == 0)
		return (0);
#ifdef _LP64
	if (i & 0xffffffff00000000ul) {
		h += 32; i >>= 32;
	}
#endif
	if (i & 0xffff0000) {
		h += 16; i >>= 16;
	}
	if (i & 0xff00) {
		h += 8; i >>= 8;
	}
	if (i & 0xf0) {
		h += 4; i >>= 4;
	}
	if (i & 0xc) {
		h += 2; i >>= 2;
	}
	if (i & 0x2) {
		h += 1;
	}
	return (h);
}

static int random_fd = -1, urandom_fd = -1;

static int
random_get_bytes_common(uint8_t *ptr, size_t len, int fd)
{
	size_t resid = len;
	ssize_t bytes;

	ASSERT(fd != -1);

	while (resid != 0) {
		bytes = read(fd, ptr, resid);
		ASSERT3S(bytes, >=, 0);
		ptr += bytes;
		resid -= bytes;
	}

	return (0);
}

int
random_get_bytes(uint8_t *ptr, size_t len)
{
	return (random_get_bytes_common(ptr, len, random_fd));
}

int
random_get_pseudo_bytes(uint8_t *ptr, size_t len)
{
	return (random_get_bytes_common(ptr, len, urandom_fd));
}

int
ddi_strtoul(const char *hw_serial, char **nptr, int base, unsigned long *result)
{
	char *end;

	*result = strtoul(hw_serial, &end, base);
	if (*result == 0)
		return (errno);
	return (0);
}

/*
 * =========================================================================
 * kernel emulation setup & teardown
 * =========================================================================
 */
static int
umem_out_of_memory(void)
{
	char errmsg[] = "out of memory -- generating core dump\n";

	write(fileno(stderr), errmsg, sizeof (errmsg));
	abort();
	return (0);
}

void
kernel_init(int mode)
{
	umem_nofail_callback(umem_out_of_memory);

	physmem = sysconf(_SC_PHYS_PAGES);

	dprintf("physmem = %llu pages (%.2f GB)\n", physmem,
	    (double)physmem * sysconf(_SC_PAGE_SIZE) / (1ULL << 30));

	(void) snprintf(hw_serial, sizeof (hw_serial), "%ld", gethostid());

	VERIFY((random_fd = open("/dev/random", O_RDONLY)) != -1);
	VERIFY((urandom_fd = open("/dev/urandom", O_RDONLY)) != -1);

	system_taskq_init();

	spa_init(mode);
}

void
kernel_fini(void)
{
	spa_fini();

	close(random_fd);
	close(urandom_fd);

	random_fd = -1;
	urandom_fd = -1;
}

int
z_uncompress(void *dst, size_t *dstlen, const void *src, size_t srclen)
{
	int ret;
	uLongf len = *dstlen;

	if ((ret = uncompress(dst, &len, src, srclen)) == Z_OK)
		*dstlen = (size_t)len;

	return (ret);
}

int
z_compress_level(void *dst, size_t *dstlen, const void *src, size_t srclen,
    int level)
{
	int ret;
	uLongf len = *dstlen;

	if ((ret = compress2(dst, &len, src, srclen, level)) == Z_OK)
		*dstlen = (size_t)len;

	return (ret);
}

uid_t
crgetuid(cred_t *cr)
{
	return (0);
}

gid_t
crgetgid(cred_t *cr)
{
	return (0);
}

int
crgetngroups(cred_t *cr)
{
	return (0);
}

gid_t *
crgetgroups(cred_t *cr)
{
	return (NULL);
}

int
zfs_secpolicy_snapshot_perms(const char *name, cred_t *cr)
{
	return (0);
}

int
zfs_secpolicy_rename_perms(const char *from, const char *to, cred_t *cr)
{
	return (0);
}

int
zfs_secpolicy_destroy_perms(const char *name, cred_t *cr)
{
	return (0);
}

ksiddomain_t *
ksid_lookupdomain(const char *dom)
{
	ksiddomain_t *kd;

	kd = umem_zalloc(sizeof (ksiddomain_t), UMEM_NOFAIL);
	kd->kd_name = spa_strdup(dom);
	return (kd);
}

void
ksiddomain_rele(ksiddomain_t *ksid)
{
	spa_strfree(ksid->kd_name);
	umem_free(ksid, sizeof (ksiddomain_t));
}<|MERGE_RESOLUTION|>--- conflicted
+++ resolved
@@ -36,11 +36,8 @@
 #include <sys/zfs_context.h>
 #include <sys/zmod.h>
 #include <sys/utsname.h>
-<<<<<<< HEAD
 #include <sys/time.h>
-=======
 #include <sys/systeminfo.h>
->>>>>>> d164b209
 
 /*
  * Emulation of kernel services in userland.
