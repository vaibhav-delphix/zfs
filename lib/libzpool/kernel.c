/*
 * CDDL HEADER START
 *
 * The contents of this file are subject to the terms of the
 * Common Development and Distribution License (the "License").
 * You may not use this file except in compliance with the License.
 *
 * You can obtain a copy of the license at usr/src/OPENSOLARIS.LICENSE
 * or http://www.opensolaris.org/os/licensing.
 * See the License for the specific language governing permissions
 * and limitations under the License.
 *
 * When distributing Covered Code, include this CDDL HEADER in each
 * file and include the License file at usr/src/OPENSOLARIS.LICENSE.
 * If applicable, add the following below this CDDL HEADER, with the
 * fields enclosed by brackets "[]" replaced with your own identifying
 * information: Portions Copyright [yyyy] [name of copyright owner]
 *
 * CDDL HEADER END
 */
/*
 * Copyright (c) 2005, 2010, Oracle and/or its affiliates. All rights reserved.
 * Copyright (c) 2012, 2018 by Delphix. All rights reserved.
 * Copyright (c) 2016 Actifio, Inc. All rights reserved.
 */

#include <assert.h>
#include <fcntl.h>
#include <libgen.h>
#include <poll.h>
#include <stdio.h>
#include <stdlib.h>
#include <string.h>
#include <sys/crypto/icp.h>
#include <sys/processor.h>
#include <sys/rrwlock.h>
#include <sys/spa.h>
#include <sys/stat.h>
#include <sys/systeminfo.h>
#include <sys/time.h>
#include <sys/utsname.h>
#include <sys/zfs_context.h>
#include <sys/zfs_onexit.h>
#include <sys/zfs_vfsops.h>
#include <sys/zstd/zstd.h>
#include <sys/zvol.h>
#include <zfs_fletcher.h>
#include <zlib.h>

/*
 * Emulation of kernel services in userland.
 */

uint64_t physmem;
char hw_serial[HW_HOSTID_LEN];
struct utsname hw_utsname;

/* If set, all blocks read will be copied to the specified directory. */
char *vn_dumpdir = NULL;

/* this only exists to have its address taken */
struct proc p0;

/*
 * =========================================================================
 * threads
 * =========================================================================
 *
 * TS_STACK_MIN is dictated by the minimum allowed pthread stack size.  While
 * TS_STACK_MAX is somewhat arbitrary, it was selected to be large enough for
 * the expected stack depth while small enough to avoid exhausting address
 * space with high thread counts.
 */
#define	TS_STACK_MIN	MAX(PTHREAD_STACK_MIN, 32768)
#define	TS_STACK_MAX	(256 * 1024)

/*ARGSUSED*/
kthread_t *
zk_thread_create(void (*func)(void *), void *arg, size_t stksize, int state)
{
	pthread_attr_t attr;
	pthread_t tid;
	char *stkstr;
	int detachstate = PTHREAD_CREATE_DETACHED;

	VERIFY0(pthread_attr_init(&attr));

	if (state & TS_JOINABLE)
		detachstate = PTHREAD_CREATE_JOINABLE;

	VERIFY0(pthread_attr_setdetachstate(&attr, detachstate));

	/*
	 * We allow the default stack size in user space to be specified by
	 * setting the ZFS_STACK_SIZE environment variable.  This allows us
	 * the convenience of observing and debugging stack overruns in
	 * user space.  Explicitly specified stack sizes will be honored.
	 * The usage of ZFS_STACK_SIZE is discussed further in the
	 * ENVIRONMENT VARIABLES sections of the ztest(1) man page.
	 */
	if (stksize == 0) {
		stkstr = getenv("ZFS_STACK_SIZE");

		if (stkstr == NULL)
			stksize = TS_STACK_MAX;
		else
			stksize = MAX(atoi(stkstr), TS_STACK_MIN);
	}

	VERIFY3S(stksize, >, 0);
	stksize = P2ROUNDUP(MAX(stksize, TS_STACK_MIN), PAGESIZE);

	/*
	 * If this ever fails, it may be because the stack size is not a
	 * multiple of system page size.
	 */
	VERIFY0(pthread_attr_setstacksize(&attr, stksize));
	VERIFY0(pthread_attr_setguardsize(&attr, PAGESIZE));

	VERIFY0(pthread_create(&tid, &attr, (void *(*)(void *))func, arg));
	VERIFY0(pthread_attr_destroy(&attr));

	return ((void *)(uintptr_t)tid);
}

/*
 * =========================================================================
 * kstats
 * =========================================================================
 */
/*ARGSUSED*/
kstat_t *
kstat_create(const char *module, int instance, const char *name,
    const char *class, uchar_t type, ulong_t ndata, uchar_t ks_flag)
{
	return (NULL);
}

/*ARGSUSED*/
void
kstat_install(kstat_t *ksp)
{}

/*ARGSUSED*/
void
kstat_delete(kstat_t *ksp)
{}

/*ARGSUSED*/
void
kstat_waitq_enter(kstat_io_t *kiop)
{}

/*ARGSUSED*/
void
kstat_waitq_exit(kstat_io_t *kiop)
{}

/*ARGSUSED*/
void
kstat_runq_enter(kstat_io_t *kiop)
{}

/*ARGSUSED*/
void
kstat_runq_exit(kstat_io_t *kiop)
{}

/*ARGSUSED*/
void
kstat_waitq_to_runq(kstat_io_t *kiop)
{}

/*ARGSUSED*/
void
kstat_runq_back_to_waitq(kstat_io_t *kiop)
{}

void
kstat_set_raw_ops(kstat_t *ksp,
    int (*headers)(char *buf, size_t size),
    int (*data)(char *buf, size_t size, void *data),
    void *(*addr)(kstat_t *ksp, loff_t index))
{}

/*
 * =========================================================================
 * mutexes
 * =========================================================================
 */

void
mutex_init(kmutex_t *mp, char *name, int type, void *cookie)
{
	VERIFY0(pthread_mutex_init(&mp->m_lock, NULL));
	memset(&mp->m_owner, 0, sizeof (pthread_t));
}

void
mutex_destroy(kmutex_t *mp)
{
	VERIFY0(pthread_mutex_destroy(&mp->m_lock));
}

void
mutex_enter(kmutex_t *mp)
{
	VERIFY0(pthread_mutex_lock(&mp->m_lock));
	mp->m_owner = pthread_self();
}

int
mutex_tryenter(kmutex_t *mp)
{
	int error;

	error = pthread_mutex_trylock(&mp->m_lock);
	if (error == 0) {
		mp->m_owner = pthread_self();
		return (1);
	} else {
		VERIFY3S(error, ==, EBUSY);
		return (0);
	}
}

void
mutex_exit(kmutex_t *mp)
{
	memset(&mp->m_owner, 0, sizeof (pthread_t));
	VERIFY0(pthread_mutex_unlock(&mp->m_lock));
}

/*
 * =========================================================================
 * rwlocks
 * =========================================================================
 */

void
rw_init(krwlock_t *rwlp, char *name, int type, void *arg)
{
	VERIFY0(pthread_rwlock_init(&rwlp->rw_lock, NULL));
	rwlp->rw_readers = 0;
	rwlp->rw_owner = 0;
}

void
rw_destroy(krwlock_t *rwlp)
{
	VERIFY0(pthread_rwlock_destroy(&rwlp->rw_lock));
}

void
rw_enter(krwlock_t *rwlp, krw_t rw)
{
	if (rw == RW_READER) {
		VERIFY0(pthread_rwlock_rdlock(&rwlp->rw_lock));
		atomic_inc_uint(&rwlp->rw_readers);
	} else {
		VERIFY0(pthread_rwlock_wrlock(&rwlp->rw_lock));
		rwlp->rw_owner = pthread_self();
	}
}

void
rw_exit(krwlock_t *rwlp)
{
	if (RW_READ_HELD(rwlp))
		atomic_dec_uint(&rwlp->rw_readers);
	else
		rwlp->rw_owner = 0;

	VERIFY0(pthread_rwlock_unlock(&rwlp->rw_lock));
}

int
rw_tryenter(krwlock_t *rwlp, krw_t rw)
{
	int error;

	if (rw == RW_READER)
		error = pthread_rwlock_tryrdlock(&rwlp->rw_lock);
	else
		error = pthread_rwlock_trywrlock(&rwlp->rw_lock);

	if (error == 0) {
		if (rw == RW_READER)
			atomic_inc_uint(&rwlp->rw_readers);
		else
			rwlp->rw_owner = pthread_self();

		return (1);
	}

	VERIFY3S(error, ==, EBUSY);

	return (0);
}

/* ARGSUSED */
uint32_t
zone_get_hostid(void *zonep)
{
	/*
	 * We're emulating the system's hostid in userland.
	 */
	return (strtoul(hw_serial, NULL, 10));
}

int
rw_tryupgrade(krwlock_t *rwlp)
{
	return (0);
}

/*
 * =========================================================================
 * condition variables
 * =========================================================================
 */

void
cv_init(kcondvar_t *cv, char *name, int type, void *arg)
{
	VERIFY0(pthread_cond_init(cv, NULL));
}

void
cv_destroy(kcondvar_t *cv)
{
	VERIFY0(pthread_cond_destroy(cv));
}

void
cv_wait(kcondvar_t *cv, kmutex_t *mp)
{
	memset(&mp->m_owner, 0, sizeof (pthread_t));
	VERIFY0(pthread_cond_wait(cv, &mp->m_lock));
	mp->m_owner = pthread_self();
}

int
cv_wait_sig(kcondvar_t *cv, kmutex_t *mp)
{
	cv_wait(cv, mp);
	return (1);
}

int
cv_timedwait(kcondvar_t *cv, kmutex_t *mp, clock_t abstime)
{
	int error;
	struct timeval tv;
	struct timespec ts;
	clock_t delta;

	delta = abstime - ddi_get_lbolt();
	if (delta <= 0)
		return (-1);

	VERIFY(gettimeofday(&tv, NULL) == 0);

	ts.tv_sec = tv.tv_sec + delta / hz;
	ts.tv_nsec = tv.tv_usec * NSEC_PER_USEC + (delta % hz) * (NANOSEC / hz);
	if (ts.tv_nsec >= NANOSEC) {
		ts.tv_sec++;
		ts.tv_nsec -= NANOSEC;
	}

	memset(&mp->m_owner, 0, sizeof (pthread_t));
	error = pthread_cond_timedwait(cv, &mp->m_lock, &ts);
	mp->m_owner = pthread_self();

	if (error == ETIMEDOUT)
		return (-1);

	VERIFY0(error);

	return (1);
}

/*ARGSUSED*/
int
cv_timedwait_hires(kcondvar_t *cv, kmutex_t *mp, hrtime_t tim, hrtime_t res,
    int flag)
{
	int error;
	struct timeval tv;
	struct timespec ts;
	hrtime_t delta;

	ASSERT(flag == 0 || flag == CALLOUT_FLAG_ABSOLUTE);

	delta = tim;
	if (flag & CALLOUT_FLAG_ABSOLUTE)
		delta -= gethrtime();

	if (delta <= 0)
		return (-1);

	VERIFY0(gettimeofday(&tv, NULL));

	ts.tv_sec = tv.tv_sec + delta / NANOSEC;
	ts.tv_nsec = tv.tv_usec * NSEC_PER_USEC + (delta % NANOSEC);
	if (ts.tv_nsec >= NANOSEC) {
		ts.tv_sec++;
		ts.tv_nsec -= NANOSEC;
	}

	memset(&mp->m_owner, 0, sizeof (pthread_t));
	error = pthread_cond_timedwait(cv, &mp->m_lock, &ts);
	mp->m_owner = pthread_self();

	if (error == ETIMEDOUT)
		return (-1);

	VERIFY0(error);

	return (1);
}

void
cv_signal(kcondvar_t *cv)
{
	VERIFY0(pthread_cond_signal(cv));
}

void
cv_broadcast(kcondvar_t *cv)
{
	VERIFY0(pthread_cond_broadcast(cv));
}

/*
 * =========================================================================
 * procfs list
 * =========================================================================
 */

void
seq_printf(struct seq_file *m, const char *fmt, ...)
{}

void
procfs_list_install(const char *module,
    const char *name,
    mode_t mode,
    procfs_list_t *procfs_list,
    int (*show)(struct seq_file *f, void *p),
    int (*show_header)(struct seq_file *f),
    int (*clear)(procfs_list_t *procfs_list),
    size_t procfs_list_node_off)
{
	mutex_init(&procfs_list->pl_lock, NULL, MUTEX_DEFAULT, NULL);
	list_create(&procfs_list->pl_list,
	    procfs_list_node_off + sizeof (procfs_list_node_t),
	    procfs_list_node_off + offsetof(procfs_list_node_t, pln_link));
	procfs_list->pl_next_id = 1;
	procfs_list->pl_node_offset = procfs_list_node_off;
}

void
procfs_list_uninstall(procfs_list_t *procfs_list)
{}

void
procfs_list_destroy(procfs_list_t *procfs_list)
{
	ASSERT(list_is_empty(&procfs_list->pl_list));
	list_destroy(&procfs_list->pl_list);
	mutex_destroy(&procfs_list->pl_lock);
}

#define	NODE_ID(procfs_list, obj) \
		(((procfs_list_node_t *)(((char *)obj) + \
		(procfs_list)->pl_node_offset))->pln_id)

void
procfs_list_add(procfs_list_t *procfs_list, void *p)
{
	ASSERT(MUTEX_HELD(&procfs_list->pl_lock));
	NODE_ID(procfs_list, p) = procfs_list->pl_next_id++;
	list_insert_tail(&procfs_list->pl_list, p);
}

/*
 * =========================================================================
 * vnode operations
 * =========================================================================
 */

/*
 * =========================================================================
 * Figure out which debugging statements to print
 * =========================================================================
 */

static char *dprintf_string;
static int dprintf_print_all;

int
dprintf_find_string(const char *string)
{
	char *tmp_str = dprintf_string;
	int len = strlen(string);

	/*
	 * Find out if this is a string we want to print.
	 * String format: file1.c,function_name1,file2.c,file3.c
	 */

	while (tmp_str != NULL) {
		if (strncmp(tmp_str, string, len) == 0 &&
		    (tmp_str[len] == ',' || tmp_str[len] == '\0'))
			return (1);
		tmp_str = strchr(tmp_str, ',');
		if (tmp_str != NULL)
			tmp_str++; /* Get rid of , */
	}
	return (0);
}

void
dprintf_setup(int *argc, char **argv)
{
	int i, j;

	/*
	 * Debugging can be specified two ways: by setting the
	 * environment variable ZFS_DEBUG, or by including a
	 * "debug=..."  argument on the command line.  The command
	 * line setting overrides the environment variable.
	 */

	for (i = 1; i < *argc; i++) {
		int len = strlen("debug=");
		/* First look for a command line argument */
		if (strncmp("debug=", argv[i], len) == 0) {
			dprintf_string = argv[i] + len;
			/* Remove from args */
			for (j = i; j < *argc; j++)
				argv[j] = argv[j+1];
			argv[j] = NULL;
			(*argc)--;
		}
	}

	if (dprintf_string == NULL) {
		/* Look for ZFS_DEBUG environment variable */
		dprintf_string = getenv("ZFS_DEBUG");
	}

	/*
	 * Are we just turning on all debugging?
	 */
	if (dprintf_find_string("on"))
		dprintf_print_all = 1;

	if (dprintf_string != NULL)
		zfs_flags |= ZFS_DEBUG_DPRINTF;
}

/*
 * =========================================================================
 * debug printfs
 * =========================================================================
 */
void
__dprintf(boolean_t dprint, const char *file, const char *func,
    int line, const char *fmt, ...)
{
	const char *newfile;
	va_list adx;

	/*
	 * Get rid of annoying "../common/" prefix to filename.
	 */
	newfile = strrchr(file, '/');
	if (newfile != NULL) {
		newfile = newfile + 1; /* Get rid of leading / */
	} else {
		newfile = file;
	}

	if (dprint) {
		/* dprintf messages are printed immediately */

		if (!dprintf_print_all &&
		    !dprintf_find_string(newfile) &&
		    !dprintf_find_string(func))
			return;

		/* Print out just the function name if requested */
		flockfile(stdout);
		if (dprintf_find_string("pid"))
			(void) printf("%d ", getpid());
		if (dprintf_find_string("tid"))
			(void) printf("%ju ",
			    (uintmax_t)(uintptr_t)pthread_self());
		if (dprintf_find_string("cpu"))
			(void) printf("%u ", getcpuid());
		if (dprintf_find_string("time"))
			(void) printf("%llu ", gethrtime());
		if (dprintf_find_string("long"))
			(void) printf("%s, line %d: ", newfile, line);
		(void) printf("dprintf: %s: ", func);
		va_start(adx, fmt);
		(void) vprintf(fmt, adx);
		va_end(adx);
		funlockfile(stdout);
	} else {
		/* zfs_dbgmsg is logged for dumping later */
		size_t size;
		char *buf;
		int i;

		size = 1024;
		buf = umem_alloc(size, UMEM_NOFAIL);
		i = snprintf(buf, size, "%s:%d:%s(): ", newfile, line, func);

		if (i < size) {
			va_start(adx, fmt);
			(void) vsnprintf(buf + i, size - i, fmt, adx);
			va_end(adx);
		}

		__zfs_dbgmsg(buf);

		umem_free(buf, size);
	}
}

/*
 * =========================================================================
 * cmn_err() and panic()
 * =========================================================================
 */
static char ce_prefix[CE_IGNORE][10] = { "", "NOTICE: ", "WARNING: ", "" };
static char ce_suffix[CE_IGNORE][2] = { "", "\n", "\n", "" };

void
vpanic(const char *fmt, va_list adx)
{
	(void) fprintf(stderr, "error: ");
	(void) vfprintf(stderr, fmt, adx);
	(void) fprintf(stderr, "\n");

	abort();	/* think of it as a "user-level crash dump" */
}

void
panic(const char *fmt, ...)
{
	va_list adx;

	va_start(adx, fmt);
	vpanic(fmt, adx);
	va_end(adx);
}

void
vcmn_err(int ce, const char *fmt, va_list adx)
{
	if (ce == CE_PANIC)
		vpanic(fmt, adx);
	if (ce != CE_NOTE) {	/* suppress noise in userland stress testing */
		(void) fprintf(stderr, "%s", ce_prefix[ce]);
		(void) vfprintf(stderr, fmt, adx);
		(void) fprintf(stderr, "%s", ce_suffix[ce]);
	}
}

/*PRINTFLIKE2*/
void
cmn_err(int ce, const char *fmt, ...)
{
	va_list adx;

	va_start(adx, fmt);
	vcmn_err(ce, fmt, adx);
	va_end(adx);
}

/*
 * =========================================================================
 * misc routines
 * =========================================================================
 */

void
delay(clock_t ticks)
{
	(void) poll(0, 0, ticks * (1000 / hz));
}

/*
 * Find highest one bit set.
 * Returns bit number + 1 of highest bit that is set, otherwise returns 0.
 * The __builtin_clzll() function is supported by both GCC and Clang.
 */
int
highbit64(uint64_t i)
{
	if (i == 0)
	return (0);

	return (NBBY * sizeof (uint64_t) - __builtin_clzll(i));
}

/*
 * Find lowest one bit set.
 * Returns bit number + 1 of lowest bit that is set, otherwise returns 0.
 * The __builtin_ffsll() function is supported by both GCC and Clang.
 */
int
lowbit64(uint64_t i)
{
	if (i == 0)
		return (0);

	return (__builtin_ffsll(i));
}

char *random_path = "/dev/random";
char *urandom_path = "/dev/urandom";
static int random_fd = -1, urandom_fd = -1;

void
random_init(void)
{
	VERIFY((random_fd = open(random_path, O_RDONLY)) != -1);
	VERIFY((urandom_fd = open(urandom_path, O_RDONLY)) != -1);
}

void
random_fini(void)
{
	close(random_fd);
	close(urandom_fd);

	random_fd = -1;
	urandom_fd = -1;
}

static int
random_get_bytes_common(uint8_t *ptr, size_t len, int fd)
{
	size_t resid = len;
	ssize_t bytes;

	ASSERT(fd != -1);

	while (resid != 0) {
		bytes = read(fd, ptr, resid);
		ASSERT3S(bytes, >=, 0);
		ptr += bytes;
		resid -= bytes;
	}

	return (0);
}

int
random_get_bytes(uint8_t *ptr, size_t len)
{
	return (random_get_bytes_common(ptr, len, random_fd));
}

int
random_get_pseudo_bytes(uint8_t *ptr, size_t len)
{
	return (random_get_bytes_common(ptr, len, urandom_fd));
}

int
ddi_strtoul(const char *hw_serial, char **nptr, int base, unsigned long *result)
{
	char *end;

	*result = strtoul(hw_serial, &end, base);
	if (*result == 0)
		return (errno);
	return (0);
}

int
ddi_strtoull(const char *str, char **nptr, int base, u_longlong_t *result)
{
	char *end;

	*result = strtoull(str, &end, base);
	if (*result == 0)
		return (errno);
	return (0);
}

utsname_t *
utsname(void)
{
	return (&hw_utsname);
}

/*
 * =========================================================================
 * kernel emulation setup & teardown
 * =========================================================================
 */
static int
umem_out_of_memory(void)
{
	char errmsg[] = "out of memory -- generating core dump\n";

	(void) fprintf(stderr, "%s", errmsg);
	abort();
	return (0);
}

void
kernel_init(int mode)
{
	extern uint_t rrw_tsd_key;

	umem_nofail_callback(umem_out_of_memory);

	physmem = sysconf(_SC_PHYS_PAGES);

	dprintf("physmem = %llu pages (%.2f GB)\n", physmem,
	    (double)physmem * sysconf(_SC_PAGE_SIZE) / (1ULL << 30));

	(void) snprintf(hw_serial, sizeof (hw_serial), "%ld",
	    (mode & SPA_MODE_WRITE) ? get_system_hostid() : 0);

	random_init();

	VERIFY0(uname(&hw_utsname));

	system_taskq_init();
	icp_init();

	zstd_init();

	spa_init((spa_mode_t)mode);

	fletcher_4_init();

	tsd_create(&rrw_tsd_key, rrw_tsd_destroy);
}

void
kernel_fini(void)
{
	fletcher_4_fini();
	spa_fini();

	zstd_fini();

	icp_fini();
	system_taskq_fini();

	random_fini();
}

uid_t
crgetuid(cred_t *cr)
{
	return (0);
}

uid_t
crgetruid(cred_t *cr)
{
	return (0);
}

gid_t
crgetgid(cred_t *cr)
{
	return (0);
}

int
crgetngroups(cred_t *cr)
{
	return (0);
}

gid_t *
crgetgroups(cred_t *cr)
{
	return (NULL);
}

int
zfs_secpolicy_snapshot_perms(const char *name, cred_t *cr)
{
	return (0);
}

int
zfs_secpolicy_rename_perms(const char *from, const char *to, cred_t *cr)
{
	return (0);
}

int
zfs_secpolicy_destroy_perms(const char *name, cred_t *cr)
{
	return (0);
}

int
secpolicy_zfs(const cred_t *cr)
{
	return (0);
}

int
secpolicy_zfs_proc(const cred_t *cr, proc_t *proc)
{
	return (0);
}

ksiddomain_t *
ksid_lookupdomain(const char *dom)
{
	ksiddomain_t *kd;

	kd = umem_zalloc(sizeof (ksiddomain_t), UMEM_NOFAIL);
	kd->kd_name = spa_strdup(dom);
	return (kd);
}

void
ksiddomain_rele(ksiddomain_t *ksid)
{
	spa_strfree(ksid->kd_name);
	umem_free(ksid, sizeof (ksiddomain_t));
}

char *
kmem_vasprintf(const char *fmt, va_list adx)
{
	char *buf = NULL;
	va_list adx_copy;

	va_copy(adx_copy, adx);
	VERIFY(vasprintf(&buf, fmt, adx_copy) != -1);
	va_end(adx_copy);

	return (buf);
}

char *
kmem_asprintf(const char *fmt, ...)
{
	char *buf = NULL;
	va_list adx;

	va_start(adx, fmt);
	VERIFY(vasprintf(&buf, fmt, adx) != -1);
	va_end(adx);

	return (buf);
}

/* ARGSUSED */
int
zfs_onexit_fd_hold(int fd, minor_t *minorp)
{
	*minorp = 0;
	return (0);
}

/* ARGSUSED */
void
zfs_onexit_fd_rele(int fd)
{
}

/* ARGSUSED */
int
zfs_onexit_add_cb(minor_t minor, void (*func)(void *), void *data,
    uint64_t *action_handle)
{
	return (0);
}

fstrans_cookie_t
spl_fstrans_mark(void)
{
	return ((fstrans_cookie_t)0);
}

void
spl_fstrans_unmark(fstrans_cookie_t cookie)
{
}

int
__spl_pf_fstrans_check(void)
{
	return (0);
}

int
kmem_cache_reap_active(void)
{
	return (0);
}

void *zvol_tag = "zvol_tag";

void
<<<<<<< HEAD
zvol_create_minor(spa_t *spa, const char *name, boolean_t async)
{
}

void
zvol_create_minors_recursive(spa_t *spa, const char *name, boolean_t async)
=======
zvol_create_minor(const char *name)
>>>>>>> cab24ec5
{
}

void
zvol_create_minors_recursive(const char *name)
{
}

void
zvol_remove_minors(spa_t *spa, const char *name, boolean_t async)
{
}

void
zvol_rename_minors(spa_t *spa, const char *oldname, const char *newname,
    boolean_t async)
{
}

/*
 * Open file
 *
 * path - fully qualified path to file
 * flags - file attributes O_READ / O_WRITE / O_EXCL
 * fpp - pointer to return file pointer
 *
 * Returns 0 on success underlying error on failure.
 */
int
zfs_file_open(const char *path, int flags, int mode, zfs_file_t **fpp)
{
	int fd = -1;
	int dump_fd = -1;
	int err;
	int old_umask = 0;
	zfs_file_t *fp;
	struct stat64 st;

	if (!(flags & O_CREAT) && stat64(path, &st) == -1)
		return (errno);

	if (!(flags & O_CREAT) && S_ISBLK(st.st_mode))
		flags |= O_DIRECT;

	if (flags & O_CREAT)
		old_umask = umask(0);

	fd = open64(path, flags, mode);
	if (fd == -1)
		return (errno);

	if (flags & O_CREAT)
		(void) umask(old_umask);

	if (vn_dumpdir != NULL) {
		char *dumppath = umem_zalloc(MAXPATHLEN, UMEM_NOFAIL);
		char *inpath = basename((char *)(uintptr_t)path);

		(void) snprintf(dumppath, MAXPATHLEN,
		    "%s/%s", vn_dumpdir, inpath);
		dump_fd = open64(dumppath, O_CREAT | O_WRONLY, 0666);
		umem_free(dumppath, MAXPATHLEN);
		if (dump_fd == -1) {
			err = errno;
			close(fd);
			return (err);
		}
	} else {
		dump_fd = -1;
	}

	(void) fcntl(fd, F_SETFD, FD_CLOEXEC);

	fp = umem_zalloc(sizeof (zfs_file_t), UMEM_NOFAIL);
	fp->f_fd = fd;
	fp->f_dump_fd = dump_fd;
	*fpp = fp;

	return (0);
}

void
zfs_file_close(zfs_file_t *fp)
{
	close(fp->f_fd);
	if (fp->f_dump_fd != -1)
		close(fp->f_dump_fd);

	umem_free(fp, sizeof (zfs_file_t));
}

/*
 * Stateful write - use os internal file pointer to determine where to
 * write and update on successful completion.
 *
 * fp -  pointer to file (pipe, socket, etc) to write to
 * buf - buffer to write
 * count - # of bytes to write
 * resid -  pointer to count of unwritten bytes  (if short write)
 *
 * Returns 0 on success errno on failure.
 */
int
zfs_file_write(zfs_file_t *fp, const void *buf, size_t count, ssize_t *resid)
{
	ssize_t rc;

	rc = write(fp->f_fd, buf, count);
	if (rc < 0)
		return (errno);

	if (resid) {
		*resid = count - rc;
	} else if (rc != count) {
		return (EIO);
	}

	return (0);
}

/*
 * Stateless write - os internal file pointer is not updated.
 *
 * fp -  pointer to file (pipe, socket, etc) to write to
 * buf - buffer to write
 * count - # of bytes to write
 * off - file offset to write to (only valid for seekable types)
 * resid -  pointer to count of unwritten bytes
 *
 * Returns 0 on success errno on failure.
 */
int
zfs_file_pwrite(zfs_file_t *fp, const void *buf,
    size_t count, loff_t pos, ssize_t *resid)
{
	ssize_t rc, split, done;
	int sectors;

	/*
	 * To simulate partial disk writes, we split writes into two
	 * system calls so that the process can be killed in between.
	 * This is used by ztest to simulate realistic failure modes.
	 */
	sectors = count >> SPA_MINBLOCKSHIFT;
	split = (sectors > 0 ? rand() % sectors : 0) << SPA_MINBLOCKSHIFT;
	rc = pwrite64(fp->f_fd, buf, split, pos);
	if (rc != -1) {
		done = rc;
		rc = pwrite64(fp->f_fd, (char *)buf + split,
		    count - split, pos + split);
	}
#ifdef __linux__
	if (rc == -1 && errno == EINVAL) {
		/*
		 * Under Linux, this most likely means an alignment issue
		 * (memory or disk) due to O_DIRECT, so we abort() in order
		 * to catch the offender.
		 */
		abort();
	}
#endif

	if (rc < 0)
		return (errno);

	done += rc;

	if (resid) {
		*resid = count - done;
	} else if (done != count) {
		return (EIO);
	}

	return (0);
}

/*
 * Stateful read - use os internal file pointer to determine where to
 * read and update on successful completion.
 *
 * fp -  pointer to file (pipe, socket, etc) to read from
 * buf - buffer to write
 * count - # of bytes to read
 * resid -  pointer to count of unread bytes (if short read)
 *
 * Returns 0 on success errno on failure.
 */
int
zfs_file_read(zfs_file_t *fp, void *buf, size_t count, ssize_t *resid)
{
	int rc;

	rc = read(fp->f_fd, buf, count);
	if (rc < 0)
		return (errno);

	if (resid) {
		*resid = count - rc;
	} else if (rc != count) {
		return (EIO);
	}

	return (0);
}

/*
 * Stateless read - os internal file pointer is not updated.
 *
 * fp -  pointer to file (pipe, socket, etc) to read from
 * buf - buffer to write
 * count - # of bytes to write
 * off - file offset to read from (only valid for seekable types)
 * resid -  pointer to count of unwritten bytes (if short write)
 *
 * Returns 0 on success errno on failure.
 */
int
zfs_file_pread(zfs_file_t *fp, void *buf, size_t count, loff_t off,
    ssize_t *resid)
{
	ssize_t rc;

	rc = pread64(fp->f_fd, buf, count, off);
	if (rc < 0) {
#ifdef __linux__
		/*
		 * Under Linux, this most likely means an alignment issue
		 * (memory or disk) due to O_DIRECT, so we abort() in order to
		 * catch the offender.
		 */
		if (errno == EINVAL)
			abort();
#endif
		return (errno);
	}

	if (fp->f_dump_fd != -1) {
		int status;

		status = pwrite64(fp->f_dump_fd, buf, rc, off);
		ASSERT(status != -1);
	}

	if (resid) {
		*resid = count - rc;
	} else if (rc != count) {
		return (EIO);
	}

	return (0);
}

/*
 * lseek - set / get file pointer
 *
 * fp -  pointer to file (pipe, socket, etc) to read from
 * offp - value to seek to, returns current value plus passed offset
 * whence - see man pages for standard lseek whence values
 *
 * Returns 0 on success errno on failure (ESPIPE for non seekable types)
 */
int
zfs_file_seek(zfs_file_t *fp, loff_t *offp, int whence)
{
	loff_t rc;

	rc = lseek(fp->f_fd, *offp, whence);
	if (rc < 0)
		return (errno);

	*offp = rc;

	return (0);
}

/*
 * Get file attributes
 *
 * filp - file pointer
 * zfattr - pointer to file attr structure
 *
 * Currently only used for fetching size and file mode
 *
 * Returns 0 on success or error code of underlying getattr call on failure.
 */
int
zfs_file_getattr(zfs_file_t *fp, zfs_file_attr_t *zfattr)
{
	struct stat64 st;

	if (fstat64_blk(fp->f_fd, &st) == -1)
		return (errno);

	zfattr->zfa_size = st.st_size;
	zfattr->zfa_mode = st.st_mode;

	return (0);
}

/*
 * Sync file to disk
 *
 * filp - file pointer
 * flags - O_SYNC and or O_DSYNC
 *
 * Returns 0 on success or error code of underlying sync call on failure.
 */
int
zfs_file_fsync(zfs_file_t *fp, int flags)
{
	int rc;

	rc = fsync(fp->f_fd);
	if (rc < 0)
		return (errno);

	return (0);
}

/*
 * fallocate - allocate or free space on disk
 *
 * fp - file pointer
 * mode (non-standard options for hole punching etc)
 * offset - offset to start allocating or freeing from
 * len - length to free / allocate
 *
 * OPTIONAL
 */
int
zfs_file_fallocate(zfs_file_t *fp, int mode, loff_t offset, loff_t len)
{
#ifdef __linux__
	return (fallocate(fp->f_fd, mode, offset, len));
#else
	return (EOPNOTSUPP);
#endif
}

/*
 * Request current file pointer offset
 *
 * fp - pointer to file
 *
 * Returns current file offset.
 */
loff_t
zfs_file_off(zfs_file_t *fp)
{
	return (lseek(fp->f_fd, SEEK_CUR, 0));
}

/*
 * unlink file
 *
 * path - fully qualified file path
 *
 * Returns 0 on success.
 *
 * OPTIONAL
 */
int
zfs_file_unlink(const char *path)
{
	return (remove(path));
}

/*
 * Get reference to file pointer
 *
 * fd - input file descriptor
 * fpp - pointer to file pointer
 *
 * Returns 0 on success EBADF on failure.
 * Unsupported in user space.
 */
int
zfs_file_get(int fd, zfs_file_t **fpp)
{
	abort();

	return (EOPNOTSUPP);
}

/*
 * Drop reference to file pointer
 *
 * fd - input file descriptor
 *
 * Unsupported in user space.
 */
void
zfs_file_put(int fd)
{
	abort();
}

void
zfsvfs_update_fromname(const char *oldname, const char *newname)
{
}<|MERGE_RESOLUTION|>--- conflicted
+++ resolved
@@ -1012,16 +1012,7 @@
 void *zvol_tag = "zvol_tag";
 
 void
-<<<<<<< HEAD
-zvol_create_minor(spa_t *spa, const char *name, boolean_t async)
-{
-}
-
-void
-zvol_create_minors_recursive(spa_t *spa, const char *name, boolean_t async)
-=======
 zvol_create_minor(const char *name)
->>>>>>> cab24ec5
 {
 }
 
