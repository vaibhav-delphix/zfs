/*
 * CDDL HEADER START
 *
 * The contents of this file are subject to the terms of the
 * Common Development and Distribution License (the "License").
 * You may not use this file except in compliance with the License.
 *
 * You can obtain a copy of the license at usr/src/OPENSOLARIS.LICENSE
 * or http://www.opensolaris.org/os/licensing.
 * See the License for the specific language governing permissions
 * and limitations under the License.
 *
 * When distributing Covered Code, include this CDDL HEADER in each
 * file and include the License file at usr/src/OPENSOLARIS.LICENSE.
 * If applicable, add the following below this CDDL HEADER, with the
 * fields enclosed by brackets "[]" replaced with your own identifying
 * information: Portions Copyright [yyyy] [name of copyright owner]
 *
 * CDDL HEADER END
 */

/*
 * Copyright (c) 2005, 2010, Oracle and/or its affiliates. All rights reserved.
 * Copyright (c) 2011, 2018 by Delphix. All rights reserved.
 * Copyright (c) 2012, Joyent, Inc. All rights reserved.
 * Copyright (c) 2012 Pawel Jakub Dawidek <pawel@dawidek.net>.
 * All rights reserved
 * Copyright (c) 2013 Steven Hartland. All rights reserved.
 * Copyright 2015, OmniTI Computer Consulting, Inc. All rights reserved.
 * Copyright 2016 Igor Kozhukhov <ikozhukhov@gmail.com>
 * Copyright (c) 2018, loli10K <ezomori.nozomu@gmail.com>. All rights reserved.
 * Copyright (c) 2018 Datto Inc.
 */

#include <assert.h>
#include <ctype.h>
#include <errno.h>
#include <libintl.h>
#include <stdio.h>
#include <stdlib.h>
#include <strings.h>
#include <unistd.h>
#include <stddef.h>
#include <fcntl.h>
#include <sys/mount.h>
#include <sys/mntent.h>
#include <sys/mnttab.h>
#include <sys/avl.h>
#include <sys/debug.h>
#include <sys/stat.h>
#include <stddef.h>
#include <pthread.h>
#include <umem.h>
#include <time.h>

#include <libzfs.h>
#include <libzfs_core.h>
#include <libzutil.h>

#include "zfs_namecheck.h"
#include "zfs_prop.h"
#include "zfs_fletcher.h"
#include "libzfs_impl.h"
#include <zlib.h>
#include <sys/zio_checksum.h>
#include <sys/dsl_crypt.h>
#include <sys/ddt.h>
#include <sys/socket.h>
#include <sys/sha2.h>

/* in libzfs_dataset.c */
extern void zfs_setprop_error(libzfs_handle_t *, zfs_prop_t, int, char *);

static int zfs_receive_impl(libzfs_handle_t *, const char *, const char *,
    recvflags_t *, int, const char *, nvlist_t *, avl_tree_t *, char **, int,
    uint64_t *, const char *, nvlist_t *);
static int guid_to_name_redact_snaps(libzfs_handle_t *hdl, const char *parent,
    uint64_t guid, boolean_t bookmark_ok, uint64_t *redact_snap_guids,
    uint64_t num_redact_snaps, char *name);
static int guid_to_name(libzfs_handle_t *, const char *,
    uint64_t, boolean_t, char *);

static const zio_cksum_t zero_cksum = { { 0 } };

typedef struct dedup_arg {
	int	inputfd;
	int	outputfd;
	libzfs_handle_t  *dedup_hdl;
} dedup_arg_t;

typedef struct progress_arg {
	zfs_handle_t *pa_zhp;
	int pa_fd;
	boolean_t pa_parsable;
	boolean_t pa_estimate;
	int pa_verbosity;
} progress_arg_t;

typedef struct dataref {
	uint64_t ref_guid;
	uint64_t ref_object;
	uint64_t ref_offset;
} dataref_t;

typedef struct dedup_entry {
	struct dedup_entry	*dde_next;
	zio_cksum_t dde_chksum;
	uint64_t dde_prop;
	dataref_t dde_ref;
} dedup_entry_t;

#define	MAX_DDT_PHYSMEM_PERCENT		20
#define	SMALLEST_POSSIBLE_MAX_DDT_MB		128

typedef struct dedup_table {
	dedup_entry_t	**dedup_hash_array;
	umem_cache_t	*ddecache;
	uint64_t	max_ddt_size;  /* max dedup table size in bytes */
	uint64_t	cur_ddt_size;  /* current dedup table size in bytes */
	uint64_t	ddt_count;
	int		numhashbits;
	boolean_t	ddt_full;
} dedup_table_t;

static int
high_order_bit(uint64_t n)
{
	int count;

	for (count = 0; n != 0; count++)
		n >>= 1;
	return (count);
}

static size_t
ssread(void *buf, size_t len, FILE *stream)
{
	size_t outlen;

	if ((outlen = fread(buf, len, 1, stream)) == 0)
		return (0);

	return (outlen);
}

static void
ddt_hash_append(libzfs_handle_t *hdl, dedup_table_t *ddt, dedup_entry_t **ddepp,
    zio_cksum_t *cs, uint64_t prop, dataref_t *dr)
{
	dedup_entry_t	*dde;

	if (ddt->cur_ddt_size >= ddt->max_ddt_size) {
		if (ddt->ddt_full == B_FALSE) {
			zfs_error_aux(hdl, dgettext(TEXT_DOMAIN,
			    "Dedup table full.  Deduplication will continue "
			    "with existing table entries"));
			ddt->ddt_full = B_TRUE;
		}
		return;
	}

	if ((dde = umem_cache_alloc(ddt->ddecache, UMEM_DEFAULT))
	    != NULL) {
		assert(*ddepp == NULL);
		dde->dde_next = NULL;
		dde->dde_chksum = *cs;
		dde->dde_prop = prop;
		dde->dde_ref = *dr;
		*ddepp = dde;
		ddt->cur_ddt_size += sizeof (dedup_entry_t);
		ddt->ddt_count++;
	}
}

/*
 * Using the specified dedup table, do a lookup for an entry with
 * the checksum cs.  If found, return the block's reference info
 * in *dr. Otherwise, insert a new entry in the dedup table, using
 * the reference information specified by *dr.
 *
 * return value:  true - entry was found
 *		  false - entry was not found
 */
static boolean_t
ddt_update(libzfs_handle_t *hdl, dedup_table_t *ddt, zio_cksum_t *cs,
    uint64_t prop, dataref_t *dr)
{
	uint32_t hashcode;
	dedup_entry_t **ddepp;

	hashcode = BF64_GET(cs->zc_word[0], 0, ddt->numhashbits);

	for (ddepp = &(ddt->dedup_hash_array[hashcode]); *ddepp != NULL;
	    ddepp = &((*ddepp)->dde_next)) {
		if (ZIO_CHECKSUM_EQUAL(((*ddepp)->dde_chksum), *cs) &&
		    (*ddepp)->dde_prop == prop) {
			*dr = (*ddepp)->dde_ref;
			return (B_TRUE);
		}
	}
	ddt_hash_append(hdl, ddt, ddepp, cs, prop, dr);
	return (B_FALSE);
}

static int
dump_record(dmu_replay_record_t *drr, void *payload, int payload_len,
    zio_cksum_t *zc, int outfd)
{
	ASSERT3U(offsetof(dmu_replay_record_t, drr_u.drr_checksum.drr_checksum),
	    ==, sizeof (dmu_replay_record_t) - sizeof (zio_cksum_t));
	fletcher_4_incremental_native(drr,
	    offsetof(dmu_replay_record_t, drr_u.drr_checksum.drr_checksum), zc);
	if (drr->drr_type != DRR_BEGIN) {
		ASSERT(ZIO_CHECKSUM_IS_ZERO(&drr->drr_u.
		    drr_checksum.drr_checksum));
		drr->drr_u.drr_checksum.drr_checksum = *zc;
	}
	fletcher_4_incremental_native(&drr->drr_u.drr_checksum.drr_checksum,
	    sizeof (zio_cksum_t), zc);
	if (write(outfd, drr, sizeof (*drr)) == -1)
		return (errno);
	if (payload_len != 0) {
		fletcher_4_incremental_native(payload, payload_len, zc);
		if (write(outfd, payload, payload_len) == -1)
			return (errno);
	}
	return (0);
}

/*
 * This function is started in a separate thread when the dedup option
 * has been requested.  The main send thread determines the list of
 * snapshots to be included in the send stream and makes the ioctl calls
 * for each one.  But instead of having the ioctl send the output to the
 * the output fd specified by the caller of zfs_send()), the
 * ioctl is told to direct the output to a pipe, which is read by the
 * alternate thread running THIS function.  This function does the
 * dedup'ing by:
 *  1. building a dedup table (the DDT)
 *  2. doing checksums on each data block and inserting a record in the DDT
 *  3. looking for matching checksums, and
 *  4.  sending a DRR_WRITE_BYREF record instead of a write record whenever
 *      a duplicate block is found.
 * The output of this function then goes to the output fd requested
 * by the caller of zfs_send().
 */
static void *
cksummer(void *arg)
{
	dedup_arg_t *dda = arg;
	char *buf = zfs_alloc(dda->dedup_hdl, SPA_MAXBLOCKSIZE);
	dmu_replay_record_t thedrr = { 0 };
	dmu_replay_record_t *drr = &thedrr;
	FILE *ofp;
	int outfd;
	dedup_table_t ddt;
	zio_cksum_t stream_cksum;
	uint64_t numbuckets;

#ifdef _ILP32
	ddt.max_ddt_size = SMALLEST_POSSIBLE_MAX_DDT_MB << 20;
#else
	uint64_t physmem = sysconf(_SC_PHYS_PAGES) * sysconf(_SC_PAGESIZE);
	ddt.max_ddt_size =
	    MAX((physmem * MAX_DDT_PHYSMEM_PERCENT) / 100,
	    SMALLEST_POSSIBLE_MAX_DDT_MB << 20);
#endif

	numbuckets = ddt.max_ddt_size / (sizeof (dedup_entry_t));

	/*
	 * numbuckets must be a power of 2.  Increase number to
	 * a power of 2 if necessary.
	 */
	if (!ISP2(numbuckets))
		numbuckets = 1ULL << high_order_bit(numbuckets);

	ddt.dedup_hash_array = calloc(numbuckets, sizeof (dedup_entry_t *));
	ddt.ddecache = umem_cache_create("dde", sizeof (dedup_entry_t), 0,
	    NULL, NULL, NULL, NULL, NULL, 0);
	ddt.cur_ddt_size = numbuckets * sizeof (dedup_entry_t *);
	ddt.numhashbits = high_order_bit(numbuckets) - 1;
	ddt.ddt_full = B_FALSE;

	outfd = dda->outputfd;
	ofp = fdopen(dda->inputfd, "r");
	while (ssread(drr, sizeof (*drr), ofp) != 0) {

		/*
		 * kernel filled in checksum, we are going to write same
		 * record, but need to regenerate checksum.
		 */
		if (drr->drr_type != DRR_BEGIN) {
			bzero(&drr->drr_u.drr_checksum.drr_checksum,
			    sizeof (drr->drr_u.drr_checksum.drr_checksum));
		}

		switch (drr->drr_type) {
		case DRR_BEGIN:
		{
			struct drr_begin *drrb = &drr->drr_u.drr_begin;
			int fflags;
			int sz = 0;
			ZIO_SET_CHECKSUM(&stream_cksum, 0, 0, 0, 0);

			ASSERT3U(drrb->drr_magic, ==, DMU_BACKUP_MAGIC);

			/* set the DEDUP feature flag for this stream */
			fflags = DMU_GET_FEATUREFLAGS(drrb->drr_versioninfo);
			fflags |= (DMU_BACKUP_FEATURE_DEDUP |
			    DMU_BACKUP_FEATURE_DEDUPPROPS);
			DMU_SET_FEATUREFLAGS(drrb->drr_versioninfo, fflags);

			if (drr->drr_payloadlen != 0) {
				sz = drr->drr_payloadlen;

				if (sz > SPA_MAXBLOCKSIZE) {
					buf = zfs_realloc(dda->dedup_hdl, buf,
					    SPA_MAXBLOCKSIZE, sz);
				}
				(void) ssread(buf, sz, ofp);
				if (ferror(stdin))
					perror("fread");
			}
			if (dump_record(drr, buf, sz, &stream_cksum,
			    outfd) != 0)
				goto out;
			break;
		}

		case DRR_END:
		{
			struct drr_end *drre = &drr->drr_u.drr_end;
			/* use the recalculated checksum */
			drre->drr_checksum = stream_cksum;
			if (dump_record(drr, NULL, 0, &stream_cksum,
			    outfd) != 0)
				goto out;
			break;
		}

		case DRR_OBJECT:
		{
			struct drr_object *drro = &drr->drr_u.drr_object;
			if (drro->drr_bonuslen > 0) {
				(void) ssread(buf,
				    DRR_OBJECT_PAYLOAD_SIZE(drro), ofp);
			}
			if (dump_record(drr, buf, DRR_OBJECT_PAYLOAD_SIZE(drro),
			    &stream_cksum, outfd) != 0)
				goto out;
			break;
		}

		case DRR_SPILL:
		{
			struct drr_spill *drrs = &drr->drr_u.drr_spill;
			(void) ssread(buf, DRR_SPILL_PAYLOAD_SIZE(drrs), ofp);
			if (dump_record(drr, buf, DRR_SPILL_PAYLOAD_SIZE(drrs),
			    &stream_cksum, outfd) != 0)
				goto out;
			break;
		}

		case DRR_FREEOBJECTS:
		{
			if (dump_record(drr, NULL, 0, &stream_cksum,
			    outfd) != 0)
				goto out;
			break;
		}

		case DRR_WRITE:
		{
			struct drr_write *drrw = &drr->drr_u.drr_write;
			dataref_t	dataref;
			uint64_t	payload_size;

			payload_size = DRR_WRITE_PAYLOAD_SIZE(drrw);
			(void) ssread(buf, payload_size, ofp);

			/*
			 * Use the existing checksum if it's dedup-capable,
			 * else calculate a SHA256 checksum for it.
			 */

			if (ZIO_CHECKSUM_EQUAL(drrw->drr_key.ddk_cksum,
			    zero_cksum) ||
			    !DRR_IS_DEDUP_CAPABLE(drrw->drr_flags)) {
				SHA2_CTX ctx;
				zio_cksum_t tmpsha256;

				SHA2Init(SHA256, &ctx);
				SHA2Update(&ctx, buf, payload_size);
				SHA2Final(&tmpsha256, &ctx);

				drrw->drr_key.ddk_cksum.zc_word[0] =
				    BE_64(tmpsha256.zc_word[0]);
				drrw->drr_key.ddk_cksum.zc_word[1] =
				    BE_64(tmpsha256.zc_word[1]);
				drrw->drr_key.ddk_cksum.zc_word[2] =
				    BE_64(tmpsha256.zc_word[2]);
				drrw->drr_key.ddk_cksum.zc_word[3] =
				    BE_64(tmpsha256.zc_word[3]);
				drrw->drr_checksumtype = ZIO_CHECKSUM_SHA256;
				drrw->drr_flags |= DRR_CHECKSUM_DEDUP;
			}

			dataref.ref_guid = drrw->drr_toguid;
			dataref.ref_object = drrw->drr_object;
			dataref.ref_offset = drrw->drr_offset;

			if (ddt_update(dda->dedup_hdl, &ddt,
			    &drrw->drr_key.ddk_cksum, drrw->drr_key.ddk_prop,
			    &dataref)) {
				dmu_replay_record_t wbr_drr = {0};
				struct drr_write_byref *wbr_drrr =
				    &wbr_drr.drr_u.drr_write_byref;

				/* block already present in stream */
				wbr_drr.drr_type = DRR_WRITE_BYREF;

				wbr_drrr->drr_object = drrw->drr_object;
				wbr_drrr->drr_offset = drrw->drr_offset;
				wbr_drrr->drr_length = drrw->drr_logical_size;
				wbr_drrr->drr_toguid = drrw->drr_toguid;
				wbr_drrr->drr_refguid = dataref.ref_guid;
				wbr_drrr->drr_refobject =
				    dataref.ref_object;
				wbr_drrr->drr_refoffset =
				    dataref.ref_offset;

				wbr_drrr->drr_checksumtype =
				    drrw->drr_checksumtype;
				wbr_drrr->drr_flags = drrw->drr_flags;
				wbr_drrr->drr_key.ddk_cksum =
				    drrw->drr_key.ddk_cksum;
				wbr_drrr->drr_key.ddk_prop =
				    drrw->drr_key.ddk_prop;

				if (dump_record(&wbr_drr, NULL, 0,
				    &stream_cksum, outfd) != 0)
					goto out;
			} else {
				/* block not previously seen */
				if (dump_record(drr, buf, payload_size,
				    &stream_cksum, outfd) != 0)
					goto out;
			}
			break;
		}

		case DRR_WRITE_EMBEDDED:
		{
			struct drr_write_embedded *drrwe =
			    &drr->drr_u.drr_write_embedded;
			(void) ssread(buf,
			    P2ROUNDUP((uint64_t)drrwe->drr_psize, 8), ofp);
			if (dump_record(drr, buf,
			    P2ROUNDUP((uint64_t)drrwe->drr_psize, 8),
			    &stream_cksum, outfd) != 0)
				goto out;
			break;
		}

		case DRR_FREE:
		{
			if (dump_record(drr, NULL, 0, &stream_cksum,
			    outfd) != 0)
				goto out;
			break;
		}

		case DRR_OBJECT_RANGE:
		{
			if (dump_record(drr, NULL, 0, &stream_cksum,
			    outfd) != 0)
				goto out;
			break;
		}

		default:
			(void) fprintf(stderr, "INVALID record type 0x%x\n",
			    drr->drr_type);
			/* should never happen, so assert */
			assert(B_FALSE);
		}
	}
out:
	umem_cache_destroy(ddt.ddecache);
	free(ddt.dedup_hash_array);
	free(buf);
	(void) fclose(ofp);

	return (NULL);
}

/*
 * Routines for dealing with the AVL tree of fs-nvlists
 */
typedef struct fsavl_node {
	avl_node_t fn_node;
	nvlist_t *fn_nvfs;
	char *fn_snapname;
	uint64_t fn_guid;
} fsavl_node_t;

static int
fsavl_compare(const void *arg1, const void *arg2)
{
	const fsavl_node_t *fn1 = (const fsavl_node_t *)arg1;
	const fsavl_node_t *fn2 = (const fsavl_node_t *)arg2;

	return (AVL_CMP(fn1->fn_guid, fn2->fn_guid));
}

/*
 * Given the GUID of a snapshot, find its containing filesystem and
 * (optionally) name.
 */
static nvlist_t *
fsavl_find(avl_tree_t *avl, uint64_t snapguid, char **snapname)
{
	fsavl_node_t fn_find;
	fsavl_node_t *fn;

	fn_find.fn_guid = snapguid;

	fn = avl_find(avl, &fn_find, NULL);
	if (fn) {
		if (snapname)
			*snapname = fn->fn_snapname;
		return (fn->fn_nvfs);
	}
	return (NULL);
}

static void
fsavl_destroy(avl_tree_t *avl)
{
	fsavl_node_t *fn;
	void *cookie;

	if (avl == NULL)
		return;

	cookie = NULL;
	while ((fn = avl_destroy_nodes(avl, &cookie)) != NULL)
		free(fn);
	avl_destroy(avl);
	free(avl);
}

/*
 * Given an nvlist, produce an avl tree of snapshots, ordered by guid
 */
static avl_tree_t *
fsavl_create(nvlist_t *fss)
{
	avl_tree_t *fsavl;
	nvpair_t *fselem = NULL;

	if ((fsavl = malloc(sizeof (avl_tree_t))) == NULL)
		return (NULL);

	avl_create(fsavl, fsavl_compare, sizeof (fsavl_node_t),
	    offsetof(fsavl_node_t, fn_node));

	while ((fselem = nvlist_next_nvpair(fss, fselem)) != NULL) {
		nvlist_t *nvfs, *snaps;
		nvpair_t *snapelem = NULL;

		VERIFY(0 == nvpair_value_nvlist(fselem, &nvfs));
		VERIFY(0 == nvlist_lookup_nvlist(nvfs, "snaps", &snaps));

		while ((snapelem =
		    nvlist_next_nvpair(snaps, snapelem)) != NULL) {
			fsavl_node_t *fn;
			uint64_t guid;

			VERIFY(0 == nvpair_value_uint64(snapelem, &guid));
			if ((fn = malloc(sizeof (fsavl_node_t))) == NULL) {
				fsavl_destroy(fsavl);
				return (NULL);
			}
			fn->fn_nvfs = nvfs;
			fn->fn_snapname = nvpair_name(snapelem);
			fn->fn_guid = guid;

			/*
			 * Note: if there are multiple snaps with the
			 * same GUID, we ignore all but one.
			 */
			if (avl_find(fsavl, fn, NULL) == NULL)
				avl_add(fsavl, fn);
			else
				free(fn);
		}
	}

	return (fsavl);
}

/*
 * Routines for dealing with the giant nvlist of fs-nvlists, etc.
 */
typedef struct send_data {
	/*
	 * assigned inside every recursive call,
	 * restored from *_save on return:
	 *
	 * guid of fromsnap snapshot in parent dataset
	 * txg of fromsnap snapshot in current dataset
	 * txg of tosnap snapshot in current dataset
	 */

	uint64_t parent_fromsnap_guid;
	uint64_t fromsnap_txg;
	uint64_t tosnap_txg;

	/* the nvlists get accumulated during depth-first traversal */
	nvlist_t *parent_snaps;
	nvlist_t *fss;
	nvlist_t *snapprops;
	nvlist_t *snapholds;	/* user holds */

	/* send-receive configuration, does not change during traversal */
	const char *fsname;
	const char *fromsnap;
	const char *tosnap;
	boolean_t raw;
	boolean_t backup;
	boolean_t recursive;
	boolean_t verbose;
	boolean_t seenfrom;
	boolean_t seento;
	boolean_t holds;	/* were holds requested with send -h */
	boolean_t props;

	/*
	 * The header nvlist is of the following format:
	 * {
	 *   "tosnap" -> string
	 *   "fromsnap" -> string (if incremental)
	 *   "fss" -> {
	 *	id -> {
	 *
	 *	 "name" -> string (full name; for debugging)
	 *	 "parentfromsnap" -> number (guid of fromsnap in parent)
	 *
	 *	 "props" -> { name -> value (only if set here) }
	 *	 "snaps" -> { name (lastname) -> number (guid) }
	 *	 "snapprops" -> { name (lastname) -> { name -> value } }
	 *	 "snapholds" -> { name (lastname) -> { holdname -> crtime } }
	 *
	 *	 "origin" -> number (guid) (if clone)
	 *	 "is_encroot" -> boolean
	 *	 "sent" -> boolean (not on-disk)
	 *	}
	 *   }
	 * }
	 *
	 */
} send_data_t;

static void
send_iterate_prop(zfs_handle_t *zhp, boolean_t received_only, nvlist_t *nv);

static int
send_iterate_snap(zfs_handle_t *zhp, void *arg)
{
	send_data_t *sd = arg;
	uint64_t guid = zhp->zfs_dmustats.dds_guid;
	uint64_t txg = zhp->zfs_dmustats.dds_creation_txg;
	char *snapname;
	nvlist_t *nv;
	boolean_t isfromsnap, istosnap, istosnapwithnofrom;

	snapname = strrchr(zhp->zfs_name, '@')+1;
	isfromsnap = (sd->fromsnap != NULL &&
	    strcmp(sd->fromsnap, snapname) == 0);
	istosnap = (sd->tosnap != NULL && (strcmp(sd->tosnap, snapname) == 0));
	istosnapwithnofrom = (istosnap && sd->fromsnap == NULL);

	if (sd->tosnap_txg != 0 && txg > sd->tosnap_txg) {
		if (sd->verbose) {
			(void) fprintf(stderr, dgettext(TEXT_DOMAIN,
			    "skipping snapshot %s because it was created "
			    "after the destination snapshot (%s)\n"),
			    zhp->zfs_name, sd->tosnap);
		}
		zfs_close(zhp);
		return (0);
	}

	VERIFY(0 == nvlist_add_uint64(sd->parent_snaps, snapname, guid));
	/*
	 * NB: if there is no fromsnap here (it's a newly created fs in
	 * an incremental replication), we will substitute the tosnap.
	 */
	if (isfromsnap || (sd->parent_fromsnap_guid == 0 && istosnap)) {
		sd->parent_fromsnap_guid = guid;
	}

	if (!sd->recursive) {
		if (!sd->seenfrom && isfromsnap) {
			sd->seenfrom = B_TRUE;
			zfs_close(zhp);
			return (0);
		}

		if ((sd->seento || !sd->seenfrom) && !istosnapwithnofrom) {
			zfs_close(zhp);
			return (0);
		}

		if (istosnap)
			sd->seento = B_TRUE;
	}

	VERIFY(0 == nvlist_alloc(&nv, NV_UNIQUE_NAME, 0));
	send_iterate_prop(zhp, sd->backup, nv);
	VERIFY(0 == nvlist_add_nvlist(sd->snapprops, snapname, nv));
	nvlist_free(nv);
	if (sd->holds) {
		nvlist_t *holds = fnvlist_alloc();
		int err = lzc_get_holds(zhp->zfs_name, &holds);
		if (err == 0) {
			VERIFY(0 == nvlist_add_nvlist(sd->snapholds,
			    snapname, holds));
		}
		fnvlist_free(holds);
	}

	zfs_close(zhp);
	return (0);
}

static void
send_iterate_prop(zfs_handle_t *zhp, boolean_t received_only, nvlist_t *nv)
{
	nvlist_t *props = NULL;
	nvpair_t *elem = NULL;

	if (received_only)
		props = zfs_get_recvd_props(zhp);
	else
		props = zhp->zfs_props;

	while ((elem = nvlist_next_nvpair(props, elem)) != NULL) {
		char *propname = nvpair_name(elem);
		zfs_prop_t prop = zfs_name_to_prop(propname);
		nvlist_t *propnv;

		if (!zfs_prop_user(propname)) {
			/*
			 * Realistically, this should never happen.  However,
			 * we want the ability to add DSL properties without
			 * needing to make incompatible version changes.  We
			 * need to ignore unknown properties to allow older
			 * software to still send datasets containing these
			 * properties, with the unknown properties elided.
			 */
			if (prop == ZPROP_INVAL)
				continue;

			if (zfs_prop_readonly(prop))
				continue;
		}

		verify(nvpair_value_nvlist(elem, &propnv) == 0);
		if (prop == ZFS_PROP_QUOTA || prop == ZFS_PROP_RESERVATION ||
		    prop == ZFS_PROP_REFQUOTA ||
		    prop == ZFS_PROP_REFRESERVATION) {
			char *source;
			uint64_t value;
			verify(nvlist_lookup_uint64(propnv,
			    ZPROP_VALUE, &value) == 0);
			if (zhp->zfs_type == ZFS_TYPE_SNAPSHOT)
				continue;
			/*
			 * May have no source before SPA_VERSION_RECVD_PROPS,
			 * but is still modifiable.
			 */
			if (nvlist_lookup_string(propnv,
			    ZPROP_SOURCE, &source) == 0) {
				if ((strcmp(source, zhp->zfs_name) != 0) &&
				    (strcmp(source,
				    ZPROP_SOURCE_VAL_RECVD) != 0))
					continue;
			}
		} else {
			char *source;
			if (nvlist_lookup_string(propnv,
			    ZPROP_SOURCE, &source) != 0)
				continue;
			if ((strcmp(source, zhp->zfs_name) != 0) &&
			    (strcmp(source, ZPROP_SOURCE_VAL_RECVD) != 0))
				continue;
		}

		if (zfs_prop_user(propname) ||
		    zfs_prop_get_type(prop) == PROP_TYPE_STRING) {
			char *value;
			verify(nvlist_lookup_string(propnv,
			    ZPROP_VALUE, &value) == 0);
			VERIFY(0 == nvlist_add_string(nv, propname, value));
		} else {
			uint64_t value;
			verify(nvlist_lookup_uint64(propnv,
			    ZPROP_VALUE, &value) == 0);
			VERIFY(0 == nvlist_add_uint64(nv, propname, value));
		}
	}
}

/*
 * returns snapshot creation txg
 * and returns 0 if the snapshot does not exist
 */
static uint64_t
get_snap_txg(libzfs_handle_t *hdl, const char *fs, const char *snap)
{
	char name[ZFS_MAX_DATASET_NAME_LEN];
	uint64_t txg = 0;

	if (fs == NULL || fs[0] == '\0' || snap == NULL || snap[0] == '\0')
		return (txg);

	(void) snprintf(name, sizeof (name), "%s@%s", fs, snap);
	if (zfs_dataset_exists(hdl, name, ZFS_TYPE_SNAPSHOT)) {
		zfs_handle_t *zhp = zfs_open(hdl, name, ZFS_TYPE_SNAPSHOT);
		if (zhp != NULL) {
			txg = zfs_prop_get_int(zhp, ZFS_PROP_CREATETXG);
			zfs_close(zhp);
		}
	}

	return (txg);
}

/*
 * recursively generate nvlists describing datasets.  See comment
 * for the data structure send_data_t above for description of contents
 * of the nvlist.
 */
static int
send_iterate_fs(zfs_handle_t *zhp, void *arg)
{
	send_data_t *sd = arg;
	nvlist_t *nvfs = NULL, *nv = NULL;
	int rv = 0;
	uint64_t parent_fromsnap_guid_save = sd->parent_fromsnap_guid;
	uint64_t fromsnap_txg_save = sd->fromsnap_txg;
	uint64_t tosnap_txg_save = sd->tosnap_txg;
	uint64_t txg = zhp->zfs_dmustats.dds_creation_txg;
	uint64_t guid = zhp->zfs_dmustats.dds_guid;
	uint64_t fromsnap_txg, tosnap_txg;
	char guidstring[64];

	fromsnap_txg = get_snap_txg(zhp->zfs_hdl, zhp->zfs_name, sd->fromsnap);
	if (fromsnap_txg != 0)
		sd->fromsnap_txg = fromsnap_txg;

	tosnap_txg = get_snap_txg(zhp->zfs_hdl, zhp->zfs_name, sd->tosnap);
	if (tosnap_txg != 0)
		sd->tosnap_txg = tosnap_txg;

	/*
	 * on the send side, if the current dataset does not have tosnap,
	 * perform two additional checks:
	 *
	 * - skip sending the current dataset if it was created later than
	 *   the parent tosnap
	 * - return error if the current dataset was created earlier than
	 *   the parent tosnap
	 */
	if (sd->tosnap != NULL && tosnap_txg == 0) {
		if (sd->tosnap_txg != 0 && txg > sd->tosnap_txg) {
			if (sd->verbose) {
				(void) fprintf(stderr, dgettext(TEXT_DOMAIN,
				    "skipping dataset %s: snapshot %s does "
				    "not exist\n"), zhp->zfs_name, sd->tosnap);
			}
		} else {
			(void) fprintf(stderr, dgettext(TEXT_DOMAIN,
			    "cannot send %s@%s%s: snapshot %s@%s does not "
			    "exist\n"), sd->fsname, sd->tosnap, sd->recursive ?
			    dgettext(TEXT_DOMAIN, " recursively") : "",
			    zhp->zfs_name, sd->tosnap);
			rv = EZFS_NOENT;
		}
		goto out;
	}

	VERIFY(0 == nvlist_alloc(&nvfs, NV_UNIQUE_NAME, 0));
	VERIFY(0 == nvlist_add_string(nvfs, "name", zhp->zfs_name));
	VERIFY(0 == nvlist_add_uint64(nvfs, "parentfromsnap",
	    sd->parent_fromsnap_guid));

	if (zhp->zfs_dmustats.dds_origin[0]) {
		zfs_handle_t *origin = zfs_open(zhp->zfs_hdl,
		    zhp->zfs_dmustats.dds_origin, ZFS_TYPE_SNAPSHOT);
		if (origin == NULL) {
			rv = -1;
			goto out;
		}
		VERIFY(0 == nvlist_add_uint64(nvfs, "origin",
		    origin->zfs_dmustats.dds_guid));

		zfs_close(origin);
	}

	/* iterate over props */
	if (sd->props || sd->backup || sd->recursive) {
		VERIFY(0 == nvlist_alloc(&nv, NV_UNIQUE_NAME, 0));
		send_iterate_prop(zhp, sd->backup, nv);
	}
	if (zfs_prop_get_int(zhp, ZFS_PROP_ENCRYPTION) != ZIO_CRYPT_OFF) {
		boolean_t encroot;

		/* determine if this dataset is an encryption root */
		if (zfs_crypto_get_encryption_root(zhp, &encroot, NULL) != 0) {
			rv = -1;
			goto out;
		}

		if (encroot)
			VERIFY(0 == nvlist_add_boolean(nvfs, "is_encroot"));

		/*
		 * Encrypted datasets can only be sent with properties if
		 * the raw flag is specified because the receive side doesn't
		 * currently have a mechanism for recursively asking the user
		 * for new encryption parameters.
		 */
		if (!sd->raw) {
			(void) fprintf(stderr, dgettext(TEXT_DOMAIN,
			    "cannot send %s@%s: encrypted dataset %s may not "
			    "be sent with properties without the raw flag\n"),
			    sd->fsname, sd->tosnap, zhp->zfs_name);
			rv = -1;
			goto out;
		}

	}

	if (nv != NULL)
		VERIFY(0 == nvlist_add_nvlist(nvfs, "props", nv));

	/* iterate over snaps, and set sd->parent_fromsnap_guid */
	sd->parent_fromsnap_guid = 0;
	VERIFY(0 == nvlist_alloc(&sd->parent_snaps, NV_UNIQUE_NAME, 0));
	VERIFY(0 == nvlist_alloc(&sd->snapprops, NV_UNIQUE_NAME, 0));
	if (sd->holds)
		VERIFY(0 == nvlist_alloc(&sd->snapholds, NV_UNIQUE_NAME, 0));
	(void) zfs_iter_snapshots_sorted(zhp, send_iterate_snap, sd);
	VERIFY(0 == nvlist_add_nvlist(nvfs, "snaps", sd->parent_snaps));
	VERIFY(0 == nvlist_add_nvlist(nvfs, "snapprops", sd->snapprops));
	if (sd->holds)
		VERIFY(0 == nvlist_add_nvlist(nvfs, "snapholds",
		    sd->snapholds));
	nvlist_free(sd->parent_snaps);
	nvlist_free(sd->snapprops);
	nvlist_free(sd->snapholds);

	/* add this fs to nvlist */
	(void) snprintf(guidstring, sizeof (guidstring),
	    "0x%llx", (longlong_t)guid);
	VERIFY(0 == nvlist_add_nvlist(sd->fss, guidstring, nvfs));

	/* iterate over children */
	if (sd->recursive)
		rv = zfs_iter_filesystems(zhp, send_iterate_fs, sd);

out:
	sd->parent_fromsnap_guid = parent_fromsnap_guid_save;
	sd->fromsnap_txg = fromsnap_txg_save;
	sd->tosnap_txg = tosnap_txg_save;
	nvlist_free(nv);
	nvlist_free(nvfs);

	zfs_close(zhp);
	return (rv);
}

static int
gather_nvlist(libzfs_handle_t *hdl, const char *fsname, const char *fromsnap,
    const char *tosnap, boolean_t recursive, boolean_t raw, boolean_t verbose,
    boolean_t backup, boolean_t holds, boolean_t props, nvlist_t **nvlp,
    avl_tree_t **avlp)
{
	zfs_handle_t *zhp;
	send_data_t sd = { 0 };
	int error;

	zhp = zfs_open(hdl, fsname, ZFS_TYPE_FILESYSTEM | ZFS_TYPE_VOLUME);
	if (zhp == NULL)
		return (EZFS_BADTYPE);

	VERIFY(0 == nvlist_alloc(&sd.fss, NV_UNIQUE_NAME, 0));
	sd.fsname = fsname;
	sd.fromsnap = fromsnap;
	sd.tosnap = tosnap;
	sd.recursive = recursive;
	sd.raw = raw;
	sd.verbose = verbose;
	sd.backup = backup;
	sd.holds = holds;
	sd.props = props;

	if ((error = send_iterate_fs(zhp, &sd)) != 0) {
		nvlist_free(sd.fss);
		if (avlp != NULL)
			*avlp = NULL;
		*nvlp = NULL;
		return (error);
	}

	if (avlp != NULL && (*avlp = fsavl_create(sd.fss)) == NULL) {
		nvlist_free(sd.fss);
		*nvlp = NULL;
		return (EZFS_NOMEM);
	}

	*nvlp = sd.fss;
	return (0);
}

/*
 * Routines specific to "zfs send"
 */
typedef struct send_dump_data {
	/* these are all just the short snapname (the part after the @) */
	const char *fromsnap;
	const char *tosnap;
	char prevsnap[ZFS_MAX_DATASET_NAME_LEN];
	uint64_t prevsnap_obj;
	boolean_t seenfrom, seento, replicate, doall, fromorigin;
<<<<<<< HEAD
	boolean_t dryrun, parsable, progress, embed_data, std_out;
	boolean_t large_block, compress, raw;
=======
	boolean_t verbose, dryrun, parsable, progress, embed_data, std_out;
	boolean_t large_block, compress, raw, holds;
>>>>>>> 07237a7b
	int outfd;
	boolean_t err;
	nvlist_t *fss;
	nvlist_t *snapholds;
	avl_tree_t *fsavl;
	snapfilter_cb_t *filter_cb;
	void *filter_cb_arg;
	nvlist_t *debugnv;
	char holdtag[ZFS_MAX_DATASET_NAME_LEN];
	int cleanup_fd;
	int verbosity;
	uint64_t size;
} send_dump_data_t;

static int
zfs_send_space(zfs_handle_t *zhp, const char *snapname, const char *from,
    enum lzc_send_flags flags, uint64_t *spacep)
{
	libzfs_handle_t *hdl = zhp->zfs_hdl;
	int error;

	assert(snapname != NULL);
	error = lzc_send_space(snapname, from, flags, spacep);

	if (error != 0) {
		char errbuf[1024];
		(void) snprintf(errbuf, sizeof (errbuf), dgettext(TEXT_DOMAIN,
		    "warning: cannot estimate space for '%s'"), snapname);

		switch (error) {
		case EXDEV:
			zfs_error_aux(hdl, dgettext(TEXT_DOMAIN,
			    "not an earlier snapshot from the same fs"));
			return (zfs_error(hdl, EZFS_CROSSTARGET, errbuf));

		case ENOENT:
			if (zfs_dataset_exists(hdl, snapname,
			    ZFS_TYPE_SNAPSHOT)) {
				zfs_error_aux(hdl, dgettext(TEXT_DOMAIN,
				    "incremental source (%s) does not exist"),
				    snapname);
			}
			return (zfs_error(hdl, EZFS_NOENT, errbuf));

		case EDQUOT:
		case EFBIG:
		case EIO:
		case ENOLINK:
		case ENOSPC:
		case ENOSTR:
		case ENXIO:
		case EPIPE:
		case ERANGE:
		case EFAULT:
		case EROFS:
		case EINVAL:
			zfs_error_aux(hdl, strerror(error));
			return (zfs_error(hdl, EZFS_BADBACKUP, errbuf));

		default:
			return (zfs_standard_error(hdl, error, errbuf));
		}
	}

	return (0);
}

/*
 * Dumps a backup of the given snapshot (incremental from fromsnap if it's not
 * NULL) to the file descriptor specified by outfd.
 */
static int
dump_ioctl(zfs_handle_t *zhp, const char *fromsnap, uint64_t fromsnap_obj,
    boolean_t fromorigin, int outfd, enum lzc_send_flags flags,
    nvlist_t *debugnv)
{
	zfs_cmd_t zc = {"\0"};
	libzfs_handle_t *hdl = zhp->zfs_hdl;
	nvlist_t *thisdbg;

	assert(zhp->zfs_type == ZFS_TYPE_SNAPSHOT);
	assert(fromsnap_obj == 0 || !fromorigin);

	(void) strlcpy(zc.zc_name, zhp->zfs_name, sizeof (zc.zc_name));
	zc.zc_cookie = outfd;
	zc.zc_obj = fromorigin;
	zc.zc_sendobj = zfs_prop_get_int(zhp, ZFS_PROP_OBJSETID);
	zc.zc_fromobj = fromsnap_obj;
	zc.zc_flags = flags;

	VERIFY(0 == nvlist_alloc(&thisdbg, NV_UNIQUE_NAME, 0));
	if (fromsnap && fromsnap[0] != '\0') {
		VERIFY(0 == nvlist_add_string(thisdbg,
		    "fromsnap", fromsnap));
	}

	if (zfs_ioctl(zhp->zfs_hdl, ZFS_IOC_SEND, &zc) != 0) {
		char errbuf[1024];
		(void) snprintf(errbuf, sizeof (errbuf), dgettext(TEXT_DOMAIN,
		    "warning: cannot send '%s'"), zhp->zfs_name);

		VERIFY(0 == nvlist_add_uint64(thisdbg, "error", errno));
		if (debugnv) {
			VERIFY(0 == nvlist_add_nvlist(debugnv,
			    zhp->zfs_name, thisdbg));
		}
		nvlist_free(thisdbg);

		switch (errno) {
		case EXDEV:
			zfs_error_aux(hdl, dgettext(TEXT_DOMAIN,
			    "not an earlier snapshot from the same fs"));
			return (zfs_error(hdl, EZFS_CROSSTARGET, errbuf));

		case EACCES:
			zfs_error_aux(hdl, dgettext(TEXT_DOMAIN,
			    "source key must be loaded"));
			return (zfs_error(hdl, EZFS_CRYPTOFAILED, errbuf));

		case ENOENT:
			if (zfs_dataset_exists(hdl, zc.zc_name,
			    ZFS_TYPE_SNAPSHOT)) {
				zfs_error_aux(hdl, dgettext(TEXT_DOMAIN,
				    "incremental source (@%s) does not exist"),
				    zc.zc_value);
			}
			return (zfs_error(hdl, EZFS_NOENT, errbuf));

		case EDQUOT:
		case EFBIG:
		case EIO:
		case ENOLINK:
		case ENOSPC:
		case ENOSTR:
		case ENXIO:
		case EPIPE:
		case ERANGE:
		case EFAULT:
		case EROFS:
			zfs_error_aux(hdl, strerror(errno));
			return (zfs_error(hdl, EZFS_BADBACKUP, errbuf));

		default:
			return (zfs_standard_error(hdl, errno, errbuf));
		}
	}

	if (debugnv)
		VERIFY(0 == nvlist_add_nvlist(debugnv, zhp->zfs_name, thisdbg));
	nvlist_free(thisdbg);

	return (0);
}

static void
gather_holds(zfs_handle_t *zhp, send_dump_data_t *sdd)
{
	assert(zhp->zfs_type == ZFS_TYPE_SNAPSHOT);

	/*
	 * zfs_send() only sets snapholds for sends that need them,
	 * e.g. replication and doall.
	 */
	if (sdd->snapholds == NULL)
		return;

	fnvlist_add_string(sdd->snapholds, zhp->zfs_name, sdd->holdtag);
}

int
zfs_send_progress(zfs_handle_t *zhp, int fd, uint64_t *bytes_written,
    uint64_t *blocks_visited)
{
	zfs_cmd_t zc = { {0} };
	(void) strlcpy(zc.zc_name, zhp->zfs_name, sizeof (zc.zc_name));
	zc.zc_cookie = fd;
	if (zfs_ioctl(zhp->zfs_hdl, ZFS_IOC_SEND_PROGRESS, &zc) != 0)
		return (errno);
	if (bytes_written != NULL)
		*bytes_written = zc.zc_cookie;
	if (blocks_visited != NULL)
		*blocks_visited = zc.zc_objset_type;
	return (0);
}

static void *
send_progress_thread(void *arg)
{
	progress_arg_t *pa = arg;
	zfs_handle_t *zhp = pa->pa_zhp;
	uint64_t bytes;
	uint64_t blocks;
	char buf[16];
	time_t t;
	struct tm *tm;
	boolean_t firstloop = B_TRUE;

	/*
	 * Print the progress from ZFS_IOC_SEND_PROGRESS every second.
	 */
	for (;;) {
		int err;
		(void) sleep(1);
		if ((err = zfs_send_progress(zhp, pa->pa_fd, &bytes,
		    &blocks)) != 0) {
			if (err == EINTR || err == ENOENT)
				return ((void *)0);
			return ((void *)(uintptr_t)err);
		}

		if (firstloop && !pa->pa_parsable) {
			(void) fprintf(stderr, "TIME       %s   %sSNAPSHOT\n",
			    pa->pa_estimate ? "BYTES" : " SENT",
			    pa->pa_verbosity >= 2 ? "   BLOCKS    " : "");
			firstloop = B_FALSE;
		}

		(void) time(&t);
		tm = localtime(&t);

		if (pa->pa_verbosity >= 2 && pa->pa_parsable) {
			(void) fprintf(stderr,
			    "%02d:%02d:%02d\t%llu\t%llu\t%s\n",
			    tm->tm_hour, tm->tm_min, tm->tm_sec,
			    (u_longlong_t)bytes, (u_longlong_t)blocks,
			    zhp->zfs_name);
		} else if (pa->pa_verbosity >= 2) {
			zfs_nicenum(bytes, buf, sizeof (buf));
			(void) fprintf(stderr,
			    "%02d:%02d:%02d   %5s    %8llu    %s\n",
			    tm->tm_hour, tm->tm_min, tm->tm_sec,
			    buf, (u_longlong_t)blocks, zhp->zfs_name);
		} else if (pa->pa_parsable) {
			(void) fprintf(stderr, "%02d:%02d:%02d\t%llu\t%s\n",
			    tm->tm_hour, tm->tm_min, tm->tm_sec,
			    (u_longlong_t)bytes, zhp->zfs_name);
		} else {
			zfs_nicebytes(bytes, buf, sizeof (buf));
			(void) fprintf(stderr, "%02d:%02d:%02d   %5s   %s\n",
			    tm->tm_hour, tm->tm_min, tm->tm_sec,
			    buf, zhp->zfs_name);
		}
	}
}

static void
send_print_verbose(FILE *fout, const char *tosnap, const char *fromsnap,
    uint64_t size, boolean_t parsable)
{
	if (parsable) {
		if (fromsnap != NULL) {
			(void) fprintf(fout, "incremental\t%s\t%s",
			    fromsnap, tosnap);
		} else {
			(void) fprintf(fout, "full\t%s",
			    tosnap);
		}
	} else {
		if (fromsnap != NULL) {
			if (strchr(fromsnap, '@') == NULL &&
			    strchr(fromsnap, '#') == NULL) {
				(void) fprintf(fout, dgettext(TEXT_DOMAIN,
				    "send from @%s to %s"),
				    fromsnap, tosnap);
			} else {
				(void) fprintf(fout, dgettext(TEXT_DOMAIN,
				    "send from %s to %s"),
				    fromsnap, tosnap);
			}
		} else {
			(void) fprintf(fout, dgettext(TEXT_DOMAIN,
			    "full send of %s"),
			    tosnap);
		}
	}

	if (parsable) {
		(void) fprintf(fout, "\t%llu",
		    (longlong_t)size);
	} else if (size != 0) {
		char buf[16];
		zfs_nicebytes(size, buf, sizeof (buf));
		(void) fprintf(fout, dgettext(TEXT_DOMAIN,
		    " estimated size is %s"), buf);
	}
	(void) fprintf(fout, "\n");
}

static int
dump_snapshot(zfs_handle_t *zhp, void *arg)
{
	send_dump_data_t *sdd = arg;
	progress_arg_t pa = { 0 };
	pthread_t tid;
	char *thissnap;
	enum lzc_send_flags flags = 0;
	int err;
	boolean_t isfromsnap, istosnap, fromorigin;
	boolean_t exclude = B_FALSE;
	FILE *fout = sdd->std_out ? stdout : stderr;

	err = 0;
	thissnap = strchr(zhp->zfs_name, '@') + 1;
	isfromsnap = (sdd->fromsnap != NULL &&
	    strcmp(sdd->fromsnap, thissnap) == 0);

	if (!sdd->seenfrom && isfromsnap) {
		gather_holds(zhp, sdd);
		sdd->seenfrom = B_TRUE;
		(void) strlcpy(sdd->prevsnap, thissnap,
		    sizeof (sdd->prevsnap));
		sdd->prevsnap_obj = zfs_prop_get_int(zhp, ZFS_PROP_OBJSETID);
		zfs_close(zhp);
		return (0);
	}

	if (sdd->seento || !sdd->seenfrom) {
		zfs_close(zhp);
		return (0);
	}

	istosnap = (strcmp(sdd->tosnap, thissnap) == 0);
	if (istosnap)
		sdd->seento = B_TRUE;

	if (sdd->large_block)
		flags |= LZC_SEND_FLAG_LARGE_BLOCK;
	if (sdd->embed_data)
		flags |= LZC_SEND_FLAG_EMBED_DATA;
	if (sdd->compress)
		flags |= LZC_SEND_FLAG_COMPRESS;
	if (sdd->raw)
		flags |= LZC_SEND_FLAG_RAW;

	if (!sdd->doall && !isfromsnap && !istosnap) {
		if (sdd->replicate) {
			char *snapname;
			nvlist_t *snapprops;
			/*
			 * Filter out all intermediate snapshots except origin
			 * snapshots needed to replicate clones.
			 */
			nvlist_t *nvfs = fsavl_find(sdd->fsavl,
			    zhp->zfs_dmustats.dds_guid, &snapname);

			VERIFY(0 == nvlist_lookup_nvlist(nvfs,
			    "snapprops", &snapprops));
			VERIFY(0 == nvlist_lookup_nvlist(snapprops,
			    thissnap, &snapprops));
			exclude = !nvlist_exists(snapprops, "is_clone_origin");
		} else {
			exclude = B_TRUE;
		}
	}

	/*
	 * If a filter function exists, call it to determine whether
	 * this snapshot will be sent.
	 */
	if (exclude || (sdd->filter_cb != NULL &&
	    sdd->filter_cb(zhp, sdd->filter_cb_arg) == B_FALSE)) {
		/*
		 * This snapshot is filtered out.  Don't send it, and don't
		 * set prevsnap_obj, so it will be as if this snapshot didn't
		 * exist, and the next accepted snapshot will be sent as
		 * an incremental from the last accepted one, or as the
		 * first (and full) snapshot in the case of a replication,
		 * non-incremental send.
		 */
		zfs_close(zhp);
		return (0);
	}

	gather_holds(zhp, sdd);
	fromorigin = sdd->prevsnap[0] == '\0' &&
	    (sdd->fromorigin || sdd->replicate);

	if (sdd->verbosity != 0) {
		uint64_t size = 0;
		char fromds[ZFS_MAX_DATASET_NAME_LEN];

		if (sdd->prevsnap[0] != '\0') {
			(void) strlcpy(fromds, zhp->zfs_name, sizeof (fromds));
			*(strchr(fromds, '@') + 1) = '\0';
			(void) strlcat(fromds, sdd->prevsnap, sizeof (fromds));
		}
		if (zfs_send_space(zhp, zhp->zfs_name,
		    sdd->prevsnap[0] ? fromds : NULL, flags, &size) != 0) {
			size = 0; /* cannot estimate send space */
		} else {
			send_print_verbose(fout, zhp->zfs_name,
			    sdd->prevsnap[0] ? sdd->prevsnap : NULL,
			    size, sdd->parsable);
		}
		sdd->size += size;
	}

	if (!sdd->dryrun) {
		/*
		 * If progress reporting is requested, spawn a new thread to
		 * poll ZFS_IOC_SEND_PROGRESS at a regular interval.
		 */
		if (sdd->progress) {
			pa.pa_zhp = zhp;
			pa.pa_fd = sdd->outfd;
			pa.pa_parsable = sdd->parsable;
			pa.pa_estimate = B_FALSE;
			pa.pa_verbosity = sdd->verbosity;

			if ((err = pthread_create(&tid, NULL,
			    send_progress_thread, &pa)) != 0) {
				zfs_close(zhp);
				return (err);
			}
		}

		err = dump_ioctl(zhp, sdd->prevsnap, sdd->prevsnap_obj,
		    fromorigin, sdd->outfd, flags, sdd->debugnv);

		if (sdd->progress) {
			void *status = NULL;
			(void) pthread_cancel(tid);
			(void) pthread_join(tid, &status);
			int error = (int)(uintptr_t)status;
			if (error != 0 && status != PTHREAD_CANCELED) {
				char errbuf[1024];
				(void) snprintf(errbuf, sizeof (errbuf),
				    dgettext(TEXT_DOMAIN,
				    "progress thread exited nonzero"));
				return (zfs_standard_error(zhp->zfs_hdl, error,
				    errbuf));
			}
		}
	}

	(void) strcpy(sdd->prevsnap, thissnap);
	sdd->prevsnap_obj = zfs_prop_get_int(zhp, ZFS_PROP_OBJSETID);
	zfs_close(zhp);
	return (err);
}

static int
dump_filesystem(zfs_handle_t *zhp, void *arg)
{
	int rv = 0;
	send_dump_data_t *sdd = arg;
	boolean_t missingfrom = B_FALSE;
	zfs_cmd_t zc = {"\0"};

	(void) snprintf(zc.zc_name, sizeof (zc.zc_name), "%s@%s",
	    zhp->zfs_name, sdd->tosnap);
	if (ioctl(zhp->zfs_hdl->libzfs_fd, ZFS_IOC_OBJSET_STATS, &zc) != 0) {
		(void) fprintf(stderr, dgettext(TEXT_DOMAIN,
		    "WARNING: could not send %s@%s: does not exist\n"),
		    zhp->zfs_name, sdd->tosnap);
		sdd->err = B_TRUE;
		return (0);
	}

	if (sdd->replicate && sdd->fromsnap) {
		/*
		 * If this fs does not have fromsnap, and we're doing
		 * recursive, we need to send a full stream from the
		 * beginning (or an incremental from the origin if this
		 * is a clone).  If we're doing non-recursive, then let
		 * them get the error.
		 */
		(void) snprintf(zc.zc_name, sizeof (zc.zc_name), "%s@%s",
		    zhp->zfs_name, sdd->fromsnap);
		if (ioctl(zhp->zfs_hdl->libzfs_fd,
		    ZFS_IOC_OBJSET_STATS, &zc) != 0) {
			missingfrom = B_TRUE;
		}
	}

	sdd->seenfrom = sdd->seento = sdd->prevsnap[0] = 0;
	sdd->prevsnap_obj = 0;
	if (sdd->fromsnap == NULL || missingfrom)
		sdd->seenfrom = B_TRUE;

	rv = zfs_iter_snapshots_sorted(zhp, dump_snapshot, arg);
	if (!sdd->seenfrom) {
		(void) fprintf(stderr, dgettext(TEXT_DOMAIN,
		    "WARNING: could not send %s@%s:\n"
		    "incremental source (%s@%s) does not exist\n"),
		    zhp->zfs_name, sdd->tosnap,
		    zhp->zfs_name, sdd->fromsnap);
		sdd->err = B_TRUE;
	} else if (!sdd->seento) {
		if (sdd->fromsnap) {
			(void) fprintf(stderr, dgettext(TEXT_DOMAIN,
			    "WARNING: could not send %s@%s:\n"
			    "incremental source (%s@%s) "
			    "is not earlier than it\n"),
			    zhp->zfs_name, sdd->tosnap,
			    zhp->zfs_name, sdd->fromsnap);
		} else {
			(void) fprintf(stderr, dgettext(TEXT_DOMAIN,
			    "WARNING: "
			    "could not send %s@%s: does not exist\n"),
			    zhp->zfs_name, sdd->tosnap);
		}
		sdd->err = B_TRUE;
	}

	return (rv);
}

static int
dump_filesystems(zfs_handle_t *rzhp, void *arg)
{
	send_dump_data_t *sdd = arg;
	nvpair_t *fspair;
	boolean_t needagain, progress;

	if (!sdd->replicate)
		return (dump_filesystem(rzhp, sdd));

	/* Mark the clone origin snapshots. */
	for (fspair = nvlist_next_nvpair(sdd->fss, NULL); fspair;
	    fspair = nvlist_next_nvpair(sdd->fss, fspair)) {
		nvlist_t *nvfs;
		uint64_t origin_guid = 0;

		VERIFY(0 == nvpair_value_nvlist(fspair, &nvfs));
		(void) nvlist_lookup_uint64(nvfs, "origin", &origin_guid);
		if (origin_guid != 0) {
			char *snapname;
			nvlist_t *origin_nv = fsavl_find(sdd->fsavl,
			    origin_guid, &snapname);
			if (origin_nv != NULL) {
				nvlist_t *snapprops;
				VERIFY(0 == nvlist_lookup_nvlist(origin_nv,
				    "snapprops", &snapprops));
				VERIFY(0 == nvlist_lookup_nvlist(snapprops,
				    snapname, &snapprops));
				VERIFY(0 == nvlist_add_boolean(
				    snapprops, "is_clone_origin"));
			}
		}
	}
again:
	needagain = progress = B_FALSE;
	for (fspair = nvlist_next_nvpair(sdd->fss, NULL); fspair;
	    fspair = nvlist_next_nvpair(sdd->fss, fspair)) {
		nvlist_t *fslist, *parent_nv;
		char *fsname;
		zfs_handle_t *zhp;
		int err;
		uint64_t origin_guid = 0;
		uint64_t parent_guid = 0;

		VERIFY(nvpair_value_nvlist(fspair, &fslist) == 0);
		if (nvlist_lookup_boolean(fslist, "sent") == 0)
			continue;

		VERIFY(nvlist_lookup_string(fslist, "name", &fsname) == 0);
		(void) nvlist_lookup_uint64(fslist, "origin", &origin_guid);
		(void) nvlist_lookup_uint64(fslist, "parentfromsnap",
		    &parent_guid);

		if (parent_guid != 0) {
			parent_nv = fsavl_find(sdd->fsavl, parent_guid, NULL);
			if (!nvlist_exists(parent_nv, "sent")) {
				/* parent has not been sent; skip this one */
				needagain = B_TRUE;
				continue;
			}
		}

		if (origin_guid != 0) {
			nvlist_t *origin_nv = fsavl_find(sdd->fsavl,
			    origin_guid, NULL);
			if (origin_nv != NULL &&
			    !nvlist_exists(origin_nv, "sent")) {
				/*
				 * origin has not been sent yet;
				 * skip this clone.
				 */
				needagain = B_TRUE;
				continue;
			}
		}

		zhp = zfs_open(rzhp->zfs_hdl, fsname, ZFS_TYPE_DATASET);
		if (zhp == NULL)
			return (-1);
		err = dump_filesystem(zhp, sdd);
		VERIFY(nvlist_add_boolean(fslist, "sent") == 0);
		progress = B_TRUE;
		zfs_close(zhp);
		if (err)
			return (err);
	}
	if (needagain) {
		assert(progress);
		goto again;
	}

	/* clean out the sent flags in case we reuse this fss */
	for (fspair = nvlist_next_nvpair(sdd->fss, NULL); fspair;
	    fspair = nvlist_next_nvpair(sdd->fss, fspair)) {
		nvlist_t *fslist;

		VERIFY(nvpair_value_nvlist(fspair, &fslist) == 0);
		(void) nvlist_remove_all(fslist, "sent");
	}

	return (0);
}

nvlist_t *
zfs_send_resume_token_to_nvlist(libzfs_handle_t *hdl, const char *token)
{
	unsigned int version;
	int nread, i;
	unsigned long long checksum, packed_len;

	/*
	 * Decode token header, which is:
	 *   <token version>-<checksum of payload>-<uncompressed payload length>
	 * Note that the only supported token version is 1.
	 */
	nread = sscanf(token, "%u-%llx-%llx-",
	    &version, &checksum, &packed_len);
	if (nread != 3) {
		zfs_error_aux(hdl, dgettext(TEXT_DOMAIN,
		    "resume token is corrupt (invalid format)"));
		return (NULL);
	}

	if (version != ZFS_SEND_RESUME_TOKEN_VERSION) {
		zfs_error_aux(hdl, dgettext(TEXT_DOMAIN,
		    "resume token is corrupt (invalid version %u)"),
		    version);
		return (NULL);
	}

	/* convert hexadecimal representation to binary */
	token = strrchr(token, '-') + 1;
	int len = strlen(token) / 2;
	unsigned char *compressed = zfs_alloc(hdl, len);
	for (i = 0; i < len; i++) {
		nread = sscanf(token + i * 2, "%2hhx", compressed + i);
		if (nread != 1) {
			free(compressed);
			zfs_error_aux(hdl, dgettext(TEXT_DOMAIN,
			    "resume token is corrupt "
			    "(payload is not hex-encoded)"));
			return (NULL);
		}
	}

	/* verify checksum */
	zio_cksum_t cksum;
	fletcher_4_native_varsize(compressed, len, &cksum);
	if (cksum.zc_word[0] != checksum) {
		free(compressed);
		zfs_error_aux(hdl, dgettext(TEXT_DOMAIN,
		    "resume token is corrupt (incorrect checksum)"));
		return (NULL);
	}

	/* uncompress */
	void *packed = zfs_alloc(hdl, packed_len);
	uLongf packed_len_long = packed_len;
	if (uncompress(packed, &packed_len_long, compressed, len) != Z_OK ||
	    packed_len_long != packed_len) {
		free(packed);
		free(compressed);
		zfs_error_aux(hdl, dgettext(TEXT_DOMAIN,
		    "resume token is corrupt (decompression failed)"));
		return (NULL);
	}

	/* unpack nvlist */
	nvlist_t *nv;
	int error = nvlist_unpack(packed, packed_len, &nv, KM_SLEEP);
	free(packed);
	free(compressed);
	if (error != 0) {
		zfs_error_aux(hdl, dgettext(TEXT_DOMAIN,
		    "resume token is corrupt (nvlist_unpack failed)"));
		return (NULL);
	}
	return (nv);
}
static enum lzc_send_flags
lzc_flags_from_sendflags(const sendflags_t *flags)
{
	enum lzc_send_flags lzc_flags = 0;
	if (flags->largeblock)
		lzc_flags |= LZC_SEND_FLAG_LARGE_BLOCK;
	if (flags->embed_data)
		lzc_flags |= LZC_SEND_FLAG_EMBED_DATA;
	if (flags->compress)
		lzc_flags |= LZC_SEND_FLAG_COMPRESS;
	if (flags->raw)
		lzc_flags |= LZC_SEND_FLAG_RAW;
	return (lzc_flags);
}

static int
estimate_size(zfs_handle_t *zhp, const char *from, int fd, sendflags_t *flags,
    uint64_t resumeobj, uint64_t resumeoff, uint64_t bytes,
    const char *redactbook, char *errbuf)
{
	uint64_t size;
	FILE *fout = flags->dryrun ? stdout : stderr;
	progress_arg_t pa = { 0 };
	int err = 0;
	pthread_t ptid;

	if (flags->progress) {
		pa.pa_zhp = zhp;
		pa.pa_fd = fd;
		pa.pa_parsable = flags->parsable;
		pa.pa_estimate = B_TRUE;
		pa.pa_verbosity = flags->verbosity;

		err = pthread_create(&ptid, NULL,
		    send_progress_thread, &pa);
		if (err != 0) {
			zfs_error_aux(zhp->zfs_hdl, strerror(errno));
			return (zfs_error(zhp->zfs_hdl,
			    EZFS_THREADCREATEFAILED, errbuf));
		}
	}

	err = lzc_send_space_resume_redacted(zhp->zfs_name, from,
	    lzc_flags_from_sendflags(flags), resumeobj, resumeoff, bytes,
	    redactbook, fd, &size);

	if (flags->progress) {
		void *status = NULL;
		(void) pthread_cancel(ptid);
		(void) pthread_join(ptid, &status);
		int error = (int)(uintptr_t)status;
		if (error != 0 && status != PTHREAD_CANCELED) {
			char errbuf[1024];
			(void) snprintf(errbuf, sizeof (errbuf),
			    dgettext(TEXT_DOMAIN, "progress thread exited "
			    "nonzero"));
			return (zfs_standard_error(zhp->zfs_hdl, error,
			    errbuf));
		}
	}

	if (err != 0) {
		zfs_error_aux(zhp->zfs_hdl, strerror(err));
		return (zfs_error(zhp->zfs_hdl, EZFS_BADBACKUP,
		    errbuf));
	}
	send_print_verbose(fout, zhp->zfs_name, from, size,
	    flags->parsable);

	if (flags->parsable) {
		(void) fprintf(fout, "size\t%llu\n", (longlong_t)size);
	} else {
		char buf[16];
		zfs_nicenum(size, buf, sizeof (buf));
		(void) fprintf(fout, dgettext(TEXT_DOMAIN,
		    "total estimated size is %s\n"), buf);
	}
	return (0);
}

static boolean_t
redact_snaps_contains(const uint64_t *snaps, uint64_t num_snaps, uint64_t guid)
{
	for (int i = 0; i < num_snaps; i++) {
		if (snaps[i] == guid)
			return (B_TRUE);
	}
	return (B_FALSE);
}

static boolean_t
redact_snaps_equal(const uint64_t *snaps1, uint64_t num_snaps1,
    const uint64_t *snaps2, uint64_t num_snaps2)
{
	if (num_snaps1 != num_snaps2)
		return (B_FALSE);
	for (int i = 0; i < num_snaps1; i++) {
		if (!redact_snaps_contains(snaps2, num_snaps2, snaps1[i]))
			return (B_FALSE);
	}
	return (B_TRUE);
}

/*
 * Check that the list of redaction snapshots in the bookmark matches the send
 * we're resuming, and return whether or not it's complete.
 *
 * Note that the caller needs to free the contents of *bookname with free() if
 * this function returns successfully.
 */
static int
find_redact_book(libzfs_handle_t *hdl, const char *path,
    const uint64_t *redact_snap_guids, int num_redact_snaps,
    char **bookname)
{
	char errbuf[1024];
	int error = 0;
	nvlist_t *props = fnvlist_alloc();
	nvlist_t *bmarks;

	(void) snprintf(errbuf, sizeof (errbuf), dgettext(TEXT_DOMAIN,
	    "cannot resume send"));

	fnvlist_add_boolean(props, "redact_complete");
	fnvlist_add_boolean(props, zfs_prop_to_name(ZFS_PROP_REDACT_SNAPS));
	error = lzc_get_bookmarks(path, props, &bmarks);
	nvlist_free(props);
	if (error != 0) {
		if (error == ESRCH) {
			zfs_error_aux(hdl, dgettext(TEXT_DOMAIN,
			    "nonexistent redaction bookmark provided"));
		} else if (error == ENOENT) {
			zfs_error_aux(hdl, dgettext(TEXT_DOMAIN,
			    "dataset to be sent no longer exists"));
		} else {
			zfs_error_aux(hdl, dgettext(TEXT_DOMAIN,
			    "unknown error: %s"), strerror(error));
		}
		return (zfs_error(hdl, EZFS_BADPROP, errbuf));
	}
	nvpair_t *pair;
	for (pair = nvlist_next_nvpair(bmarks, NULL); pair;
	    pair = nvlist_next_nvpair(bmarks, pair)) {

		nvlist_t *bmark = fnvpair_value_nvlist(pair);
		nvlist_t *vallist = fnvlist_lookup_nvlist(bmark,
		    zfs_prop_to_name(ZFS_PROP_REDACT_SNAPS));
		uint_t len = 0;
		uint64_t *bmarksnaps = fnvlist_lookup_uint64_array(vallist,
		    ZPROP_VALUE, &len);
		if (redact_snaps_equal(redact_snap_guids,
		    num_redact_snaps, bmarksnaps, len)) {
			break;
		}
	}
	if (pair == NULL)  {
		fnvlist_free(bmarks);
		zfs_error_aux(hdl, dgettext(TEXT_DOMAIN,
		    "no appropriate redaction bookmark exists"));
		return (zfs_error(hdl, EZFS_BADPROP, errbuf));
	}
	char *name = nvpair_name(pair);
	nvlist_t *bmark = fnvpair_value_nvlist(pair);
	nvlist_t *vallist = fnvlist_lookup_nvlist(bmark, "redact_complete");
	boolean_t complete = fnvlist_lookup_boolean_value(vallist,
	    ZPROP_VALUE);
	if (!complete) {
		fnvlist_free(bmarks);
		zfs_error_aux(hdl, dgettext(TEXT_DOMAIN,
		    "incomplete redaction bookmark provided"));
		return (zfs_error(hdl, EZFS_BADPROP, errbuf));
	}
	*bookname = strndup(name, ZFS_MAX_DATASET_NAME_LEN);
	ASSERT3P(*bookname, !=, NULL);
	fnvlist_free(bmarks);
	return (0);
}

int
zfs_send_resume(libzfs_handle_t *hdl, sendflags_t *flags, int outfd,
    const char *resume_token)
{
	char errbuf[1024];
	char *toname;
	char *fromname = NULL;
	uint64_t resumeobj, resumeoff, toguid, fromguid, bytes;
	zfs_handle_t *zhp;
	int error = 0;
	char name[ZFS_MAX_DATASET_NAME_LEN];
	enum lzc_send_flags lzc_flags = 0;
	FILE *fout = (flags->verbosity > 0 && flags->dryrun) ? stdout : stderr;
	uint64_t *redact_snap_guids = NULL;
	int num_redact_snaps = 0;
	char *redact_book = NULL;

	(void) snprintf(errbuf, sizeof (errbuf), dgettext(TEXT_DOMAIN,
	    "cannot resume send"));

	nvlist_t *resume_nvl =
	    zfs_send_resume_token_to_nvlist(hdl, resume_token);
	if (resume_nvl == NULL) {
		/*
		 * zfs_error_aux has already been set by
		 * zfs_send_resume_token_to_nvlist
		 */
		return (zfs_error(hdl, EZFS_FAULT, errbuf));
	}
	if (flags->verbosity != 0) {
		(void) fprintf(fout, dgettext(TEXT_DOMAIN,
		    "resume token contents:\n"));
		nvlist_print(fout, resume_nvl);
	}

	if (nvlist_lookup_string(resume_nvl, "toname", &toname) != 0 ||
	    nvlist_lookup_uint64(resume_nvl, "object", &resumeobj) != 0 ||
	    nvlist_lookup_uint64(resume_nvl, "offset", &resumeoff) != 0 ||
	    nvlist_lookup_uint64(resume_nvl, "bytes", &bytes) != 0 ||
	    nvlist_lookup_uint64(resume_nvl, "toguid", &toguid) != 0) {
		zfs_error_aux(hdl, dgettext(TEXT_DOMAIN,
		    "resume token is corrupt"));
		return (zfs_error(hdl, EZFS_FAULT, errbuf));
	}
	fromguid = 0;
	(void) nvlist_lookup_uint64(resume_nvl, "fromguid", &fromguid);

	if (flags->largeblock || nvlist_exists(resume_nvl, "largeblockok"))
		lzc_flags |= LZC_SEND_FLAG_LARGE_BLOCK;
	if (flags->embed_data || nvlist_exists(resume_nvl, "embedok"))
		lzc_flags |= LZC_SEND_FLAG_EMBED_DATA;
	if (flags->compress || nvlist_exists(resume_nvl, "compressok"))
		lzc_flags |= LZC_SEND_FLAG_COMPRESS;
	if (flags->raw || nvlist_exists(resume_nvl, "rawok"))
		lzc_flags |= LZC_SEND_FLAG_RAW;

	if (guid_to_name(hdl, toname, toguid, B_FALSE, name) != 0) {
		if (zfs_dataset_exists(hdl, toname, ZFS_TYPE_DATASET)) {
			zfs_error_aux(hdl, dgettext(TEXT_DOMAIN,
			    "'%s' is no longer the same snapshot used in "
			    "the initial send"), toname);
		} else {
			zfs_error_aux(hdl, dgettext(TEXT_DOMAIN,
			    "'%s' used in the initial send no longer exists"),
			    toname);
		}
		return (zfs_error(hdl, EZFS_BADPATH, errbuf));
	}
	zhp = zfs_open(hdl, name, ZFS_TYPE_DATASET);
	if (zhp == NULL) {
		zfs_error_aux(hdl, dgettext(TEXT_DOMAIN,
		    "unable to access '%s'"), name);
		return (zfs_error(hdl, EZFS_BADPATH, errbuf));
	}

	if (nvlist_lookup_uint64_array(resume_nvl, "book_redact_snaps",
	    &redact_snap_guids, (uint_t *)&num_redact_snaps) != 0) {
		num_redact_snaps = -1;
	}

	if (fromguid != 0) {
		if (guid_to_name_redact_snaps(hdl, toname, fromguid, B_TRUE,
		    redact_snap_guids, num_redact_snaps, name) != 0) {
			zfs_error_aux(hdl, dgettext(TEXT_DOMAIN,
			    "incremental source %#llx no longer exists"),
			    (longlong_t)fromguid);
			return (zfs_error(hdl, EZFS_BADPATH, errbuf));
		}
		fromname = name;
	}

	redact_snap_guids = NULL;

	if (nvlist_lookup_uint64_array(resume_nvl,
	    zfs_prop_to_name(ZFS_PROP_REDACT_SNAPS), &redact_snap_guids,
	    (uint_t *)&num_redact_snaps) == 0) {
		char path[ZFS_MAX_DATASET_NAME_LEN];

		(void) strlcpy(path, toname, sizeof (path));
		char *at = strchr(path, '@');
		ASSERT3P(at, !=, NULL);

		*at = '\0';

		if ((error = find_redact_book(hdl, path, redact_snap_guids,
		    num_redact_snaps, &redact_book)) != 0) {
			return (error);
		}
	}

	if (flags->verbosity != 0) {
		/*
		 * Some of these may have come from the resume token, set them
		 * here for size estimate purposes.
		 */
		sendflags_t tmpflags = *flags;
		if (lzc_flags & LZC_SEND_FLAG_LARGE_BLOCK)
			tmpflags.largeblock = B_TRUE;
		if (lzc_flags & LZC_SEND_FLAG_COMPRESS)
			tmpflags.compress = B_TRUE;
		if (lzc_flags & LZC_SEND_FLAG_EMBED_DATA)
			tmpflags.embed_data = B_TRUE;
		error = estimate_size(zhp, fromname, outfd, &tmpflags,
		    resumeobj, resumeoff, bytes, redact_book, errbuf);
	}

	if (!flags->dryrun) {
		progress_arg_t pa = { 0 };
		pthread_t tid;
		/*
		 * If progress reporting is requested, spawn a new thread to
		 * poll ZFS_IOC_SEND_PROGRESS at a regular interval.
		 */
		if (flags->progress) {
			pa.pa_zhp = zhp;
			pa.pa_fd = outfd;
			pa.pa_parsable = flags->parsable;
			pa.pa_estimate = B_FALSE;
			pa.pa_verbosity = flags->verbosity;

			error = pthread_create(&tid, NULL,
			    send_progress_thread, &pa);
			if (error != 0) {
				if (redact_book != NULL)
					free(redact_book);
				zfs_close(zhp);
				return (error);
			}
		}

		error = lzc_send_resume_redacted(zhp->zfs_name, fromname, outfd,
		    lzc_flags, resumeobj, resumeoff, redact_book);
		if (redact_book != NULL)
			free(redact_book);

		if (flags->progress) {
			void *status = NULL;
			(void) pthread_cancel(tid);
			(void) pthread_join(tid, &status);
			int error = (int)(uintptr_t)status;
			if (error != 0 && status != PTHREAD_CANCELED) {
				char errbuf[1024];
				(void) snprintf(errbuf, sizeof (errbuf),
				    dgettext(TEXT_DOMAIN,
				    "progress thread exited nonzero"));
				return (zfs_standard_error(hdl, error, errbuf));
			}
		}

		char errbuf[1024];
		(void) snprintf(errbuf, sizeof (errbuf), dgettext(TEXT_DOMAIN,
		    "warning: cannot send '%s'"), zhp->zfs_name);

		zfs_close(zhp);

		switch (error) {
		case 0:
			return (0);
		case EACCES:
			zfs_error_aux(hdl, dgettext(TEXT_DOMAIN,
			    "source key must be loaded"));
			return (zfs_error(hdl, EZFS_CRYPTOFAILED, errbuf));
		case ESRCH:
			if (lzc_exists(zhp->zfs_name)) {
				zfs_error_aux(hdl, dgettext(TEXT_DOMAIN,
				    "incremental source could not be found"));
			}
			return (zfs_error(hdl, EZFS_NOENT, errbuf));

		case EXDEV:
		case ENOENT:
		case EDQUOT:
		case EFBIG:
		case EIO:
		case ENOLINK:
		case ENOSPC:
		case ENOSTR:
		case ENXIO:
		case EPIPE:
		case ERANGE:
		case EFAULT:
		case EROFS:
			zfs_error_aux(hdl, strerror(errno));
			return (zfs_error(hdl, EZFS_BADBACKUP, errbuf));

		default:
			return (zfs_standard_error(hdl, errno, errbuf));
		}
	} else {
		if (redact_book != NULL)
			free(redact_book);
	}

	zfs_close(zhp);

	return (error);
}

/*
 * This function informs the target system that the recursive send is complete.
 * The record is also expected in the case of a send -p.
 */
static int
send_conclusion_record(int fd, zio_cksum_t *zc)
{
	dmu_replay_record_t drr = { 0 };
	drr.drr_type = DRR_END;
	if (zc != NULL)
		drr.drr_u.drr_end.drr_checksum = *zc;
	if (write(fd, &drr, sizeof (drr)) == -1) {
		return (errno);
	}
	return (0);
}

/*
 * This function is responsible for sending the records that contain the
 * necessary information for the target system's libzfs to be able to set the
 * properties of the filesystem being received, or to be able to prepare for
 * a recursive receive.
 *
 * The "zhp" argument is the handle of the snapshot we are sending
 * (the "tosnap").  The "from" argument is the short snapshot name (the part
 * after the @) of the incremental source.
 */
static int
send_prelim_records(zfs_handle_t *zhp, const char *from, int fd,
    boolean_t gather_props, boolean_t recursive, boolean_t verbose,
    boolean_t dryrun, boolean_t raw, boolean_t backup, nvlist_t **fssp,
    avl_tree_t **fsavlp)
{
	int err = 0;
	char *packbuf = NULL;
	size_t buflen = 0;
	zio_cksum_t zc = { {0} };
	int featureflags = 0;
	/* name of filesystem/volume that contains snapshot we are sending */
	char tofs[ZFS_MAX_DATASET_NAME_LEN];
	/* short name of snap we are sending */
	char *tosnap = "";

	char errbuf[1024];
	(void) snprintf(errbuf, sizeof (errbuf), dgettext(TEXT_DOMAIN,
	    "warning: cannot send '%s'"), zhp->zfs_name);
	if (zhp->zfs_type == ZFS_TYPE_FILESYSTEM && zfs_prop_get_int(zhp,
	    ZFS_PROP_VERSION) >= ZPL_VERSION_SA) {
		featureflags |= DMU_BACKUP_FEATURE_SA_SPILL;
	}

	(void) strlcpy(tofs, zhp->zfs_name, ZFS_MAX_DATASET_NAME_LEN);
	char *at = strchr(tofs, '@');
	if (at != NULL) {
		*at = '\0';
		tosnap = at + 1;
	}

	if (gather_props) {
		nvlist_t *hdrnv = fnvlist_alloc();
		nvlist_t *fss = NULL;

		if (from != NULL)
			fnvlist_add_string(hdrnv, "fromsnap", from);
		fnvlist_add_string(hdrnv, "tosnap", tosnap);
		if (!recursive)
			fnvlist_add_boolean(hdrnv, "not_recursive");

		if (raw) {
			VERIFY0(nvlist_add_boolean(hdrnv, "raw"));
		}

		if ((err = gather_nvlist(zhp->zfs_hdl, tofs,
		    from, tosnap, recursive, raw, verbose, backup, &fss,
		    fsavlp)) != 0) {
			return (zfs_error(zhp->zfs_hdl, EZFS_BADBACKUP,
			    errbuf));
		}
		fnvlist_add_nvlist(hdrnv, "fss", fss);
		VERIFY0(nvlist_pack(hdrnv, &packbuf, &buflen, NV_ENCODE_XDR,
		    0));
		if (fssp != NULL) {
			*fssp = fss;
		} else {
			nvlist_free(fss);
		}
		nvlist_free(hdrnv);
	}

	if (!dryrun) {
		dmu_replay_record_t drr = { 0 };
		/* write first begin record */
		drr.drr_type = DRR_BEGIN;
		drr.drr_u.drr_begin.drr_magic = DMU_BACKUP_MAGIC;
		DMU_SET_STREAM_HDRTYPE(drr.drr_u.drr_begin.
		    drr_versioninfo, DMU_COMPOUNDSTREAM);
		DMU_SET_FEATUREFLAGS(drr.drr_u.drr_begin.
		    drr_versioninfo, featureflags);
		if (snprintf(drr.drr_u.drr_begin.drr_toname,
		    sizeof (drr.drr_u.drr_begin.drr_toname), "%s@%s", tofs,
		    tosnap) >= sizeof (drr.drr_u.drr_begin.drr_toname)) {
			return (zfs_error(zhp->zfs_hdl, EZFS_BADBACKUP,
			    errbuf));
		}
		drr.drr_payloadlen = buflen;

		err = dump_record(&drr, packbuf, buflen, &zc, fd);
		free(packbuf);
		if (err != 0) {
			zfs_error_aux(zhp->zfs_hdl, strerror(err));
			return (zfs_error(zhp->zfs_hdl, EZFS_BADBACKUP,
			    errbuf));
		}
		err = send_conclusion_record(fd, &zc);
		if (err != 0) {
			zfs_error_aux(zhp->zfs_hdl, strerror(err));
			return (zfs_error(zhp->zfs_hdl, EZFS_BADBACKUP,
			    errbuf));
		}
	}
	return (0);
}

/*
 * Generate a send stream.  The "zhp" argument is the filesystem/volume
 * that contains the snapshot to send.  The "fromsnap" argument is the
 * short name (the part after the '@') of the snapshot that is the
 * incremental source to send from (if non-NULL).  The "tosnap" argument
 * is the short name of the snapshot to send.
 *
 * The content of the send stream is the snapshot identified by
 * 'tosnap'.  Incremental streams are requested in two ways:
 *     - from the snapshot identified by "fromsnap" (if non-null) or
 *     - from the origin of the dataset identified by zhp, which must
 *	 be a clone.  In this case, "fromsnap" is null and "fromorigin"
 *	 is TRUE.
 *
 * The send stream is recursive (i.e. dumps a hierarchy of snapshots) and
 * uses a special header (with a hdrtype field of DMU_COMPOUNDSTREAM)
 * if "replicate" is set.  If "doall" is set, dump all the intermediate
 * snapshots. The DMU_COMPOUNDSTREAM header is used in the "doall"
 * case too. If "props" is set, send properties.
 */
int
zfs_send(zfs_handle_t *zhp, const char *fromsnap, const char *tosnap,
    sendflags_t *flags, int outfd, snapfilter_cb_t filter_func,
    void *cb_arg, nvlist_t **debugnvp)
{
	char errbuf[1024];
	send_dump_data_t sdd = { 0 };
	int err = 0;
	nvlist_t *fss = NULL;
	avl_tree_t *fsavl = NULL;
	static uint64_t holdseq;
	int spa_version;
	pthread_t tid = 0;
	int pipefd[2];
	dedup_arg_t dda = { 0 };
	int featureflags = 0;
	FILE *fout;

	(void) snprintf(errbuf, sizeof (errbuf), dgettext(TEXT_DOMAIN,
	    "cannot send '%s'"), zhp->zfs_name);

	if (fromsnap && fromsnap[0] == '\0') {
		zfs_error_aux(zhp->zfs_hdl, dgettext(TEXT_DOMAIN,
		    "zero-length incremental source"));
		return (zfs_error(zhp->zfs_hdl, EZFS_NOENT, errbuf));
	}

	if (zhp->zfs_type == ZFS_TYPE_FILESYSTEM) {
		uint64_t version;
		version = zfs_prop_get_int(zhp, ZFS_PROP_VERSION);
		if (version >= ZPL_VERSION_SA) {
			featureflags |= DMU_BACKUP_FEATURE_SA_SPILL;
		}
	}

	if (flags->holds)
		featureflags |= DMU_BACKUP_FEATURE_HOLDS;

	/*
	 * Start the dedup thread if this is a dedup stream. We do not bother
	 * doing this if this a raw send of an encrypted dataset with dedup off
	 * because normal encrypted blocks won't dedup.
	 */
	if (flags->dedup && !flags->dryrun && !(flags->raw &&
	    zfs_prop_get_int(zhp, ZFS_PROP_ENCRYPTION) != ZIO_CRYPT_OFF &&
	    zfs_prop_get_int(zhp, ZFS_PROP_DEDUP) == ZIO_CHECKSUM_OFF)) {
		featureflags |= (DMU_BACKUP_FEATURE_DEDUP |
		    DMU_BACKUP_FEATURE_DEDUPPROPS);
		if ((err = socketpair(AF_UNIX, SOCK_STREAM, 0, pipefd)) != 0) {
			zfs_error_aux(zhp->zfs_hdl, strerror(errno));
			return (zfs_error(zhp->zfs_hdl, EZFS_PIPEFAILED,
			    errbuf));
		}
		dda.outputfd = outfd;
		dda.inputfd = pipefd[1];
		dda.dedup_hdl = zhp->zfs_hdl;
		if ((err = pthread_create(&tid, NULL, cksummer, &dda)) != 0) {
			(void) close(pipefd[0]);
			(void) close(pipefd[1]);
			zfs_error_aux(zhp->zfs_hdl, strerror(errno));
			return (zfs_error(zhp->zfs_hdl,
			    EZFS_THREADCREATEFAILED, errbuf));
		}
	}

<<<<<<< HEAD
	if (flags->replicate || flags->doall || flags->props || flags->backup) {
		char full_tosnap_name[ZFS_MAX_DATASET_NAME_LEN];
		if (snprintf(full_tosnap_name, sizeof (full_tosnap_name),
		    "%s@%s", zhp->zfs_name, tosnap) >=
		    sizeof (full_tosnap_name)) {
			err = EINVAL;
			goto stderr_out;
=======
	if (flags->replicate || flags->doall || flags->props ||
	    flags->holds || flags->backup) {
		dmu_replay_record_t drr = { 0 };
		char *packbuf = NULL;
		size_t buflen = 0;
		zio_cksum_t zc;

		ZIO_SET_CHECKSUM(&zc, 0, 0, 0, 0);

		if (flags->replicate || flags->props || flags->backup ||
		    flags->holds) {
			nvlist_t *hdrnv;

			VERIFY(0 == nvlist_alloc(&hdrnv, NV_UNIQUE_NAME, 0));
			if (fromsnap) {
				VERIFY(0 == nvlist_add_string(hdrnv,
				    "fromsnap", fromsnap));
			}
			VERIFY(0 == nvlist_add_string(hdrnv, "tosnap", tosnap));
			if (!flags->replicate) {
				VERIFY(0 == nvlist_add_boolean(hdrnv,
				    "not_recursive"));
			}
			if (flags->raw) {
				VERIFY(0 == nvlist_add_boolean(hdrnv, "raw"));
			}

			err = gather_nvlist(zhp->zfs_hdl, zhp->zfs_name,
			    fromsnap, tosnap, flags->replicate, flags->raw,
			    flags->verbose, flags->backup, flags->holds,
			    flags->props, &fss, &fsavl);
			if (err)
				goto err_out;
			VERIFY(0 == nvlist_add_nvlist(hdrnv, "fss", fss));
			err = nvlist_pack(hdrnv, &packbuf, &buflen,
			    NV_ENCODE_XDR, 0);
			if (debugnvp)
				*debugnvp = hdrnv;
			else
				nvlist_free(hdrnv);
			if (err)
				goto stderr_out;
		}

		if (!flags->dryrun) {
			/* write first begin record */
			drr.drr_type = DRR_BEGIN;
			drr.drr_u.drr_begin.drr_magic = DMU_BACKUP_MAGIC;
			DMU_SET_STREAM_HDRTYPE(drr.drr_u.drr_begin.
			    drr_versioninfo, DMU_COMPOUNDSTREAM);
			DMU_SET_FEATUREFLAGS(drr.drr_u.drr_begin.
			    drr_versioninfo, featureflags);
			if (snprintf(drr.drr_u.drr_begin.drr_toname,
			    sizeof (drr.drr_u.drr_begin.drr_toname),
			    "%s@%s", zhp->zfs_name, tosnap) >=
			    sizeof (drr.drr_u.drr_begin.drr_toname)) {
				err = EINVAL;
				goto stderr_out;
			}
			drr.drr_payloadlen = buflen;

			err = dump_record(&drr, packbuf, buflen, &zc, outfd);
			free(packbuf);
			if (err != 0)
				goto stderr_out;

			/* write end record */
			bzero(&drr, sizeof (drr));
			drr.drr_type = DRR_END;
			drr.drr_u.drr_end.drr_checksum = zc;
			err = write(outfd, &drr, sizeof (drr));
			if (err == -1) {
				err = errno;
				goto stderr_out;
			}

			err = 0;
>>>>>>> 07237a7b
		}
		zfs_handle_t *tosnap = zfs_open(zhp->zfs_hdl,
		    full_tosnap_name, ZFS_TYPE_SNAPSHOT);
		err = send_prelim_records(tosnap, fromsnap, outfd,
		    flags->replicate || flags->props, flags->replicate,
		    flags->verbosity > 0, flags->dryrun, flags->raw,
		    flags->backup, &fss, &fsavl);
		zfs_close(tosnap);
		if (err != 0)
			goto err_out;
	}

	/* dump each stream */
	sdd.fromsnap = fromsnap;
	sdd.tosnap = tosnap;
	if (tid != 0)
		sdd.outfd = pipefd[0];
	else
		sdd.outfd = outfd;
	sdd.replicate = flags->replicate;
	sdd.doall = flags->doall;
	sdd.fromorigin = flags->fromorigin;
	sdd.fss = fss;
	sdd.fsavl = fsavl;
	sdd.verbosity = flags->verbosity;
	sdd.parsable = flags->parsable;
	sdd.progress = flags->progress;
	sdd.dryrun = flags->dryrun;
	sdd.large_block = flags->largeblock;
	sdd.embed_data = flags->embed_data;
	sdd.compress = flags->compress;
	sdd.raw = flags->raw;
	sdd.holds = flags->holds;
	sdd.filter_cb = filter_func;
	sdd.filter_cb_arg = cb_arg;
	if (debugnvp)
		sdd.debugnv = *debugnvp;
	if (sdd.verbosity != 0 && sdd.dryrun)
		sdd.std_out = B_TRUE;
	fout = sdd.std_out ? stdout : stderr;

	/*
	 * Some flags require that we place user holds on the datasets that are
	 * being sent so they don't get destroyed during the send. We can skip
	 * this step if the pool is imported read-only since the datasets cannot
	 * be destroyed.
	 */
	if (!flags->dryrun && !zpool_get_prop_int(zfs_get_pool_handle(zhp),
	    ZPOOL_PROP_READONLY, NULL) &&
	    zfs_spa_version(zhp, &spa_version) == 0 &&
	    spa_version >= SPA_VERSION_USERREFS &&
	    (flags->doall || flags->replicate)) {
		++holdseq;
		(void) snprintf(sdd.holdtag, sizeof (sdd.holdtag),
		    ".send-%d-%llu", getpid(), (u_longlong_t)holdseq);
		sdd.cleanup_fd = open(ZFS_DEV, O_RDWR);
		if (sdd.cleanup_fd < 0) {
			err = errno;
			goto stderr_out;
		}
		sdd.snapholds = fnvlist_alloc();
	} else {
		sdd.cleanup_fd = -1;
		sdd.snapholds = NULL;
	}
<<<<<<< HEAD
	if (flags->verbosity != 0 || sdd.snapholds != NULL) {
=======

	if (flags->verbose || sdd.snapholds != NULL) {
>>>>>>> 07237a7b
		/*
		 * Do a verbose no-op dry run to get all the verbose output
		 * or to gather snapshot hold's before generating any data,
		 * then do a non-verbose real run to generate the streams.
		 */
		sdd.dryrun = B_TRUE;
		err = dump_filesystems(zhp, &sdd);

		if (err != 0)
			goto stderr_out;

		if (flags->verbosity != 0) {
			if (flags->parsable) {
				(void) fprintf(fout, "size\t%llu\n",
				    (longlong_t)sdd.size);
			} else {
				char buf[16];
				zfs_nicebytes(sdd.size, buf, sizeof (buf));
				(void) fprintf(fout, dgettext(TEXT_DOMAIN,
				    "total estimated size is %s\n"), buf);
			}
		}

		/* Ensure no snaps found is treated as an error. */
		if (!sdd.seento) {
			err = ENOENT;
			goto err_out;
		}

		/* Skip the second run if dryrun was requested. */
		if (flags->dryrun)
			goto err_out;

		if (sdd.snapholds != NULL) {
			err = zfs_hold_nvl(zhp, sdd.cleanup_fd, sdd.snapholds);
			if (err != 0)
				goto stderr_out;

			fnvlist_free(sdd.snapholds);
			sdd.snapholds = NULL;
		}

		sdd.dryrun = B_FALSE;
		sdd.verbosity = 0;
	}

	err = dump_filesystems(zhp, &sdd);
	fsavl_destroy(fsavl);
	nvlist_free(fss);

	/* Ensure no snaps found is treated as an error. */
	if (err == 0 && !sdd.seento)
		err = ENOENT;

	if (tid != 0) {
		if (err != 0)
			(void) pthread_cancel(tid);
		(void) close(pipefd[0]);
		(void) pthread_join(tid, NULL);
	}

	if (sdd.cleanup_fd != -1) {
		VERIFY(0 == close(sdd.cleanup_fd));
		sdd.cleanup_fd = -1;
	}

	if (!flags->dryrun && (flags->replicate || flags->doall ||
	    flags->props || flags->backup || flags->holds)) {
		/*
		 * write final end record.  NB: want to do this even if
		 * there was some error, because it might not be totally
		 * failed.
		 */
		err = send_conclusion_record(outfd, NULL);
		if (err != 0)
			return (zfs_standard_error(zhp->zfs_hdl, err, errbuf));
	}

	return (err || sdd.err);

stderr_out:
	err = zfs_standard_error(zhp->zfs_hdl, err, errbuf);
err_out:
	fsavl_destroy(fsavl);
	nvlist_free(fss);
	fnvlist_free(sdd.snapholds);

	if (sdd.cleanup_fd != -1)
		VERIFY(0 == close(sdd.cleanup_fd));
	if (tid != 0) {
		(void) pthread_cancel(tid);
		(void) close(pipefd[0]);
		(void) pthread_join(tid, NULL);
	}
	return (err);
}

static int
get_dedup_fd(zfs_handle_t *zhp, dedup_arg_t *dda, int fd, pthread_t *tid,
    int *outfd)
{
	int pipefd[2];
	char errbuf[1024];
	int err;
	(void) snprintf(errbuf, sizeof (errbuf), dgettext(TEXT_DOMAIN,
	    "warning: cannot send '%s'"), zhp->zfs_name);
	if (pipe(pipefd) != 0) {
		zfs_error_aux(zhp->zfs_hdl, strerror(errno));
		return (zfs_error(zhp->zfs_hdl, EZFS_PIPEFAILED, errbuf));
	}
	dda->outputfd = fd;
	dda->inputfd = pipefd[1];
	dda->dedup_hdl = zhp->zfs_hdl;
	if ((err = pthread_create(tid, NULL, cksummer, dda)) != 0) {
		(void) close(pipefd[0]);
		(void) close(pipefd[1]);
		zfs_error_aux(zhp->zfs_hdl, strerror(err));
		return (zfs_error(zhp->zfs_hdl, EZFS_THREADCREATEFAILED,
		    errbuf));
	}
	*outfd = pipefd[0];
	return (0);
}

zfs_handle_t *
name_to_dir_handle(libzfs_handle_t *hdl, const char *snapname)
{
	char dirname[ZFS_MAX_DATASET_NAME_LEN];
	(void) strlcpy(dirname, snapname, ZFS_MAX_DATASET_NAME_LEN);
	char *c = strchr(dirname, '@');
	if (c != NULL)
		*c = '\0';
	return (zfs_open(hdl, dirname, ZFS_TYPE_DATASET));
}

/*
 * Returns B_TRUE if earlier is an earlier snapshot in later's timeline; either
 * an earlier snapshot in the same filesystem, or a snapshot before later's
 * origin, or it's origin's origin, etc.
 */
static boolean_t
snapshot_is_before(zfs_handle_t *earlier, zfs_handle_t *later)
{
	boolean_t ret;
	uint64_t later_txg =
	    (later->zfs_type == ZFS_TYPE_FILESYSTEM ||
	    later->zfs_type == ZFS_TYPE_VOLUME ?
	    UINT64_MAX : zfs_prop_get_int(later, ZFS_PROP_CREATETXG));
	uint64_t earlier_txg = zfs_prop_get_int(earlier, ZFS_PROP_CREATETXG);

	if (earlier_txg >= later_txg)
		return (B_FALSE);

	zfs_handle_t *earlier_dir = name_to_dir_handle(earlier->zfs_hdl,
	    earlier->zfs_name);
	zfs_handle_t *later_dir = name_to_dir_handle(later->zfs_hdl,
	    later->zfs_name);

	if (strcmp(earlier_dir->zfs_name, later_dir->zfs_name) == 0) {
		zfs_close(earlier_dir);
		zfs_close(later_dir);
		return (B_TRUE);
	}

	char clonename[ZFS_MAX_DATASET_NAME_LEN];
	if (zfs_prop_get(later_dir, ZFS_PROP_ORIGIN, clonename,
	    ZFS_MAX_DATASET_NAME_LEN, NULL, NULL, 0, B_TRUE) != 0) {
		zfs_close(earlier_dir);
		zfs_close(later_dir);
		return (B_FALSE);
	}

	zfs_handle_t *origin = zfs_open(earlier->zfs_hdl, clonename,
	    ZFS_TYPE_DATASET);
	uint64_t origin_txg = zfs_prop_get_int(origin, ZFS_PROP_CREATETXG);

	/*
	 * If "earlier" is exactly the origin, then
	 * snapshot_is_before(earlier, origin) will return false (because
	 * they're the same).
	 */
	if (origin_txg == earlier_txg &&
	    strcmp(origin->zfs_name, earlier->zfs_name) == 0) {
		zfs_close(earlier_dir);
		zfs_close(later_dir);
		zfs_close(origin);
		return (B_TRUE);
	}
	zfs_close(earlier_dir);
	zfs_close(later_dir);

	ret = snapshot_is_before(earlier, origin);
	zfs_close(origin);
	return (ret);
}

/*
 * The "zhp" argument is the handle of the dataset to send (typically a
 * snapshot).  The "from" argument is the full name of the snapshot or
 * bookmark that is the incremental source.
 */
int
zfs_send_one(zfs_handle_t *zhp, const char *from, int fd, sendflags_t *flags,
    const char *redactbook)
{
	int err;
	libzfs_handle_t *hdl = zhp->zfs_hdl;
	int orig_fd = fd;
	pthread_t ddtid, ptid;
	progress_arg_t pa = { 0 };
	dedup_arg_t dda = { 0 };

	char errbuf[1024];
	(void) snprintf(errbuf, sizeof (errbuf), dgettext(TEXT_DOMAIN,
	    "warning: cannot send '%s'"), zhp->zfs_name);

	if (from != NULL && strchr(from, '@')) {
		zfs_handle_t *from_zhp = zfs_open(hdl, from,
		    ZFS_TYPE_DATASET);
		if (!snapshot_is_before(from_zhp, zhp)) {
			zfs_close(from_zhp);
			zfs_error_aux(hdl, dgettext(TEXT_DOMAIN,
			    "not an earlier snapshot from the same fs"));
			return (zfs_error(hdl, EZFS_CROSSTARGET, errbuf));
		}
		zfs_close(from_zhp);
	}

	/*
	 * Send fs properties
	 */
	if (flags->props) {
		/*
		 * Note: the header generated by send_prelim_records()
		 * assumes that the incremental source is in the same
		 * filesystem/volume as the target (which is a requirement
		 * when doing "zfs send -R").  But that isn't always the
		 * case here (e.g. send from snap in origin, or send from
		 * bookmark).  We pass from=NULL, which will omit this
		 * information from the prelim records; it isn't used
		 * when receiving this type of stream.
		 */
		err = send_prelim_records(zhp, NULL, fd, B_TRUE, B_FALSE,
		    flags->verbosity > 0, flags->dryrun, flags->raw,
		    flags->backup, NULL, NULL);
		if (err != 0)
			return (err);
	}

	/*
	 * Perform size estimate if verbose was specified.
	 */
	if (flags->verbosity != 0) {
		err = estimate_size(zhp, from, fd, flags, 0, 0, 0, redactbook,
		    errbuf);
		if (err != 0)
			return (err);
	}

	if (flags->dryrun)
		return (0);

	/*
	 * If deduplication is requested, spawn a thread that will deduplicate
	 * the data coming out of the kernel.
	 */
	if (flags->dedup) {
		err = get_dedup_fd(zhp, &dda, fd, &ddtid, &fd);
		if (err != 0)
			return (err);
	}

	/*
	 * If progress reporting is requested, spawn a new thread to poll
	 * ZFS_IOC_SEND_PROGRESS at a regular interval.
	 */
	if (flags->progress) {
		pa.pa_zhp = zhp;
		pa.pa_fd = fd;
		pa.pa_parsable = flags->parsable;
		pa.pa_estimate = B_FALSE;
		pa.pa_verbosity = flags->verbosity;

		err = pthread_create(&ptid, NULL,
		    send_progress_thread, &pa);
		if (err != 0) {
			zfs_error_aux(zhp->zfs_hdl, strerror(errno));
			if (flags->dedup) {
				(void) pthread_cancel(ddtid);
				(void) close(fd);
				(void) pthread_join(ddtid, NULL);
			}
			return (zfs_error(zhp->zfs_hdl,
			    EZFS_THREADCREATEFAILED, errbuf));
		}
	}

	err = lzc_send_redacted(zhp->zfs_name, from, fd,
	    lzc_flags_from_sendflags(flags), redactbook);

	if (flags->progress) {
		void *status = NULL;
		if (err != 0)
			(void) pthread_cancel(ptid);
		(void) pthread_join(ptid, &status);
		int error = (int)(uintptr_t)status;
		if (error != 0 && status != PTHREAD_CANCELED) {
			char errbuf[1024];
			(void) snprintf(errbuf, sizeof (errbuf),
			    dgettext(TEXT_DOMAIN, "progress thread exited "
			    "nonzero"));
			return (zfs_standard_error(hdl, error, errbuf));
		}
	}
	if (flags->dedup) {
		if (err != 0)
			(void) pthread_cancel(ddtid);
		(void) close(fd);
		(void) pthread_join(ddtid, NULL);
	}

	if (flags->props) {
		/* Write the final end record. */
		err = send_conclusion_record(orig_fd, NULL);
		if (err != 0)
			return (zfs_standard_error(hdl, err, errbuf));
	}
	if (err != 0) {
		switch (errno) {
		case EXDEV:
			zfs_error_aux(hdl, dgettext(TEXT_DOMAIN,
			    "not an earlier snapshot from the same fs"));
			return (zfs_error(hdl, EZFS_CROSSTARGET, errbuf));

		case ENOENT:
		case ESRCH:
			if (lzc_exists(zhp->zfs_name)) {
				zfs_error_aux(hdl, dgettext(TEXT_DOMAIN,
				    "incremental source (%s) does not exist"),
				    from);
			}
			return (zfs_error(hdl, EZFS_NOENT, errbuf));

		case EACCES:
			zfs_error_aux(hdl, dgettext(TEXT_DOMAIN,
			    "dataset key must be loaded"));
			return (zfs_error(hdl, EZFS_CRYPTOFAILED, errbuf));

		case EBUSY:
			zfs_error_aux(hdl, dgettext(TEXT_DOMAIN,
			    "target is busy; if a filesystem, "
			    "it must not be mounted"));
			return (zfs_error(hdl, EZFS_BUSY, errbuf));

		case EDQUOT:
		case EFBIG:
		case EIO:
		case ENOLINK:
		case ENOSPC:
		case ENOSTR:
		case ENXIO:
		case EPIPE:
		case ERANGE:
		case EFAULT:
		case EROFS:
			zfs_error_aux(hdl, strerror(errno));
			return (zfs_error(hdl, EZFS_BADBACKUP, errbuf));

		default:
			return (zfs_standard_error(hdl, errno, errbuf));
		}
	}
	return (err != 0);
}

/*
 * Routines specific to "zfs recv"
 */

static int
recv_read(libzfs_handle_t *hdl, int fd, void *buf, int ilen,
    boolean_t byteswap, zio_cksum_t *zc)
{
	char *cp = buf;
	int rv;
	int len = ilen;

	assert(ilen <= SPA_MAXBLOCKSIZE);

	do {
		rv = read(fd, cp, len);
		cp += rv;
		len -= rv;
	} while (rv > 0);

	if (rv < 0 || len != 0) {
		zfs_error_aux(hdl, dgettext(TEXT_DOMAIN,
		    "failed to read from stream"));
		return (zfs_error(hdl, EZFS_BADSTREAM, dgettext(TEXT_DOMAIN,
		    "cannot receive")));
	}

	if (zc) {
		if (byteswap)
			fletcher_4_incremental_byteswap(buf, ilen, zc);
		else
			fletcher_4_incremental_native(buf, ilen, zc);
	}
	return (0);
}

static int
recv_read_nvlist(libzfs_handle_t *hdl, int fd, int len, nvlist_t **nvp,
    boolean_t byteswap, zio_cksum_t *zc)
{
	char *buf;
	int err;

	buf = zfs_alloc(hdl, len);
	if (buf == NULL)
		return (ENOMEM);

	err = recv_read(hdl, fd, buf, len, byteswap, zc);
	if (err != 0) {
		free(buf);
		return (err);
	}

	err = nvlist_unpack(buf, len, nvp, 0);
	free(buf);
	if (err != 0) {
		zfs_error_aux(hdl, dgettext(TEXT_DOMAIN, "invalid "
		    "stream (malformed nvlist)"));
		return (EINVAL);
	}
	return (0);
}

/*
 * Returns the grand origin (origin of origin of origin...) of a given handle.
 * If this dataset is not a clone, it simply returns a copy of the original
 * handle.
 */
static zfs_handle_t *
recv_open_grand_origin(zfs_handle_t *zhp)
{
	char origin[ZFS_MAX_DATASET_NAME_LEN];
	zprop_source_t src;
	zfs_handle_t *ozhp = zfs_handle_dup(zhp);

	while (ozhp != NULL) {
		if (zfs_prop_get(ozhp, ZFS_PROP_ORIGIN, origin,
		    sizeof (origin), &src, NULL, 0, B_FALSE) != 0)
			break;

		(void) zfs_close(ozhp);
		ozhp = zfs_open(zhp->zfs_hdl, origin, ZFS_TYPE_FILESYSTEM);
	}

	return (ozhp);
}

static int
recv_rename_impl(zfs_handle_t *zhp, const char *name, const char *newname)
{
	int err;
	zfs_handle_t *ozhp = NULL;

	/*
	 * Attempt to rename the dataset. If it fails with EACCES we have
	 * attempted to rename the dataset outside of its encryption root.
	 * Force the dataset to become an encryption root and try again.
	 */
	err = lzc_rename(name, newname);
	if (err == EACCES) {
		ozhp = recv_open_grand_origin(zhp);
		if (ozhp == NULL) {
			err = ENOENT;
			goto out;
		}

		err = lzc_change_key(ozhp->zfs_name, DCP_CMD_FORCE_NEW_KEY,
		    NULL, NULL, 0);
		if (err != 0)
			goto out;

		err = lzc_rename(name, newname);
	}

out:
	if (ozhp != NULL)
		zfs_close(ozhp);
	return (err);
}

static int
recv_rename(libzfs_handle_t *hdl, const char *name, const char *tryname,
    int baselen, char *newname, recvflags_t *flags)
{
	static int seq;
	int err;
	prop_changelist_t *clp = NULL;
	zfs_handle_t *zhp = NULL;

	zhp = zfs_open(hdl, name, ZFS_TYPE_DATASET);
	if (zhp == NULL) {
		err = -1;
		goto out;
	}
	clp = changelist_gather(zhp, ZFS_PROP_NAME, 0,
	    flags->force ? MS_FORCE : 0);
	if (clp == NULL) {
		err = -1;
		goto out;
	}
	err = changelist_prefix(clp);
	if (err)
		goto out;

	if (tryname) {
		(void) strcpy(newname, tryname);
		if (flags->verbose) {
			(void) printf("attempting rename %s to %s\n",
			    name, newname);
		}
		err = recv_rename_impl(zhp, name, newname);
		if (err == 0)
			changelist_rename(clp, name, tryname);
	} else {
		err = ENOENT;
	}

	if (err != 0 && strncmp(name + baselen, "recv-", 5) != 0) {
		seq++;

		(void) snprintf(newname, ZFS_MAX_DATASET_NAME_LEN,
		    "%.*srecv-%u-%u", baselen, name, getpid(), seq);

		if (flags->verbose) {
			(void) printf("failed - trying rename %s to %s\n",
			    name, newname);
		}
		err = recv_rename_impl(zhp, name, newname);
		if (err == 0)
			changelist_rename(clp, name, newname);
		if (err && flags->verbose) {
			(void) printf("failed (%u) - "
			    "will try again on next pass\n", errno);
		}
		err = EAGAIN;
	} else if (flags->verbose) {
		if (err == 0)
			(void) printf("success\n");
		else
			(void) printf("failed (%u)\n", errno);
	}

	(void) changelist_postfix(clp);

out:
	if (clp != NULL)
		changelist_free(clp);
	if (zhp != NULL)
		zfs_close(zhp);

	return (err);
}

static int
recv_promote(libzfs_handle_t *hdl, const char *fsname,
    const char *origin_fsname, recvflags_t *flags)
{
	int err;
	zfs_cmd_t zc = {"\0"};
	zfs_handle_t *zhp = NULL, *ozhp = NULL;

	if (flags->verbose)
		(void) printf("promoting %s\n", fsname);

	(void) strlcpy(zc.zc_value, origin_fsname, sizeof (zc.zc_value));
	(void) strlcpy(zc.zc_name, fsname, sizeof (zc.zc_name));

	/*
	 * Attempt to promote the dataset. If it fails with EACCES the
	 * promotion would cause this dataset to leave its encryption root.
	 * Force the origin to become an encryption root and try again.
	 */
	err = zfs_ioctl(hdl, ZFS_IOC_PROMOTE, &zc);
	if (err == EACCES) {
		zhp = zfs_open(hdl, fsname, ZFS_TYPE_DATASET);
		if (zhp == NULL) {
			err = -1;
			goto out;
		}

		ozhp = recv_open_grand_origin(zhp);
		if (ozhp == NULL) {
			err = -1;
			goto out;
		}

		err = lzc_change_key(ozhp->zfs_name, DCP_CMD_FORCE_NEW_KEY,
		    NULL, NULL, 0);
		if (err != 0)
			goto out;

		err = zfs_ioctl(hdl, ZFS_IOC_PROMOTE, &zc);
	}

out:
	if (zhp != NULL)
		zfs_close(zhp);
	if (ozhp != NULL)
		zfs_close(ozhp);

	return (err);
}

static int
recv_destroy(libzfs_handle_t *hdl, const char *name, int baselen,
    char *newname, recvflags_t *flags)
{
	int err = 0;
	prop_changelist_t *clp;
	zfs_handle_t *zhp;
	boolean_t defer = B_FALSE;
	int spa_version;

	zhp = zfs_open(hdl, name, ZFS_TYPE_DATASET);
	if (zhp == NULL)
		return (-1);
	clp = changelist_gather(zhp, ZFS_PROP_NAME, 0,
	    flags->force ? MS_FORCE : 0);
	if (zfs_get_type(zhp) == ZFS_TYPE_SNAPSHOT &&
	    zfs_spa_version(zhp, &spa_version) == 0 &&
	    spa_version >= SPA_VERSION_USERREFS)
		defer = B_TRUE;
	zfs_close(zhp);
	if (clp == NULL)
		return (-1);
	err = changelist_prefix(clp);
	if (err)
		return (err);

	if (flags->verbose)
		(void) printf("attempting destroy %s\n", name);
	if (zhp->zfs_type == ZFS_TYPE_SNAPSHOT) {
		nvlist_t *nv = fnvlist_alloc();
		fnvlist_add_boolean(nv, name);
		err = lzc_destroy_snaps(nv, defer, NULL);
		fnvlist_free(nv);
	} else {
		err = lzc_destroy(name);
	}
	if (err == 0) {
		if (flags->verbose)
			(void) printf("success\n");
		changelist_remove(clp, name);
	}

	(void) changelist_postfix(clp);
	changelist_free(clp);

	/*
	 * Deferred destroy might destroy the snapshot or only mark it to be
	 * destroyed later, and it returns success in either case.
	 */
	if (err != 0 || (defer && zfs_dataset_exists(hdl, name,
	    ZFS_TYPE_SNAPSHOT))) {
		err = recv_rename(hdl, name, NULL, baselen, newname, flags);
	}

	return (err);
}

typedef struct guid_to_name_data {
	uint64_t guid;
	boolean_t bookmark_ok;
	char *name;
	char *skip;
	uint64_t *redact_snap_guids;
	uint64_t num_redact_snaps;
} guid_to_name_data_t;

boolean_t
redact_snaps_match(zfs_handle_t *zhp, guid_to_name_data_t *gtnd)
{
	uint64_t *bmark_snaps;
	uint_t bmark_num_snaps;
	nvlist_t *nvl;
	if (zhp->zfs_type != ZFS_TYPE_BOOKMARK)
		return (B_FALSE);

	nvl = fnvlist_lookup_nvlist(zhp->zfs_props,
	    zfs_prop_to_name(ZFS_PROP_REDACT_SNAPS));
	bmark_snaps = fnvlist_lookup_uint64_array(nvl, ZPROP_VALUE,
	    &bmark_num_snaps);
	if (bmark_num_snaps != gtnd->num_redact_snaps)
		return (B_FALSE);
	int i = 0;
	for (; i < bmark_num_snaps; i++) {
		int j = 0;
		for (; j < bmark_num_snaps; j++) {
			if (bmark_snaps[i] == gtnd->redact_snap_guids[j])
				break;
		}
		if (j == bmark_num_snaps)
			break;
	}
	return (i == bmark_num_snaps);
}

static int
guid_to_name_cb(zfs_handle_t *zhp, void *arg)
{
	guid_to_name_data_t *gtnd = arg;
	const char *slash;
	int err;

	if (gtnd->skip != NULL &&
	    (slash = strrchr(zhp->zfs_name, '/')) != NULL &&
	    strcmp(slash + 1, gtnd->skip) == 0) {
		zfs_close(zhp);
		return (0);
	}

	if (zfs_prop_get_int(zhp, ZFS_PROP_GUID) == gtnd->guid &&
	    (gtnd->num_redact_snaps == -1 || redact_snaps_match(zhp, gtnd))) {
		(void) strcpy(gtnd->name, zhp->zfs_name);
		zfs_close(zhp);
		return (EEXIST);
	}

	err = zfs_iter_children(zhp, guid_to_name_cb, gtnd);
	if (err != EEXIST && gtnd->bookmark_ok)
		err = zfs_iter_bookmarks(zhp, guid_to_name_cb, gtnd);
	zfs_close(zhp);
	return (err);
}

/*
 * Attempt to find the local dataset associated with this guid.  In the case of
 * multiple matches, we attempt to find the "best" match by searching
 * progressively larger portions of the hierarchy.  This allows one to send a
 * tree of datasets individually and guarantee that we will find the source
 * guid within that hierarchy, even if there are multiple matches elsewhere.
 *
 * If num_redact_snaps is not -1, we attempt to find a redaction bookmark with
 * the specified number of redaction snapshots.  If num_redact_snaps isn't 0 or
 * -1, then redact_snap_guids will be an array of the guids of the snapshots the
 * redaction bookmark was created with.  If num_redact_snaps is -1, then we will
 * attempt to find a snapshot or bookmark (if bookmark_ok is passed) with the
 * given guid.  Note that a redaction bookmark can be returned if
 * num_redact_snaps == -1.
 */
static int
guid_to_name_redact_snaps(libzfs_handle_t *hdl, const char *parent,
    uint64_t guid, boolean_t bookmark_ok, uint64_t *redact_snap_guids,
    uint64_t num_redact_snaps, char *name)
{
	char pname[ZFS_MAX_DATASET_NAME_LEN];
	guid_to_name_data_t gtnd;

	gtnd.guid = guid;
	gtnd.bookmark_ok = bookmark_ok;
	gtnd.name = name;
	gtnd.skip = NULL;
	gtnd.redact_snap_guids = redact_snap_guids;
	gtnd.num_redact_snaps = num_redact_snaps;

	/*
	 * Search progressively larger portions of the hierarchy, starting
	 * with the filesystem specified by 'parent'.  This will
	 * select the "most local" version of the origin snapshot in the case
	 * that there are multiple matching snapshots in the system.
	 */
	(void) strlcpy(pname, parent, sizeof (pname));
	char *cp = strrchr(pname, '@');
	if (cp == NULL)
		cp = strchr(pname, '\0');
	for (; cp != NULL; cp = strrchr(pname, '/')) {
		/* Chop off the last component and open the parent */
		*cp = '\0';
		zfs_handle_t *zhp = make_dataset_handle(hdl, pname);

		if (zhp == NULL)
			continue;
		int err = guid_to_name_cb(zfs_handle_dup(zhp), &gtnd);
		if (err != EEXIST)
			err = zfs_iter_children(zhp, guid_to_name_cb, &gtnd);
		if (err != EEXIST && bookmark_ok)
			err = zfs_iter_bookmarks(zhp, guid_to_name_cb, &gtnd);
		zfs_close(zhp);
		if (err == EEXIST)
			return (0);

		/*
		 * Remember the last portion of the dataset so we skip it next
		 * time through (as we've already searched that portion of the
		 * hierarchy).
		 */
		gtnd.skip = strrchr(pname, '/') + 1;
	}

	return (ENOENT);
}

static int
guid_to_name(libzfs_handle_t *hdl, const char *parent, uint64_t guid,
    boolean_t bookmark_ok, char *name)
{
	return (guid_to_name_redact_snaps(hdl, parent, guid, bookmark_ok, NULL,
	    -1, name));
}

/*
 * Return +1 if guid1 is before guid2, 0 if they are the same, and -1 if
 * guid1 is after guid2.
 */
static int
created_before(libzfs_handle_t *hdl, avl_tree_t *avl,
    uint64_t guid1, uint64_t guid2)
{
	nvlist_t *nvfs;
	char *fsname = NULL, *snapname = NULL;
	char buf[ZFS_MAX_DATASET_NAME_LEN];
	int rv;
	zfs_handle_t *guid1hdl, *guid2hdl;
	uint64_t create1, create2;

	if (guid2 == 0)
		return (0);
	if (guid1 == 0)
		return (1);

	nvfs = fsavl_find(avl, guid1, &snapname);
	VERIFY(0 == nvlist_lookup_string(nvfs, "name", &fsname));
	(void) snprintf(buf, sizeof (buf), "%s@%s", fsname, snapname);
	guid1hdl = zfs_open(hdl, buf, ZFS_TYPE_SNAPSHOT);
	if (guid1hdl == NULL)
		return (-1);

	nvfs = fsavl_find(avl, guid2, &snapname);
	VERIFY(0 == nvlist_lookup_string(nvfs, "name", &fsname));
	(void) snprintf(buf, sizeof (buf), "%s@%s", fsname, snapname);
	guid2hdl = zfs_open(hdl, buf, ZFS_TYPE_SNAPSHOT);
	if (guid2hdl == NULL) {
		zfs_close(guid1hdl);
		return (-1);
	}

	create1 = zfs_prop_get_int(guid1hdl, ZFS_PROP_CREATETXG);
	create2 = zfs_prop_get_int(guid2hdl, ZFS_PROP_CREATETXG);

	if (create1 < create2)
		rv = -1;
	else if (create1 > create2)
		rv = +1;
	else
		rv = 0;

	zfs_close(guid1hdl);
	zfs_close(guid2hdl);

	return (rv);
}

/*
 * This function reestablishes the heirarchy of encryption roots after a
 * recursive incremental receive has completed. This must be done after the
 * second call to recv_incremental_replication() has renamed and promoted all
 * sent datasets to their final locations in the dataset heriarchy.
 */
static int
recv_fix_encryption_heirarchy(libzfs_handle_t *hdl, const char *destname,
    nvlist_t *stream_nv, avl_tree_t *stream_avl)
{
	int err;
	nvpair_t *fselem = NULL;
	nvlist_t *stream_fss;
	char *cp;
	char top_zfs[ZFS_MAX_DATASET_NAME_LEN];

	(void) strcpy(top_zfs, destname);
	cp = strrchr(top_zfs, '@');
	if (cp != NULL)
		*cp = '\0';

	VERIFY(0 == nvlist_lookup_nvlist(stream_nv, "fss", &stream_fss));

	while ((fselem = nvlist_next_nvpair(stream_fss, fselem)) != NULL) {
		zfs_handle_t *zhp = NULL;
		uint64_t crypt;
		nvlist_t *snaps, *props, *stream_nvfs = NULL;
		nvpair_t *snapel = NULL;
		boolean_t is_encroot, is_clone, stream_encroot;
		char *cp;
		char *stream_keylocation = NULL;
		char keylocation[MAXNAMELEN];
		char fsname[ZFS_MAX_DATASET_NAME_LEN];

		keylocation[0] = '\0';
		VERIFY(0 == nvpair_value_nvlist(fselem, &stream_nvfs));
		VERIFY(0 == nvlist_lookup_nvlist(stream_nvfs, "snaps", &snaps));
		VERIFY(0 == nvlist_lookup_nvlist(stream_nvfs, "props", &props));
		stream_encroot = nvlist_exists(stream_nvfs, "is_encroot");

		/* find a snapshot from the stream that exists locally */
		err = ENOENT;
		while ((snapel = nvlist_next_nvpair(snaps, snapel)) != NULL) {
			uint64_t guid;

			VERIFY(0 == nvpair_value_uint64(snapel, &guid));
			err = guid_to_name(hdl, destname, guid, B_FALSE,
			    fsname);
			if (err == 0)
				break;
		}

		if (err != 0)
			continue;

		cp = strchr(fsname, '@');
		if (cp != NULL)
			*cp = '\0';

		zhp = zfs_open(hdl, fsname, ZFS_TYPE_DATASET);
		if (zhp == NULL) {
			err = ENOENT;
			goto error;
		}

		crypt = zfs_prop_get_int(zhp, ZFS_PROP_ENCRYPTION);
		is_clone = zhp->zfs_dmustats.dds_origin[0] != '\0';
		(void) zfs_crypto_get_encryption_root(zhp, &is_encroot, NULL);

		/* we don't need to do anything for unencrypted filesystems */
		if (crypt == ZIO_CRYPT_OFF) {
			zfs_close(zhp);
			continue;
		}

		/*
		 * If the dataset is flagged as an encryption root, was not
		 * received as a clone and is not currently an encryption root,
		 * force it to become one. Fixup the keylocation if necessary.
		 */
		if (stream_encroot) {
			if (!is_clone && !is_encroot) {
				err = lzc_change_key(fsname,
				    DCP_CMD_FORCE_NEW_KEY, NULL, NULL, 0);
				if (err != 0) {
					zfs_close(zhp);
					goto error;
				}
			}

			VERIFY(0 == nvlist_lookup_string(props,
			    zfs_prop_to_name(ZFS_PROP_KEYLOCATION),
			    &stream_keylocation));

			/*
			 * Refresh the properties in case the call to
			 * lzc_change_key() changed the value.
			 */
			zfs_refresh_properties(zhp);
			err = zfs_prop_get(zhp, ZFS_PROP_KEYLOCATION,
			    keylocation, sizeof (keylocation), NULL, NULL,
			    0, B_TRUE);
			if (err != 0) {
				zfs_close(zhp);
				goto error;
			}

			if (strcmp(keylocation, stream_keylocation) != 0) {
				err = zfs_prop_set(zhp,
				    zfs_prop_to_name(ZFS_PROP_KEYLOCATION),
				    stream_keylocation);
				if (err != 0) {
					zfs_close(zhp);
					goto error;
				}
			}
		}

		/*
		 * If the dataset is not flagged as an encryption root and is
		 * currently an encryption root, force it to inherit from its
		 * parent. The root of a raw send should never be
		 * force-inherited.
		 */
		if (!stream_encroot && is_encroot &&
		    strcmp(top_zfs, fsname) != 0) {
			err = lzc_change_key(fsname, DCP_CMD_FORCE_INHERIT,
			    NULL, NULL, 0);
			if (err != 0) {
				zfs_close(zhp);
				goto error;
			}
		}

		zfs_close(zhp);
	}

	return (0);

error:
	return (err);
}

static int
recv_incremental_replication(libzfs_handle_t *hdl, const char *tofs,
    recvflags_t *flags, nvlist_t *stream_nv, avl_tree_t *stream_avl,
    nvlist_t *renamed)
{
	nvlist_t *local_nv, *deleted = NULL;
	avl_tree_t *local_avl;
	nvpair_t *fselem, *nextfselem;
	char *fromsnap;
	char newname[ZFS_MAX_DATASET_NAME_LEN];
	char guidname[32];
	int error;
	boolean_t needagain, progress, recursive;
	char *s1, *s2;

	VERIFY(0 == nvlist_lookup_string(stream_nv, "fromsnap", &fromsnap));

	recursive = (nvlist_lookup_boolean(stream_nv, "not_recursive") ==
	    ENOENT);

	if (flags->dryrun)
		return (0);

again:
	needagain = progress = B_FALSE;

	VERIFY(0 == nvlist_alloc(&deleted, NV_UNIQUE_NAME, 0));

	if ((error = gather_nvlist(hdl, tofs, fromsnap, NULL,
	    recursive, B_TRUE, B_FALSE, B_FALSE, B_FALSE, B_TRUE, &local_nv,
	    &local_avl)) != 0)
		return (error);

	/*
	 * Process deletes and renames
	 */
	for (fselem = nvlist_next_nvpair(local_nv, NULL);
	    fselem; fselem = nextfselem) {
		nvlist_t *nvfs, *snaps;
		nvlist_t *stream_nvfs = NULL;
		nvpair_t *snapelem, *nextsnapelem;
		uint64_t fromguid = 0;
		uint64_t originguid = 0;
		uint64_t stream_originguid = 0;
		uint64_t parent_fromsnap_guid, stream_parent_fromsnap_guid;
		char *fsname, *stream_fsname;

		nextfselem = nvlist_next_nvpair(local_nv, fselem);

		VERIFY(0 == nvpair_value_nvlist(fselem, &nvfs));
		VERIFY(0 == nvlist_lookup_nvlist(nvfs, "snaps", &snaps));
		VERIFY(0 == nvlist_lookup_string(nvfs, "name", &fsname));
		VERIFY(0 == nvlist_lookup_uint64(nvfs, "parentfromsnap",
		    &parent_fromsnap_guid));
		(void) nvlist_lookup_uint64(nvfs, "origin", &originguid);

		/*
		 * First find the stream's fs, so we can check for
		 * a different origin (due to "zfs promote")
		 */
		for (snapelem = nvlist_next_nvpair(snaps, NULL);
		    snapelem; snapelem = nvlist_next_nvpair(snaps, snapelem)) {
			uint64_t thisguid;

			VERIFY(0 == nvpair_value_uint64(snapelem, &thisguid));
			stream_nvfs = fsavl_find(stream_avl, thisguid, NULL);

			if (stream_nvfs != NULL)
				break;
		}

		/* check for promote */
		(void) nvlist_lookup_uint64(stream_nvfs, "origin",
		    &stream_originguid);
		if (stream_nvfs && originguid != stream_originguid) {
			switch (created_before(hdl, local_avl,
			    stream_originguid, originguid)) {
			case 1: {
				/* promote it! */
				nvlist_t *origin_nvfs;
				char *origin_fsname;

				origin_nvfs = fsavl_find(local_avl, originguid,
				    NULL);
				VERIFY(0 == nvlist_lookup_string(origin_nvfs,
				    "name", &origin_fsname));
				error = recv_promote(hdl, fsname, origin_fsname,
				    flags);
				if (error == 0)
					progress = B_TRUE;
				break;
			}
			default:
				break;
			case -1:
				fsavl_destroy(local_avl);
				nvlist_free(local_nv);
				return (-1);
			}
			/*
			 * We had/have the wrong origin, therefore our
			 * list of snapshots is wrong.  Need to handle
			 * them on the next pass.
			 */
			needagain = B_TRUE;
			continue;
		}

		for (snapelem = nvlist_next_nvpair(snaps, NULL);
		    snapelem; snapelem = nextsnapelem) {
			uint64_t thisguid;
			char *stream_snapname;
			nvlist_t *found, *props;

			nextsnapelem = nvlist_next_nvpair(snaps, snapelem);

			VERIFY(0 == nvpair_value_uint64(snapelem, &thisguid));
			found = fsavl_find(stream_avl, thisguid,
			    &stream_snapname);

			/* check for delete */
			if (found == NULL) {
				char name[ZFS_MAX_DATASET_NAME_LEN];

				if (!flags->force)
					continue;

				(void) snprintf(name, sizeof (name), "%s@%s",
				    fsname, nvpair_name(snapelem));

				error = recv_destroy(hdl, name,
				    strlen(fsname)+1, newname, flags);
				if (error)
					needagain = B_TRUE;
				else
					progress = B_TRUE;
				sprintf(guidname, "%llu",
				    (u_longlong_t)thisguid);
				nvlist_add_boolean(deleted, guidname);
				continue;
			}

			stream_nvfs = found;

			if (0 == nvlist_lookup_nvlist(stream_nvfs, "snapprops",
			    &props) && 0 == nvlist_lookup_nvlist(props,
			    stream_snapname, &props)) {
				zfs_cmd_t zc = {"\0"};

				zc.zc_cookie = B_TRUE; /* received */
				(void) snprintf(zc.zc_name, sizeof (zc.zc_name),
				    "%s@%s", fsname, nvpair_name(snapelem));
				if (zcmd_write_src_nvlist(hdl, &zc,
				    props) == 0) {
					(void) zfs_ioctl(hdl,
					    ZFS_IOC_SET_PROP, &zc);
					zcmd_free_nvlists(&zc);
				}
			}

			/* check for different snapname */
			if (strcmp(nvpair_name(snapelem),
			    stream_snapname) != 0) {
				char name[ZFS_MAX_DATASET_NAME_LEN];
				char tryname[ZFS_MAX_DATASET_NAME_LEN];

				(void) snprintf(name, sizeof (name), "%s@%s",
				    fsname, nvpair_name(snapelem));
				(void) snprintf(tryname, sizeof (name), "%s@%s",
				    fsname, stream_snapname);

				error = recv_rename(hdl, name, tryname,
				    strlen(fsname)+1, newname, flags);
				if (error)
					needagain = B_TRUE;
				else
					progress = B_TRUE;
			}

			if (strcmp(stream_snapname, fromsnap) == 0)
				fromguid = thisguid;
		}

		/* check for delete */
		if (stream_nvfs == NULL) {
			if (!flags->force)
				continue;

			error = recv_destroy(hdl, fsname, strlen(tofs)+1,
			    newname, flags);
			if (error)
				needagain = B_TRUE;
			else
				progress = B_TRUE;
			sprintf(guidname, "%llu",
			    (u_longlong_t)parent_fromsnap_guid);
			nvlist_add_boolean(deleted, guidname);
			continue;
		}

		if (fromguid == 0) {
			if (flags->verbose) {
				(void) printf("local fs %s does not have "
				    "fromsnap (%s in stream); must have "
				    "been deleted locally; ignoring\n",
				    fsname, fromsnap);
			}
			continue;
		}

		VERIFY(0 == nvlist_lookup_string(stream_nvfs,
		    "name", &stream_fsname));
		VERIFY(0 == nvlist_lookup_uint64(stream_nvfs,
		    "parentfromsnap", &stream_parent_fromsnap_guid));

		s1 = strrchr(fsname, '/');
		s2 = strrchr(stream_fsname, '/');

		/*
		 * Check if we're going to rename based on parent guid change
		 * and the current parent guid was also deleted. If it was then
		 * rename will fail and is likely unneeded, so avoid this and
		 * force an early retry to determine the new
		 * parent_fromsnap_guid.
		 */
		if (stream_parent_fromsnap_guid != 0 &&
		    parent_fromsnap_guid != 0 &&
		    stream_parent_fromsnap_guid != parent_fromsnap_guid) {
			sprintf(guidname, "%llu",
			    (u_longlong_t)parent_fromsnap_guid);
			if (nvlist_exists(deleted, guidname)) {
				progress = B_TRUE;
				needagain = B_TRUE;
				goto doagain;
			}
		}

		/*
		 * Check for rename. If the exact receive path is specified, it
		 * does not count as a rename, but we still need to check the
		 * datasets beneath it.
		 */
		if ((stream_parent_fromsnap_guid != 0 &&
		    parent_fromsnap_guid != 0 &&
		    stream_parent_fromsnap_guid != parent_fromsnap_guid) ||
		    ((flags->isprefix || strcmp(tofs, fsname) != 0) &&
		    (s1 != NULL) && (s2 != NULL) && strcmp(s1, s2) != 0)) {
			nvlist_t *parent;
			char tryname[ZFS_MAX_DATASET_NAME_LEN];

			parent = fsavl_find(local_avl,
			    stream_parent_fromsnap_guid, NULL);
			/*
			 * NB: parent might not be found if we used the
			 * tosnap for stream_parent_fromsnap_guid,
			 * because the parent is a newly-created fs;
			 * we'll be able to rename it after we recv the
			 * new fs.
			 */
			if (parent != NULL) {
				char *pname;

				VERIFY(0 == nvlist_lookup_string(parent, "name",
				    &pname));
				(void) snprintf(tryname, sizeof (tryname),
				    "%s%s", pname, strrchr(stream_fsname, '/'));
			} else {
				tryname[0] = '\0';
				if (flags->verbose) {
					(void) printf("local fs %s new parent "
					    "not found\n", fsname);
				}
			}

			newname[0] = '\0';

			error = recv_rename(hdl, fsname, tryname,
			    strlen(tofs)+1, newname, flags);

			if (renamed != NULL && newname[0] != '\0') {
				VERIFY(0 == nvlist_add_boolean(renamed,
				    newname));
			}

			if (error)
				needagain = B_TRUE;
			else
				progress = B_TRUE;
		}
	}

doagain:
	fsavl_destroy(local_avl);
	nvlist_free(local_nv);
	nvlist_free(deleted);

	if (needagain && progress) {
		/* do another pass to fix up temporary names */
		if (flags->verbose)
			(void) printf("another pass:\n");
		goto again;
	}

	return (needagain || error != 0);
}

static int
zfs_receive_package(libzfs_handle_t *hdl, int fd, const char *destname,
    recvflags_t *flags, dmu_replay_record_t *drr, zio_cksum_t *zc,
    char **top_zfs, int cleanup_fd, uint64_t *action_handlep,
    nvlist_t *cmdprops)
{
	nvlist_t *stream_nv = NULL;
	avl_tree_t *stream_avl = NULL;
	char *fromsnap = NULL;
	char *sendsnap = NULL;
	char *cp;
	char tofs[ZFS_MAX_DATASET_NAME_LEN];
	char sendfs[ZFS_MAX_DATASET_NAME_LEN];
	char errbuf[1024];
	dmu_replay_record_t drre;
	int error;
	boolean_t anyerr = B_FALSE;
	boolean_t softerr = B_FALSE;
	boolean_t recursive, raw;

	(void) snprintf(errbuf, sizeof (errbuf), dgettext(TEXT_DOMAIN,
	    "cannot receive"));

	assert(drr->drr_type == DRR_BEGIN);
	assert(drr->drr_u.drr_begin.drr_magic == DMU_BACKUP_MAGIC);
	assert(DMU_GET_STREAM_HDRTYPE(drr->drr_u.drr_begin.drr_versioninfo) ==
	    DMU_COMPOUNDSTREAM);

	/*
	 * Read in the nvlist from the stream.
	 */
	if (drr->drr_payloadlen != 0) {
		error = recv_read_nvlist(hdl, fd, drr->drr_payloadlen,
		    &stream_nv, flags->byteswap, zc);
		if (error) {
			error = zfs_error(hdl, EZFS_BADSTREAM, errbuf);
			goto out;
		}
	}

	recursive = (nvlist_lookup_boolean(stream_nv, "not_recursive") ==
	    ENOENT);
	raw = (nvlist_lookup_boolean(stream_nv, "raw") == 0);

	if (recursive && strchr(destname, '@')) {
		zfs_error_aux(hdl, dgettext(TEXT_DOMAIN,
		    "cannot specify snapshot name for multi-snapshot stream"));
		error = zfs_error(hdl, EZFS_BADSTREAM, errbuf);
		goto out;
	}

	/*
	 * Read in the end record and verify checksum.
	 */
	if (0 != (error = recv_read(hdl, fd, &drre, sizeof (drre),
	    flags->byteswap, NULL)))
		goto out;
	if (flags->byteswap) {
		drre.drr_type = BSWAP_32(drre.drr_type);
		drre.drr_u.drr_end.drr_checksum.zc_word[0] =
		    BSWAP_64(drre.drr_u.drr_end.drr_checksum.zc_word[0]);
		drre.drr_u.drr_end.drr_checksum.zc_word[1] =
		    BSWAP_64(drre.drr_u.drr_end.drr_checksum.zc_word[1]);
		drre.drr_u.drr_end.drr_checksum.zc_word[2] =
		    BSWAP_64(drre.drr_u.drr_end.drr_checksum.zc_word[2]);
		drre.drr_u.drr_end.drr_checksum.zc_word[3] =
		    BSWAP_64(drre.drr_u.drr_end.drr_checksum.zc_word[3]);
	}
	if (drre.drr_type != DRR_END) {
		error = zfs_error(hdl, EZFS_BADSTREAM, errbuf);
		goto out;
	}
	if (!ZIO_CHECKSUM_EQUAL(drre.drr_u.drr_end.drr_checksum, *zc)) {
		zfs_error_aux(hdl, dgettext(TEXT_DOMAIN,
		    "incorrect header checksum"));
		error = zfs_error(hdl, EZFS_BADSTREAM, errbuf);
		goto out;
	}

	(void) nvlist_lookup_string(stream_nv, "fromsnap", &fromsnap);

	if (drr->drr_payloadlen != 0) {
		nvlist_t *stream_fss;

		VERIFY(0 == nvlist_lookup_nvlist(stream_nv, "fss",
		    &stream_fss));
		if ((stream_avl = fsavl_create(stream_fss)) == NULL) {
			zfs_error_aux(hdl, dgettext(TEXT_DOMAIN,
			    "couldn't allocate avl tree"));
			error = zfs_error(hdl, EZFS_NOMEM, errbuf);
			goto out;
		}

		if (fromsnap != NULL && recursive) {
			nvlist_t *renamed = NULL;
			nvpair_t *pair = NULL;

			(void) strlcpy(tofs, destname, sizeof (tofs));
			if (flags->isprefix) {
				struct drr_begin *drrb = &drr->drr_u.drr_begin;
				int i;

				if (flags->istail) {
					cp = strrchr(drrb->drr_toname, '/');
					if (cp == NULL) {
						(void) strlcat(tofs, "/",
						    sizeof (tofs));
						i = 0;
					} else {
						i = (cp - drrb->drr_toname);
					}
				} else {
					i = strcspn(drrb->drr_toname, "/@");
				}
				/* zfs_receive_one() will create_parents() */
				(void) strlcat(tofs, &drrb->drr_toname[i],
				    sizeof (tofs));
				*strchr(tofs, '@') = '\0';
			}

			if (!flags->dryrun && !flags->nomount) {
				VERIFY(0 == nvlist_alloc(&renamed,
				    NV_UNIQUE_NAME, 0));
			}

			softerr = recv_incremental_replication(hdl, tofs, flags,
			    stream_nv, stream_avl, renamed);

			/* Unmount renamed filesystems before receiving. */
			while ((pair = nvlist_next_nvpair(renamed,
			    pair)) != NULL) {
				zfs_handle_t *zhp;
				prop_changelist_t *clp = NULL;

				zhp = zfs_open(hdl, nvpair_name(pair),
				    ZFS_TYPE_FILESYSTEM);
				if (zhp != NULL) {
					clp = changelist_gather(zhp,
					    ZFS_PROP_MOUNTPOINT, 0, 0);
					zfs_close(zhp);
					if (clp != NULL) {
						softerr |=
						    changelist_prefix(clp);
						changelist_free(clp);
					}
				}
			}

			nvlist_free(renamed);
		}
	}

	/*
	 * Get the fs specified by the first path in the stream (the top level
	 * specified by 'zfs send') and pass it to each invocation of
	 * zfs_receive_one().
	 */
	(void) strlcpy(sendfs, drr->drr_u.drr_begin.drr_toname,
	    sizeof (sendfs));
	if ((cp = strchr(sendfs, '@')) != NULL) {
		*cp = '\0';
		/*
		 * Find the "sendsnap", the final snapshot in a replication
		 * stream.  zfs_receive_one() handles certain errors
		 * differently, depending on if the contained stream is the
		 * last one or not.
		 */
		sendsnap = (cp + 1);
	}

	/* Finally, receive each contained stream */
	do {
		/*
		 * we should figure out if it has a recoverable
		 * error, in which case do a recv_skip() and drive on.
		 * Note, if we fail due to already having this guid,
		 * zfs_receive_one() will take care of it (ie,
		 * recv_skip() and return 0).
		 */
		error = zfs_receive_impl(hdl, destname, NULL, flags, fd,
		    sendfs, stream_nv, stream_avl, top_zfs, cleanup_fd,
		    action_handlep, sendsnap, cmdprops);
		if (error == ENODATA) {
			error = 0;
			break;
		}
		anyerr |= error;
	} while (error == 0);

	if (drr->drr_payloadlen != 0 && recursive && fromsnap != NULL) {
		/*
		 * Now that we have the fs's they sent us, try the
		 * renames again.
		 */
		softerr = recv_incremental_replication(hdl, tofs, flags,
		    stream_nv, stream_avl, NULL);
	}

	if (raw && softerr == 0) {
		softerr = recv_fix_encryption_heirarchy(hdl, destname,
		    stream_nv, stream_avl);
	}

out:
	fsavl_destroy(stream_avl);
	nvlist_free(stream_nv);
	if (softerr)
		error = -2;
	if (anyerr)
		error = -1;
	return (error);
}

static void
trunc_prop_errs(int truncated)
{
	ASSERT(truncated != 0);

	if (truncated == 1)
		(void) fprintf(stderr, dgettext(TEXT_DOMAIN,
		    "1 more property could not be set\n"));
	else
		(void) fprintf(stderr, dgettext(TEXT_DOMAIN,
		    "%d more properties could not be set\n"), truncated);
}

static int
recv_skip(libzfs_handle_t *hdl, int fd, boolean_t byteswap)
{
	dmu_replay_record_t *drr;
	void *buf = zfs_alloc(hdl, SPA_MAXBLOCKSIZE);
	char errbuf[1024];

	(void) snprintf(errbuf, sizeof (errbuf), dgettext(TEXT_DOMAIN,
	    "cannot receive:"));

	/* XXX would be great to use lseek if possible... */
	drr = buf;

	while (recv_read(hdl, fd, drr, sizeof (dmu_replay_record_t),
	    byteswap, NULL) == 0) {
		if (byteswap)
			drr->drr_type = BSWAP_32(drr->drr_type);

		switch (drr->drr_type) {
		case DRR_BEGIN:
			if (drr->drr_payloadlen != 0) {
				(void) recv_read(hdl, fd, buf,
				    drr->drr_payloadlen, B_FALSE, NULL);
			}
			break;

		case DRR_END:
			free(buf);
			return (0);

		case DRR_OBJECT:
			if (byteswap) {
				drr->drr_u.drr_object.drr_bonuslen =
				    BSWAP_32(drr->drr_u.drr_object.
				    drr_bonuslen);
			}
			(void) recv_read(hdl, fd, buf,
			    P2ROUNDUP(drr->drr_u.drr_object.drr_bonuslen, 8),
			    B_FALSE, NULL);
			break;

		case DRR_WRITE:
			if (byteswap) {
				drr->drr_u.drr_write.drr_logical_size =
				    BSWAP_64(
				    drr->drr_u.drr_write.drr_logical_size);
				drr->drr_u.drr_write.drr_compressed_size =
				    BSWAP_64(
				    drr->drr_u.drr_write.drr_compressed_size);
			}
			uint64_t payload_size =
			    DRR_WRITE_PAYLOAD_SIZE(&drr->drr_u.drr_write);
			(void) recv_read(hdl, fd, buf,
			    payload_size, B_FALSE, NULL);
			break;
		case DRR_SPILL:
			if (byteswap) {
				drr->drr_u.drr_spill.drr_length =
				    BSWAP_64(drr->drr_u.drr_spill.drr_length);
			}
			(void) recv_read(hdl, fd, buf,
			    drr->drr_u.drr_spill.drr_length, B_FALSE, NULL);
			break;
		case DRR_WRITE_EMBEDDED:
			if (byteswap) {
				drr->drr_u.drr_write_embedded.drr_psize =
				    BSWAP_32(drr->drr_u.drr_write_embedded.
				    drr_psize);
			}
			(void) recv_read(hdl, fd, buf,
			    P2ROUNDUP(drr->drr_u.drr_write_embedded.drr_psize,
			    8), B_FALSE, NULL);
			break;
		case DRR_OBJECT_RANGE:
		case DRR_WRITE_BYREF:
		case DRR_FREEOBJECTS:
		case DRR_FREE:
			break;

		default:
			zfs_error_aux(hdl, dgettext(TEXT_DOMAIN,
			    "invalid record type"));
			free(buf);
			return (zfs_error(hdl, EZFS_BADSTREAM, errbuf));
		}
	}

	free(buf);
	return (-1);
}

static void
recv_ecksum_set_aux(libzfs_handle_t *hdl, const char *target_snap,
    boolean_t resumable)
{
	char target_fs[ZFS_MAX_DATASET_NAME_LEN];

	zfs_error_aux(hdl, dgettext(TEXT_DOMAIN,
	    "checksum mismatch or incomplete stream"));

	if (!resumable)
		return;
	(void) strlcpy(target_fs, target_snap, sizeof (target_fs));
	*strchr(target_fs, '@') = '\0';
	zfs_handle_t *zhp = zfs_open(hdl, target_fs,
	    ZFS_TYPE_FILESYSTEM | ZFS_TYPE_VOLUME);
	if (zhp == NULL)
		return;

	char token_buf[ZFS_MAXPROPLEN];
	int error = zfs_prop_get(zhp, ZFS_PROP_RECEIVE_RESUME_TOKEN,
	    token_buf, sizeof (token_buf),
	    NULL, NULL, 0, B_TRUE);
	if (error == 0) {
		zfs_error_aux(hdl, dgettext(TEXT_DOMAIN,
		    "checksum mismatch or incomplete stream.\n"
		    "Partially received snapshot is saved.\n"
		    "A resuming stream can be generated on the sending "
		    "system by running:\n"
		    "    zfs send -t %s"),
		    token_buf);
	}
	zfs_close(zhp);
}

/*
 * Prepare a new nvlist of properties that are to override (-o) or be excluded
 * (-x) from the received dataset
 * recvprops: received properties from the send stream
 * cmdprops: raw input properties from command line
 * origprops: properties, both locally-set and received, currently set on the
 *            target dataset if it exists, NULL otherwise.
 * oxprops: valid output override (-o) and excluded (-x) properties
 */
static int
zfs_setup_cmdline_props(libzfs_handle_t *hdl, zfs_type_t type,
    char *fsname, boolean_t zoned, boolean_t recursive, boolean_t newfs,
    boolean_t raw, boolean_t toplevel, nvlist_t *recvprops, nvlist_t *cmdprops,
    nvlist_t *origprops, nvlist_t **oxprops, uint8_t **wkeydata_out,
    uint_t *wkeylen_out, const char *errbuf)
{
	nvpair_t *nvp;
	nvlist_t *oprops, *voprops;
	zfs_handle_t *zhp = NULL;
	zpool_handle_t *zpool_hdl = NULL;
	char *cp;
	int ret = 0;
	char namebuf[ZFS_MAX_DATASET_NAME_LEN];

	if (nvlist_empty(cmdprops))
		return (0); /* No properties to override or exclude */

	*oxprops = fnvlist_alloc();
	oprops = fnvlist_alloc();

	strlcpy(namebuf, fsname, ZFS_MAX_DATASET_NAME_LEN);

	/*
	 * Get our dataset handle. The target dataset may not exist yet.
	 */
	if (zfs_dataset_exists(hdl, namebuf, ZFS_TYPE_DATASET)) {
		zhp = zfs_open(hdl, namebuf, ZFS_TYPE_DATASET);
		if (zhp == NULL) {
			ret = -1;
			goto error;
		}
	}

	/* open the zpool handle */
	cp = strchr(namebuf, '/');
	if (cp != NULL)
		*cp = '\0';
	zpool_hdl = zpool_open(hdl, namebuf);
	if (zpool_hdl == NULL) {
		ret = -1;
		goto error;
	}

	/* restore namebuf to match fsname for later use */
	if (cp != NULL)
		*cp = '/';

	/*
	 * first iteration: process excluded (-x) properties now and gather
	 * added (-o) properties to be later processed by zfs_valid_proplist()
	 */
	nvp = NULL;
	while ((nvp = nvlist_next_nvpair(cmdprops, nvp)) != NULL) {
		const char *name = nvpair_name(nvp);
		zfs_prop_t prop = zfs_name_to_prop(name);

		/* "origin" is processed separately, don't handle it here */
		if (prop == ZFS_PROP_ORIGIN)
			continue;

		/*
		 * we're trying to override or exclude a property that does not
		 * make sense for this type of dataset, but we don't want to
		 * fail if the receive is recursive: this comes in handy when
		 * the send stream contains, for instance, a child ZVOL and
		 * we're trying to receive it with "-o atime=on"
		 */
		if (!zfs_prop_valid_for_type(prop, type, B_FALSE) &&
		    !zfs_prop_user(name)) {
			if (recursive)
				continue;
			zfs_error_aux(hdl, dgettext(TEXT_DOMAIN,
			    "property '%s' does not apply to datasets of this "
			    "type"), name);
			ret = zfs_error(hdl, EZFS_BADPROP, errbuf);
			goto error;
		}

		/* raw streams can't override encryption properties */
		if ((zfs_prop_encryption_key_param(prop) ||
		    prop == ZFS_PROP_ENCRYPTION) && (raw || !newfs)) {
			zfs_error_aux(hdl, dgettext(TEXT_DOMAIN,
			    "encryption property '%s' cannot "
			    "be set or excluded for raw or incremental "
			    "streams."), name);
			ret = zfs_error(hdl, EZFS_BADPROP, errbuf);
			goto error;
		}

		switch (nvpair_type(nvp)) {
		case DATA_TYPE_BOOLEAN: /* -x property */
			/*
			 * DATA_TYPE_BOOLEAN is the way we're asked to "exclude"
			 * a property: this is done by forcing an explicit
			 * inherit on the destination so the effective value is
			 * not the one we received from the send stream.
			 * We do this only if the property is not already
			 * locally-set, in which case its value will take
			 * priority over the received anyway.
			 */
			if (nvlist_exists(origprops, name)) {
				nvlist_t *attrs;

				attrs = fnvlist_lookup_nvlist(origprops, name);
				if (strcmp(fnvlist_lookup_string(attrs,
				    ZPROP_SOURCE), ZPROP_SOURCE_VAL_RECVD) != 0)
					continue;
			}
			/*
			 * We can't force an explicit inherit on non-inheritable
			 * properties: if we're asked to exclude this kind of
			 * values we remove them from "recvprops" input nvlist.
			 */
			if (!zfs_prop_inheritable(prop) &&
			    !zfs_prop_user(name) && /* can be inherited too */
			    nvlist_exists(recvprops, name))
				fnvlist_remove(recvprops, name);
			else
				fnvlist_add_nvpair(*oxprops, nvp);
			break;
		case DATA_TYPE_STRING: /* -o property=value */
			fnvlist_add_nvpair(oprops, nvp);
			break;
		default:
			zfs_error_aux(hdl, dgettext(TEXT_DOMAIN,
			    "property '%s' must be a string or boolean"), name);
			ret = zfs_error(hdl, EZFS_BADPROP, errbuf);
			goto error;
		}
	}

	if (toplevel) {
		/* convert override strings properties to native */
		if ((voprops = zfs_valid_proplist(hdl, ZFS_TYPE_DATASET,
		    oprops, zoned, zhp, zpool_hdl, B_FALSE, errbuf)) == NULL) {
			ret = zfs_error(hdl, EZFS_BADPROP, errbuf);
			goto error;
		}

		/*
		 * zfs_crypto_create() requires the parent name. Get it
		 * by truncating the fsname copy stored in namebuf.
		 */
		cp = strrchr(namebuf, '/');
		if (cp != NULL)
			*cp = '\0';

		if (!raw && zfs_crypto_create(hdl, namebuf, voprops, NULL,
		    B_FALSE, wkeydata_out, wkeylen_out) != 0) {
			fnvlist_free(voprops);
			ret = zfs_error(hdl, EZFS_CRYPTOFAILED, errbuf);
			goto error;
		}

		/* second pass: process "-o" properties */
		fnvlist_merge(*oxprops, voprops);
		fnvlist_free(voprops);
	} else {
		/* override props on child dataset are inherited */
		nvp = NULL;
		while ((nvp = nvlist_next_nvpair(oprops, nvp)) != NULL) {
			const char *name = nvpair_name(nvp);
			fnvlist_add_boolean(*oxprops, name);
		}
	}

error:
	if (zhp != NULL)
		zfs_close(zhp);
	if (zpool_hdl != NULL)
		zpool_close(zpool_hdl);
	fnvlist_free(oprops);
	return (ret);
}

/*
 * Restores a backup of tosnap from the file descriptor specified by infd.
 */
static int
zfs_receive_one(libzfs_handle_t *hdl, int infd, const char *tosnap,
    const char *originsnap, recvflags_t *flags, dmu_replay_record_t *drr,
    dmu_replay_record_t *drr_noswap, const char *sendfs, nvlist_t *stream_nv,
    avl_tree_t *stream_avl, char **top_zfs, int cleanup_fd,
    uint64_t *action_handlep, const char *finalsnap, nvlist_t *cmdprops)
{
	time_t begin_time;
	int ioctl_err, ioctl_errno, err;
	char *cp;
	struct drr_begin *drrb = &drr->drr_u.drr_begin;
	char errbuf[1024];
	const char *chopprefix;
	boolean_t newfs = B_FALSE;
	boolean_t stream_wantsnewfs;
	boolean_t newprops = B_FALSE;
	uint64_t read_bytes = 0;
	uint64_t errflags = 0;
	uint64_t parent_snapguid = 0;
	prop_changelist_t *clp = NULL;
	nvlist_t *snapprops_nvlist = NULL;
	nvlist_t *snapholds_nvlist = NULL;
	zprop_errflags_t prop_errflags;
	nvlist_t *prop_errors = NULL;
	boolean_t recursive;
	char *snapname = NULL;
	char destsnap[MAXPATHLEN * 2];
	char origin[MAXNAMELEN];
	char name[MAXPATHLEN];
	char tmp_keylocation[MAXNAMELEN];
	nvlist_t *rcvprops = NULL; /* props received from the send stream */
	nvlist_t *oxprops = NULL; /* override (-o) and exclude (-x) props */
	nvlist_t *origprops = NULL; /* original props (if destination exists) */
	zfs_type_t type;
	boolean_t toplevel = B_FALSE;
	boolean_t zoned = B_FALSE;
	boolean_t hastoken = B_FALSE;
	boolean_t redacted;
	uint8_t *wkeydata = NULL;
	uint_t wkeylen = 0;

	begin_time = time(NULL);
	bzero(origin, MAXNAMELEN);
	bzero(tmp_keylocation, MAXNAMELEN);

	(void) snprintf(errbuf, sizeof (errbuf), dgettext(TEXT_DOMAIN,
	    "cannot receive"));

	recursive = (nvlist_lookup_boolean(stream_nv, "not_recursive") ==
	    ENOENT);

	/* Did the user request holds be skipped via zfs recv -k? */
	boolean_t holds = flags->holds && !flags->skipholds;

	if (stream_avl != NULL) {
		char *keylocation = NULL;
		nvlist_t *lookup = NULL;
		nvlist_t *fs = fsavl_find(stream_avl, drrb->drr_toguid,
		    &snapname);

		(void) nvlist_lookup_uint64(fs, "parentfromsnap",
		    &parent_snapguid);
		err = nvlist_lookup_nvlist(fs, "props", &rcvprops);
		if (err) {
			VERIFY(0 == nvlist_alloc(&rcvprops, NV_UNIQUE_NAME, 0));
			newprops = B_TRUE;
		}

		/*
		 * The keylocation property may only be set on encryption roots,
		 * but this dataset might not become an encryption root until
		 * recv_fix_encryption_heirarchy() is called. That function
		 * will fixup the keylocation anyway, so we temporarily unset
		 * the keylocation for now to avoid any errors from the receive
		 * ioctl.
		 */
		err = nvlist_lookup_string(rcvprops,
		    zfs_prop_to_name(ZFS_PROP_KEYLOCATION), &keylocation);
		if (err == 0) {
			strcpy(tmp_keylocation, keylocation);
			(void) nvlist_remove_all(rcvprops,
			    zfs_prop_to_name(ZFS_PROP_KEYLOCATION));
		}

		if (flags->canmountoff) {
			VERIFY(0 == nvlist_add_uint64(rcvprops,
			    zfs_prop_to_name(ZFS_PROP_CANMOUNT), 0));
		} else if (newprops) {	/* nothing in rcvprops, eliminate it */
			nvlist_free(rcvprops);
			rcvprops = NULL;
			newprops = B_FALSE;
		}
		if (0 == nvlist_lookup_nvlist(fs, "snapprops", &lookup)) {
			VERIFY(0 == nvlist_lookup_nvlist(lookup,
			    snapname, &snapprops_nvlist));
		}
		if (holds) {
			if (0 == nvlist_lookup_nvlist(fs, "snapholds",
			    &lookup)) {
				VERIFY(0 == nvlist_lookup_nvlist(lookup,
				    snapname, &snapholds_nvlist));
			}
		}
	}

	cp = NULL;

	/*
	 * Determine how much of the snapshot name stored in the stream
	 * we are going to tack on to the name they specified on the
	 * command line, and how much we are going to chop off.
	 *
	 * If they specified a snapshot, chop the entire name stored in
	 * the stream.
	 */
	if (flags->istail) {
		/*
		 * A filesystem was specified with -e. We want to tack on only
		 * the tail of the sent snapshot path.
		 */
		if (strchr(tosnap, '@')) {
			zfs_error_aux(hdl, dgettext(TEXT_DOMAIN, "invalid "
			    "argument - snapshot not allowed with -e"));
			err = zfs_error(hdl, EZFS_INVALIDNAME, errbuf);
			goto out;
		}

		chopprefix = strrchr(sendfs, '/');

		if (chopprefix == NULL) {
			/*
			 * The tail is the poolname, so we need to
			 * prepend a path separator.
			 */
			int len = strlen(drrb->drr_toname);
			cp = malloc(len + 2);
			cp[0] = '/';
			(void) strcpy(&cp[1], drrb->drr_toname);
			chopprefix = cp;
		} else {
			chopprefix = drrb->drr_toname + (chopprefix - sendfs);
		}
	} else if (flags->isprefix) {
		/*
		 * A filesystem was specified with -d. We want to tack on
		 * everything but the first element of the sent snapshot path
		 * (all but the pool name).
		 */
		if (strchr(tosnap, '@')) {
			zfs_error_aux(hdl, dgettext(TEXT_DOMAIN, "invalid "
			    "argument - snapshot not allowed with -d"));
			err = zfs_error(hdl, EZFS_INVALIDNAME, errbuf);
			goto out;
		}

		chopprefix = strchr(drrb->drr_toname, '/');
		if (chopprefix == NULL)
			chopprefix = strchr(drrb->drr_toname, '@');
	} else if (strchr(tosnap, '@') == NULL) {
		/*
		 * If a filesystem was specified without -d or -e, we want to
		 * tack on everything after the fs specified by 'zfs send'.
		 */
		chopprefix = drrb->drr_toname + strlen(sendfs);
	} else {
		/* A snapshot was specified as an exact path (no -d or -e). */
		if (recursive) {
			zfs_error_aux(hdl, dgettext(TEXT_DOMAIN,
			    "cannot specify snapshot name for multi-snapshot "
			    "stream"));
			err = zfs_error(hdl, EZFS_BADSTREAM, errbuf);
			goto out;
		}
		chopprefix = drrb->drr_toname + strlen(drrb->drr_toname);
	}

	ASSERT(strstr(drrb->drr_toname, sendfs) == drrb->drr_toname);
	ASSERT(chopprefix > drrb->drr_toname || strchr(sendfs, '/') == NULL);
	ASSERT(chopprefix <= drrb->drr_toname + strlen(drrb->drr_toname) ||
	    strchr(sendfs, '/') == NULL);
	ASSERT(chopprefix[0] == '/' || chopprefix[0] == '@' ||
	    chopprefix[0] == '\0');

	/*
	 * Determine name of destination snapshot.
	 */
	(void) strlcpy(destsnap, tosnap, sizeof (destsnap));
	(void) strlcat(destsnap, chopprefix, sizeof (destsnap));
	free(cp);
	if (!zfs_name_valid(destsnap, ZFS_TYPE_SNAPSHOT)) {
		err = zfs_error(hdl, EZFS_INVALIDNAME, errbuf);
		goto out;
	}

	/*
	 * Determine the name of the origin snapshot.
	 */
	if (originsnap) {
		(void) strlcpy(origin, originsnap, sizeof (origin));
		if (flags->verbose)
			(void) printf("using provided clone origin %s\n",
			    origin);
	} else if (drrb->drr_flags & DRR_FLAG_CLONE) {
		if (guid_to_name(hdl, destsnap,
		    drrb->drr_fromguid, B_FALSE, origin) != 0) {
			zfs_error_aux(hdl, dgettext(TEXT_DOMAIN,
			    "local origin for clone %s does not exist"),
			    destsnap);
			err = zfs_error(hdl, EZFS_NOENT, errbuf);
			goto out;
		}
		if (flags->verbose)
			(void) printf("found clone origin %s\n", origin);
	}

	boolean_t resuming = DMU_GET_FEATUREFLAGS(drrb->drr_versioninfo) &
	    DMU_BACKUP_FEATURE_RESUMING;
	boolean_t raw = DMU_GET_FEATUREFLAGS(drrb->drr_versioninfo) &
	    DMU_BACKUP_FEATURE_RAW;
	boolean_t embedded = DMU_GET_FEATUREFLAGS(drrb->drr_versioninfo) &
	    DMU_BACKUP_FEATURE_EMBED_DATA;
	stream_wantsnewfs = (drrb->drr_fromguid == 0 ||
	    (drrb->drr_flags & DRR_FLAG_CLONE) || originsnap) && !resuming;

	if (stream_wantsnewfs) {
		/*
		 * if the parent fs does not exist, look for it based on
		 * the parent snap GUID
		 */
		(void) snprintf(errbuf, sizeof (errbuf), dgettext(TEXT_DOMAIN,
		    "cannot receive new filesystem stream"));

		(void) strcpy(name, destsnap);
		cp = strrchr(name, '/');
		if (cp)
			*cp = '\0';
		if (cp &&
		    !zfs_dataset_exists(hdl, name, ZFS_TYPE_DATASET)) {
			char suffix[ZFS_MAX_DATASET_NAME_LEN];
			(void) strcpy(suffix, strrchr(destsnap, '/'));
			if (guid_to_name(hdl, name, parent_snapguid,
			    B_FALSE, destsnap) == 0) {
				*strchr(destsnap, '@') = '\0';
				(void) strcat(destsnap, suffix);
			}
		}
	} else {
		/*
		 * if the fs does not exist, look for it based on the
		 * fromsnap GUID
		 */
		(void) snprintf(errbuf, sizeof (errbuf), dgettext(TEXT_DOMAIN,
		    "cannot receive incremental stream"));

		(void) strcpy(name, destsnap);
		*strchr(name, '@') = '\0';

		/*
		 * If the exact receive path was specified and this is the
		 * topmost path in the stream, then if the fs does not exist we
		 * should look no further.
		 */
		if ((flags->isprefix || (*(chopprefix = drrb->drr_toname +
		    strlen(sendfs)) != '\0' && *chopprefix != '@')) &&
		    !zfs_dataset_exists(hdl, name, ZFS_TYPE_DATASET)) {
			char snap[ZFS_MAX_DATASET_NAME_LEN];
			(void) strcpy(snap, strchr(destsnap, '@'));
			if (guid_to_name(hdl, name, drrb->drr_fromguid,
			    B_FALSE, destsnap) == 0) {
				*strchr(destsnap, '@') = '\0';
				(void) strcat(destsnap, snap);
			}
		}
	}

	(void) strcpy(name, destsnap);
	*strchr(name, '@') = '\0';

	redacted = DMU_GET_FEATUREFLAGS(drrb->drr_versioninfo) &
	    DMU_BACKUP_FEATURE_REDACTED;

	if (zfs_dataset_exists(hdl, name, ZFS_TYPE_DATASET)) {
		zfs_cmd_t zc = {"\0"};
		zfs_handle_t *zhp;
		boolean_t encrypted;

		(void) strcpy(zc.zc_name, name);

		/*
		 * Destination fs exists.  It must be one of these cases:
		 *  - an incremental send stream
		 *  - the stream specifies a new fs (full stream or clone)
		 *    and they want us to blow away the existing fs (and
		 *    have therefore specified -F and removed any snapshots)
		 *  - we are resuming a failed receive.
		 */
		if (stream_wantsnewfs) {
			boolean_t is_volume = drrb->drr_type == DMU_OST_ZVOL;
			if (!flags->force) {
				zfs_error_aux(hdl, dgettext(TEXT_DOMAIN,
				    "destination '%s' exists\n"
				    "must specify -F to overwrite it"), name);
				err = zfs_error(hdl, EZFS_EXISTS, errbuf);
				goto out;
			}
			if (ioctl(hdl->libzfs_fd, ZFS_IOC_SNAPSHOT_LIST_NEXT,
			    &zc) == 0) {
				zfs_error_aux(hdl, dgettext(TEXT_DOMAIN,
				    "destination has snapshots (eg. %s)\n"
				    "must destroy them to overwrite it"),
				    zc.zc_name);
				err = zfs_error(hdl, EZFS_EXISTS, errbuf);
				goto out;
			}
			if (is_volume && strrchr(name, '/') == NULL) {
				zfs_error_aux(hdl, dgettext(TEXT_DOMAIN,
				    "destination %s is the root dataset\n"
				    "cannot overwrite with a ZVOL"),
				    name);
				err = zfs_error(hdl, EZFS_EXISTS, errbuf);
				goto out;
			}
			if (is_volume &&
			    ioctl(hdl->libzfs_fd, ZFS_IOC_DATASET_LIST_NEXT,
			    &zc) == 0) {
				zfs_error_aux(hdl, dgettext(TEXT_DOMAIN,
				    "destination has children (eg. %s)\n"
				    "cannot overwrite with a ZVOL"),
				    zc.zc_name);
				err = zfs_error(hdl, EZFS_WRONG_PARENT, errbuf);
				goto out;
			}
		}

		if ((zhp = zfs_open(hdl, name,
		    ZFS_TYPE_FILESYSTEM | ZFS_TYPE_VOLUME)) == NULL) {
			err = -1;
			goto out;
		}

		if (stream_wantsnewfs &&
		    zhp->zfs_dmustats.dds_origin[0]) {
			zfs_close(zhp);
			zfs_error_aux(hdl, dgettext(TEXT_DOMAIN,
			    "destination '%s' is a clone\n"
			    "must destroy it to overwrite it"), name);
			err = zfs_error(hdl, EZFS_EXISTS, errbuf);
			goto out;
		}

		/*
		 * Raw sends can not be performed as an incremental on top
		 * of existing unencryppted datasets. zfs recv -F cant be
		 * used to blow away an existing encrypted filesystem. This
		 * is because it would require the dsl dir to point to the
		 * new key (or lack of a key) and the old key at the same
		 * time. The -F flag may still be used for deleting
		 * intermediate snapshots that would otherwise prevent the
		 * receive from working.
		 */
		encrypted = zfs_prop_get_int(zhp, ZFS_PROP_ENCRYPTION) !=
		    ZIO_CRYPT_OFF;
		if (!stream_wantsnewfs && !encrypted && raw) {
			zfs_close(zhp);
			zfs_error_aux(hdl, dgettext(TEXT_DOMAIN,
			    "cannot perform raw receive on top of "
			    "existing unencrypted dataset"));
			err = zfs_error(hdl, EZFS_BADRESTORE, errbuf);
			goto out;
		}

		if (stream_wantsnewfs && flags->force &&
		    ((raw && !encrypted) || encrypted)) {
			zfs_close(zhp);
			zfs_error_aux(hdl, dgettext(TEXT_DOMAIN,
			    "zfs receive -F cannot be used to destroy an "
			    "encrypted filesystem or overwrite an "
			    "unencrypted one with an encrypted one"));
			err = zfs_error(hdl, EZFS_BADRESTORE, errbuf);
			goto out;
		}

		if (!flags->dryrun && zhp->zfs_type == ZFS_TYPE_FILESYSTEM &&
		    stream_wantsnewfs) {
			/* We can't do online recv in this case */
			clp = changelist_gather(zhp, ZFS_PROP_NAME, 0, 0);
			if (clp == NULL) {
				zfs_close(zhp);
				err = -1;
				goto out;
			}
			if (changelist_prefix(clp) != 0) {
				changelist_free(clp);
				zfs_close(zhp);
				err = -1;
				goto out;
			}
		}

		/*
		 * If we are resuming a newfs, set newfs here so that we will
		 * mount it if the recv succeeds this time.  We can tell
		 * that it was a newfs on the first recv because the fs
		 * itself will be inconsistent (if the fs existed when we
		 * did the first recv, we would have received it into
		 * .../%recv).
		 */
		if (resuming && zfs_prop_get_int(zhp, ZFS_PROP_INCONSISTENT))
			newfs = B_TRUE;

		/* we want to know if we're zoned when validating -o|-x props */
		zoned = zfs_prop_get_int(zhp, ZFS_PROP_ZONED);

		/* may need this info later, get it now we have zhp around */
		if (zfs_prop_get(zhp, ZFS_PROP_RECEIVE_RESUME_TOKEN, NULL, 0,
		    NULL, NULL, 0, B_TRUE) == 0)
			hastoken = B_TRUE;

		/* gather existing properties on destination */
		origprops = fnvlist_alloc();
		fnvlist_merge(origprops, zhp->zfs_props);
		fnvlist_merge(origprops, zhp->zfs_user_props);

		zfs_close(zhp);
	} else {
		zfs_handle_t *zhp;

		/*
		 * Destination filesystem does not exist.  Therefore we better
		 * be creating a new filesystem (either from a full backup, or
		 * a clone).  It would therefore be invalid if the user
		 * specified only the pool name (i.e. if the destination name
		 * contained no slash character).
		 */
		cp = strrchr(name, '/');

		if (!stream_wantsnewfs || cp == NULL) {
			zfs_error_aux(hdl, dgettext(TEXT_DOMAIN,
			    "destination '%s' does not exist"), name);
			err = zfs_error(hdl, EZFS_NOENT, errbuf);
			goto out;
		}

		/*
		 * Trim off the final dataset component so we perform the
		 * recvbackup ioctl to the filesystems's parent.
		 */
		*cp = '\0';

		if (flags->isprefix && !flags->istail && !flags->dryrun &&
		    create_parents(hdl, destsnap, strlen(tosnap)) != 0) {
			err = zfs_error(hdl, EZFS_BADRESTORE, errbuf);
			goto out;
		}

		/* validate parent */
		zhp = zfs_open(hdl, name, ZFS_TYPE_DATASET);
		if (zhp == NULL) {
			err = zfs_error(hdl, EZFS_BADRESTORE, errbuf);
			goto out;
		}
		if (zfs_get_type(zhp) != ZFS_TYPE_FILESYSTEM) {
			zfs_error_aux(hdl, dgettext(TEXT_DOMAIN,
			    "parent '%s' is not a filesystem"), name);
			err = zfs_error(hdl, EZFS_WRONG_PARENT, errbuf);
			zfs_close(zhp);
			goto out;
		}

		/*
		 * It is invalid to receive a properties stream that was
		 * unencrypted on the send side as a child of an encrypted
		 * parent. Technically there is nothing preventing this, but
		 * it would mean that the encryption=off property which is
		 * locally set on the send side would not be received correctly.
		 * We can infer encryption=off if the stream is not raw and
		 * properties were included since the send side will only ever
		 * send the encryption property in a raw nvlist header. This
		 * check will be avoided if the user specifically overrides
		 * the encryption property on the command line.
		 */
		if (!raw && rcvprops != NULL &&
		    !nvlist_exists(cmdprops,
		    zfs_prop_to_name(ZFS_PROP_ENCRYPTION))) {
			uint64_t crypt;

			crypt = zfs_prop_get_int(zhp, ZFS_PROP_ENCRYPTION);

			if (crypt != ZIO_CRYPT_OFF) {
				zfs_error_aux(hdl, dgettext(TEXT_DOMAIN,
				    "parent '%s' must not be encrypted to "
				    "receive unenecrypted property"), name);
				err = zfs_error(hdl, EZFS_BADPROP, errbuf);
				zfs_close(zhp);
				goto out;
			}
		}
		zfs_close(zhp);

		newfs = B_TRUE;
		*cp = '/';
	}

	if (flags->verbose) {
		(void) printf("%s %s stream of %s into %s\n",
		    flags->dryrun ? "would receive" : "receiving",
		    drrb->drr_fromguid ? "incremental" : "full",
		    drrb->drr_toname, destsnap);
		(void) fflush(stdout);
	}

	if (flags->dryrun) {
		err = recv_skip(hdl, infd, flags->byteswap);
		goto out;
	}

	if (top_zfs && (*top_zfs == NULL || strcmp(*top_zfs, name) == 0))
		toplevel = B_TRUE;
	if (drrb->drr_type == DMU_OST_ZVOL) {
		type = ZFS_TYPE_VOLUME;
	} else if (drrb->drr_type == DMU_OST_ZFS) {
		type = ZFS_TYPE_FILESYSTEM;
	} else {
		zfs_error_aux(hdl, dgettext(TEXT_DOMAIN,
		    "invalid record type: 0x%d"), drrb->drr_type);
		err = zfs_error(hdl, EZFS_BADSTREAM, errbuf);
		goto out;
	}
	if ((err = zfs_setup_cmdline_props(hdl, type, name, zoned, recursive,
	    stream_wantsnewfs, raw, toplevel, rcvprops, cmdprops, origprops,
	    &oxprops, &wkeydata, &wkeylen, errbuf)) != 0)
		goto out;

	err = ioctl_err = lzc_receive_with_cmdprops(destsnap, rcvprops,
	    oxprops, wkeydata, wkeylen, origin, flags->force, flags->resumable,
	    raw, infd, drr_noswap, cleanup_fd, &read_bytes, &errflags,
	    action_handlep, &prop_errors);
	ioctl_errno = ioctl_err;
	prop_errflags = errflags;

	if (err == 0) {
		nvpair_t *prop_err = NULL;

		while ((prop_err = nvlist_next_nvpair(prop_errors,
		    prop_err)) != NULL) {
			char tbuf[1024];
			zfs_prop_t prop;
			int intval;

			prop = zfs_name_to_prop(nvpair_name(prop_err));
			(void) nvpair_value_int32(prop_err, &intval);
			if (strcmp(nvpair_name(prop_err),
			    ZPROP_N_MORE_ERRORS) == 0) {
				trunc_prop_errs(intval);
				break;
			} else if (snapname == NULL || finalsnap == NULL ||
			    strcmp(finalsnap, snapname) == 0 ||
			    strcmp(nvpair_name(prop_err),
			    zfs_prop_to_name(ZFS_PROP_REFQUOTA)) != 0) {
				/*
				 * Skip the special case of, for example,
				 * "refquota", errors on intermediate
				 * snapshots leading up to a final one.
				 * That's why we have all of the checks above.
				 *
				 * See zfs_ioctl.c's extract_delay_props() for
				 * a list of props which can fail on
				 * intermediate snapshots, but shouldn't
				 * affect the overall receive.
				 */
				(void) snprintf(tbuf, sizeof (tbuf),
				    dgettext(TEXT_DOMAIN,
				    "cannot receive %s property on %s"),
				    nvpair_name(prop_err), name);
				zfs_setprop_error(hdl, prop, intval, tbuf);
			}
		}
	}

	if (err == 0 && snapprops_nvlist) {
		zfs_cmd_t zc = {"\0"};

		(void) strcpy(zc.zc_name, destsnap);
		zc.zc_cookie = B_TRUE; /* received */
		if (zcmd_write_src_nvlist(hdl, &zc, snapprops_nvlist) == 0) {
			(void) zfs_ioctl(hdl, ZFS_IOC_SET_PROP, &zc);
			zcmd_free_nvlists(&zc);
		}
	}
	if (err == 0 && snapholds_nvlist) {
		nvpair_t *pair;
		nvlist_t *holds, *errors = NULL;
		int cleanup_fd = -1;

		VERIFY(0 == nvlist_alloc(&holds, 0, KM_SLEEP));
		for (pair = nvlist_next_nvpair(snapholds_nvlist, NULL);
		    pair != NULL;
		    pair = nvlist_next_nvpair(snapholds_nvlist, pair)) {
			VERIFY(0 == nvlist_add_string(holds, destsnap,
			    nvpair_name(pair)));
		}
		(void) lzc_hold(holds, cleanup_fd, &errors);
		nvlist_free(snapholds_nvlist);
		nvlist_free(holds);
	}

	if (err && (ioctl_errno == ENOENT || ioctl_errno == EEXIST)) {
		/*
		 * It may be that this snapshot already exists,
		 * in which case we want to consume & ignore it
		 * rather than failing.
		 */
		avl_tree_t *local_avl;
		nvlist_t *local_nv, *fs;
		cp = strchr(destsnap, '@');

		/*
		 * XXX Do this faster by just iterating over snaps in
		 * this fs.  Also if zc_value does not exist, we will
		 * get a strange "does not exist" error message.
		 */
		*cp = '\0';
		if (gather_nvlist(hdl, destsnap, NULL, NULL, B_FALSE, B_TRUE,
		    B_FALSE, B_FALSE, B_FALSE, B_TRUE, &local_nv, &local_avl)
		    == 0) {
			*cp = '@';
			fs = fsavl_find(local_avl, drrb->drr_toguid, NULL);
			fsavl_destroy(local_avl);
			nvlist_free(local_nv);

			if (fs != NULL) {
				if (flags->verbose) {
					(void) printf("snap %s already exists; "
					    "ignoring\n", destsnap);
				}
				err = ioctl_err = recv_skip(hdl, infd,
				    flags->byteswap);
			}
		}
		*cp = '@';
	}

	if (ioctl_err != 0) {
		switch (ioctl_errno) {
		case ENODEV:
			cp = strchr(destsnap, '@');
			*cp = '\0';
			zfs_error_aux(hdl, dgettext(TEXT_DOMAIN,
			    "most recent snapshot of %s does not\n"
			    "match incremental source"), destsnap);
			(void) zfs_error(hdl, EZFS_BADRESTORE, errbuf);
			*cp = '@';
			break;
		case ETXTBSY:
			zfs_error_aux(hdl, dgettext(TEXT_DOMAIN,
			    "destination %s has been modified\n"
			    "since most recent snapshot"), name);
			(void) zfs_error(hdl, EZFS_BADRESTORE, errbuf);
			break;
		case EACCES:
			if (raw && stream_wantsnewfs) {
				zfs_error_aux(hdl, dgettext(TEXT_DOMAIN,
				    "failed to create encryption key"));
			} else if (raw && !stream_wantsnewfs) {
				zfs_error_aux(hdl, dgettext(TEXT_DOMAIN,
				    "encryption key does not match "
				    "existing key"));
			} else {
				zfs_error_aux(hdl, dgettext(TEXT_DOMAIN,
				    "inherited key must be loaded"));
			}
			(void) zfs_error(hdl, EZFS_CRYPTOFAILED, errbuf);
			break;
		case EEXIST:
			cp = strchr(destsnap, '@');
			if (newfs) {
				/* it's the containing fs that exists */
				*cp = '\0';
			}
			zfs_error_aux(hdl, dgettext(TEXT_DOMAIN,
			    "destination already exists"));
			(void) zfs_error_fmt(hdl, EZFS_EXISTS,
			    dgettext(TEXT_DOMAIN, "cannot restore to %s"),
			    destsnap);
			*cp = '@';
			break;
		case EINVAL:
			if (flags->resumable)
				zfs_error_aux(hdl, dgettext(TEXT_DOMAIN,
				    "kernel modules must be upgraded to "
				    "receive this stream."));
			if (embedded && !raw)
				zfs_error_aux(hdl, dgettext(TEXT_DOMAIN,
				    "incompatible embedded data stream "
				    "feature with encrypted receive."));
			(void) zfs_error(hdl, EZFS_BADSTREAM, errbuf);
			break;
		case ECKSUM:
			recv_ecksum_set_aux(hdl, destsnap, flags->resumable);
			(void) zfs_error(hdl, EZFS_BADSTREAM, errbuf);
			break;
		case ENOTSUP:
			zfs_error_aux(hdl, dgettext(TEXT_DOMAIN,
			    "pool must be upgraded to receive this stream."));
			(void) zfs_error(hdl, EZFS_BADVERSION, errbuf);
			break;
		case EDQUOT:
			zfs_error_aux(hdl, dgettext(TEXT_DOMAIN,
			    "destination %s space quota exceeded."), name);
			(void) zfs_error(hdl, EZFS_NOSPC, errbuf);
			break;
		case EBUSY:
			if (hastoken) {
				zfs_error_aux(hdl, dgettext(TEXT_DOMAIN,
				    "destination %s contains "
				    "partially-complete state from "
				    "\"zfs receive -s\"."), name);
				(void) zfs_error(hdl, EZFS_BUSY, errbuf);
				break;
			}
			/* fallthru */
		default:
			(void) zfs_standard_error(hdl, ioctl_errno, errbuf);
		}
	}

	/*
	 * Mount the target filesystem (if created).  Also mount any
	 * children of the target filesystem if we did a replication
	 * receive (indicated by stream_avl being non-NULL).
	 */
	cp = strchr(destsnap, '@');
	if (cp && (ioctl_err == 0 || !newfs) && !redacted) {
		zfs_handle_t *h;

		*cp = '\0';
		h = zfs_open(hdl, destsnap,
		    ZFS_TYPE_FILESYSTEM | ZFS_TYPE_VOLUME);
		if (h != NULL) {
			if (h->zfs_type == ZFS_TYPE_VOLUME) {
				*cp = '@';
			} else if (newfs || stream_avl) {
				/*
				 * Track the first/top of hierarchy fs,
				 * for mounting and sharing later.
				 */
				if (top_zfs && *top_zfs == NULL)
					*top_zfs = zfs_strdup(hdl, destsnap);
			}
			zfs_close(h);
		}
		*cp = '@';
	}

	if (clp) {
		if (!flags->nomount)
			err |= changelist_postfix(clp);
		changelist_free(clp);
	}

	if (prop_errflags & ZPROP_ERR_NOCLEAR) {
		(void) fprintf(stderr, dgettext(TEXT_DOMAIN, "Warning: "
		    "failed to clear unreceived properties on %s"), name);
		(void) fprintf(stderr, "\n");
	}
	if (prop_errflags & ZPROP_ERR_NORESTORE) {
		(void) fprintf(stderr, dgettext(TEXT_DOMAIN, "Warning: "
		    "failed to restore original properties on %s"), name);
		(void) fprintf(stderr, "\n");
	}

	if (err || ioctl_err) {
		err = -1;
		goto out;
	}

	if (flags->verbose) {
		char buf1[64];
		char buf2[64];
		uint64_t bytes = read_bytes;
		time_t delta = time(NULL) - begin_time;
		if (delta == 0)
			delta = 1;
		zfs_nicebytes(bytes, buf1, sizeof (buf1));
		zfs_nicebytes(bytes/delta, buf2, sizeof (buf1));

		(void) printf("received %s stream in %lu seconds (%s/sec)\n",
		    buf1, delta, buf2);
	}

	err = 0;
out:
	if (prop_errors != NULL)
		nvlist_free(prop_errors);

	if (tmp_keylocation[0] != '\0') {
		VERIFY(0 == nvlist_add_string(rcvprops,
		    zfs_prop_to_name(ZFS_PROP_KEYLOCATION), tmp_keylocation));
	}

	if (newprops)
		nvlist_free(rcvprops);

	nvlist_free(oxprops);
	nvlist_free(origprops);

	return (err);
}

/*
 * Check properties we were asked to override (both -o|-x)
 */
static boolean_t
zfs_receive_checkprops(libzfs_handle_t *hdl, nvlist_t *props,
    const char *errbuf)
{
	nvpair_t *nvp;
	zfs_prop_t prop;
	const char *name;

	nvp = NULL;
	while ((nvp = nvlist_next_nvpair(props, nvp)) != NULL) {
		name = nvpair_name(nvp);
		prop = zfs_name_to_prop(name);

		if (prop == ZPROP_INVAL) {
			if (!zfs_prop_user(name)) {
				zfs_error_aux(hdl, dgettext(TEXT_DOMAIN,
				    "invalid property '%s'"), name);
				return (B_FALSE);
			}
			continue;
		}
		/*
		 * "origin" is readonly but is used to receive datasets as
		 * clones so we don't raise an error here
		 */
		if (prop == ZFS_PROP_ORIGIN)
			continue;

		/* encryption params have their own verification later */
		if (prop == ZFS_PROP_ENCRYPTION ||
		    zfs_prop_encryption_key_param(prop))
			continue;

		/*
		 * cannot override readonly, set-once and other specific
		 * settable properties
		 */
		if (zfs_prop_readonly(prop) || prop == ZFS_PROP_VERSION ||
		    prop == ZFS_PROP_VOLSIZE) {
			zfs_error_aux(hdl, dgettext(TEXT_DOMAIN,
			    "invalid property '%s'"), name);
			return (B_FALSE);
		}
	}

	return (B_TRUE);
}

static int
zfs_receive_impl(libzfs_handle_t *hdl, const char *tosnap,
    const char *originsnap, recvflags_t *flags, int infd, const char *sendfs,
    nvlist_t *stream_nv, avl_tree_t *stream_avl, char **top_zfs, int cleanup_fd,
    uint64_t *action_handlep, const char *finalsnap, nvlist_t *cmdprops)
{
	int err;
	dmu_replay_record_t drr, drr_noswap;
	struct drr_begin *drrb = &drr.drr_u.drr_begin;
	char errbuf[1024];
	zio_cksum_t zcksum = { { 0 } };
	uint64_t featureflags;
	int hdrtype;

	(void) snprintf(errbuf, sizeof (errbuf), dgettext(TEXT_DOMAIN,
	    "cannot receive"));

	/* check cmdline props, raise an error if they cannot be received */
	if (!zfs_receive_checkprops(hdl, cmdprops, errbuf)) {
		return (zfs_error(hdl, EZFS_BADPROP, errbuf));
	}

	if (flags->isprefix &&
	    !zfs_dataset_exists(hdl, tosnap, ZFS_TYPE_DATASET)) {
		zfs_error_aux(hdl, dgettext(TEXT_DOMAIN, "specified fs "
		    "(%s) does not exist"), tosnap);
		return (zfs_error(hdl, EZFS_NOENT, errbuf));
	}
	if (originsnap &&
	    !zfs_dataset_exists(hdl, originsnap, ZFS_TYPE_DATASET)) {
		zfs_error_aux(hdl, dgettext(TEXT_DOMAIN, "specified origin fs "
		    "(%s) does not exist"), originsnap);
		return (zfs_error(hdl, EZFS_NOENT, errbuf));
	}

	/* read in the BEGIN record */
	if (0 != (err = recv_read(hdl, infd, &drr, sizeof (drr), B_FALSE,
	    &zcksum)))
		return (err);

	if (drr.drr_type == DRR_END || drr.drr_type == BSWAP_32(DRR_END)) {
		/* It's the double end record at the end of a package */
		return (ENODATA);
	}

	/* the kernel needs the non-byteswapped begin record */
	drr_noswap = drr;

	flags->byteswap = B_FALSE;
	if (drrb->drr_magic == BSWAP_64(DMU_BACKUP_MAGIC)) {
		/*
		 * We computed the checksum in the wrong byteorder in
		 * recv_read() above; do it again correctly.
		 */
		bzero(&zcksum, sizeof (zio_cksum_t));
		fletcher_4_incremental_byteswap(&drr, sizeof (drr), &zcksum);
		flags->byteswap = B_TRUE;

		drr.drr_type = BSWAP_32(drr.drr_type);
		drr.drr_payloadlen = BSWAP_32(drr.drr_payloadlen);
		drrb->drr_magic = BSWAP_64(drrb->drr_magic);
		drrb->drr_versioninfo = BSWAP_64(drrb->drr_versioninfo);
		drrb->drr_creation_time = BSWAP_64(drrb->drr_creation_time);
		drrb->drr_type = BSWAP_32(drrb->drr_type);
		drrb->drr_flags = BSWAP_32(drrb->drr_flags);
		drrb->drr_toguid = BSWAP_64(drrb->drr_toguid);
		drrb->drr_fromguid = BSWAP_64(drrb->drr_fromguid);
	}

	if (drrb->drr_magic != DMU_BACKUP_MAGIC || drr.drr_type != DRR_BEGIN) {
		zfs_error_aux(hdl, dgettext(TEXT_DOMAIN, "invalid "
		    "stream (bad magic number)"));
		return (zfs_error(hdl, EZFS_BADSTREAM, errbuf));
	}

	featureflags = DMU_GET_FEATUREFLAGS(drrb->drr_versioninfo);
	hdrtype = DMU_GET_STREAM_HDRTYPE(drrb->drr_versioninfo);

	if (!DMU_STREAM_SUPPORTED(featureflags) ||
	    (hdrtype != DMU_SUBSTREAM && hdrtype != DMU_COMPOUNDSTREAM)) {
		zfs_error_aux(hdl, dgettext(TEXT_DOMAIN,
		    "stream has unsupported feature, feature flags = %lx"),
		    featureflags);
		return (zfs_error(hdl, EZFS_BADSTREAM, errbuf));
	}

	/* Holds feature is set once in the compound stream header. */
	boolean_t holds = (DMU_GET_FEATUREFLAGS(drrb->drr_versioninfo) &
	    DMU_BACKUP_FEATURE_HOLDS);
	if (holds)
		flags->holds = B_TRUE;

	if (strchr(drrb->drr_toname, '@') == NULL) {
		zfs_error_aux(hdl, dgettext(TEXT_DOMAIN, "invalid "
		    "stream (bad snapshot name)"));
		return (zfs_error(hdl, EZFS_BADSTREAM, errbuf));
	}

	if (DMU_GET_STREAM_HDRTYPE(drrb->drr_versioninfo) == DMU_SUBSTREAM) {
		char nonpackage_sendfs[ZFS_MAX_DATASET_NAME_LEN];
		if (sendfs == NULL) {
			/*
			 * We were not called from zfs_receive_package(). Get
			 * the fs specified by 'zfs send'.
			 */
			char *cp;
			(void) strlcpy(nonpackage_sendfs,
			    drr.drr_u.drr_begin.drr_toname,
			    sizeof (nonpackage_sendfs));
			if ((cp = strchr(nonpackage_sendfs, '@')) != NULL)
				*cp = '\0';
			sendfs = nonpackage_sendfs;
			VERIFY(finalsnap == NULL);
		}
		return (zfs_receive_one(hdl, infd, tosnap, originsnap, flags,
		    &drr, &drr_noswap, sendfs, stream_nv, stream_avl, top_zfs,
		    cleanup_fd, action_handlep, finalsnap, cmdprops));
	} else {
		assert(DMU_GET_STREAM_HDRTYPE(drrb->drr_versioninfo) ==
		    DMU_COMPOUNDSTREAM);
		return (zfs_receive_package(hdl, infd, tosnap, flags, &drr,
		    &zcksum, top_zfs, cleanup_fd, action_handlep, cmdprops));
	}
}

/*
 * Restores a backup of tosnap from the file descriptor specified by infd.
 * Return 0 on total success, -2 if some things couldn't be
 * destroyed/renamed/promoted, -1 if some things couldn't be received.
 * (-1 will override -2, if -1 and the resumable flag was specified the
 * transfer can be resumed if the sending side supports it).
 */
int
zfs_receive(libzfs_handle_t *hdl, const char *tosnap, nvlist_t *props,
    recvflags_t *flags, int infd, avl_tree_t *stream_avl)
{
	char *top_zfs = NULL;
	int err;
	int cleanup_fd;
	uint64_t action_handle = 0;
	struct stat sb;
	char *originsnap = NULL;

	/*
	 * The only way fstat can fail is if we do not have a valid file
	 * descriptor.
	 */
	if (fstat(infd, &sb) == -1) {
		perror("fstat");
		return (-2);
	}

#ifdef __linux__
#ifndef F_SETPIPE_SZ
#define	F_SETPIPE_SZ (F_SETLEASE + 7)
#endif /* F_SETPIPE_SZ */

#ifndef F_GETPIPE_SZ
#define	F_GETPIPE_SZ (F_GETLEASE + 7)
#endif /* F_GETPIPE_SZ */

	/*
	 * It is not uncommon for gigabytes to be processed in zfs receive.
	 * Speculatively increase the buffer size via Linux-specific fcntl()
	 * call.
	 */
	if (S_ISFIFO(sb.st_mode)) {
		FILE *procf = fopen("/proc/sys/fs/pipe-max-size", "r");

		if (procf != NULL) {
			unsigned long max_psize;
			long cur_psize;
			if (fscanf(procf, "%lu", &max_psize) > 0) {
				cur_psize = fcntl(infd, F_GETPIPE_SZ);
				if (cur_psize > 0 &&
				    max_psize > (unsigned long) cur_psize)
					(void) fcntl(infd, F_SETPIPE_SZ,
					    max_psize);
			}
			fclose(procf);
		}
	}
#endif /* __linux__ */

	if (props) {
		err = nvlist_lookup_string(props, "origin", &originsnap);
		if (err && err != ENOENT)
			return (err);
	}

	cleanup_fd = open(ZFS_DEV, O_RDWR);
	VERIFY(cleanup_fd >= 0);

	err = zfs_receive_impl(hdl, tosnap, originsnap, flags, infd, NULL, NULL,
	    stream_avl, &top_zfs, cleanup_fd, &action_handle, NULL, props);

	VERIFY(0 == close(cleanup_fd));

	if (err == 0 && !flags->nomount && top_zfs) {
		zfs_handle_t *zhp = NULL;
		prop_changelist_t *clp = NULL;

		zhp = zfs_open(hdl, top_zfs, ZFS_TYPE_FILESYSTEM);
		if (zhp != NULL) {
			clp = changelist_gather(zhp, ZFS_PROP_MOUNTPOINT,
			    CL_GATHER_MOUNT_ALWAYS, 0);
			zfs_close(zhp);
			if (clp != NULL) {
				/* mount and share received datasets */
				err = changelist_postfix(clp);
				changelist_free(clp);
			}
		}
		if (zhp == NULL || clp == NULL || err)
			err = -1;
	}
	if (top_zfs)
		free(top_zfs);

	return (err);
}<|MERGE_RESOLUTION|>--- conflicted
+++ resolved
@@ -1037,13 +1037,8 @@
 	char prevsnap[ZFS_MAX_DATASET_NAME_LEN];
 	uint64_t prevsnap_obj;
 	boolean_t seenfrom, seento, replicate, doall, fromorigin;
-<<<<<<< HEAD
 	boolean_t dryrun, parsable, progress, embed_data, std_out;
-	boolean_t large_block, compress, raw;
-=======
-	boolean_t verbose, dryrun, parsable, progress, embed_data, std_out;
 	boolean_t large_block, compress, raw, holds;
->>>>>>> 07237a7b
 	int outfd;
 	boolean_t err;
 	nvlist_t *fss;
@@ -2157,8 +2152,8 @@
 static int
 send_prelim_records(zfs_handle_t *zhp, const char *from, int fd,
     boolean_t gather_props, boolean_t recursive, boolean_t verbose,
-    boolean_t dryrun, boolean_t raw, boolean_t backup, nvlist_t **fssp,
-    avl_tree_t **fsavlp)
+    boolean_t dryrun, boolean_t raw, boolean_t backup, boolean_t holds,
+    boolean_t props, nvlist_t **fssp, avl_tree_t **fsavlp)
 {
 	int err = 0;
 	char *packbuf = NULL;
@@ -2178,6 +2173,9 @@
 		featureflags |= DMU_BACKUP_FEATURE_SA_SPILL;
 	}
 
+	if (holds)
+		featureflags |= DMU_BACKUP_FEATURE_HOLDS;
+
 	(void) strlcpy(tofs, zhp->zfs_name, ZFS_MAX_DATASET_NAME_LEN);
 	char *at = strchr(tofs, '@');
 	if (at != NULL) {
@@ -2200,8 +2198,8 @@
 		}
 
 		if ((err = gather_nvlist(zhp->zfs_hdl, tofs,
-		    from, tosnap, recursive, raw, verbose, backup, &fss,
-		    fsavlp)) != 0) {
+		    from, tosnap, recursive, raw, verbose, backup, holds,
+		    props, &fss, fsavlp)) != 0) {
 			return (zfs_error(zhp->zfs_hdl, EZFS_BADBACKUP,
 			    errbuf));
 		}
@@ -2335,100 +2333,22 @@
 		}
 	}
 
-<<<<<<< HEAD
-	if (flags->replicate || flags->doall || flags->props || flags->backup) {
+	if (flags->replicate || flags->doall || flags->props ||
+	    flags->holds || flags->backup) {
 		char full_tosnap_name[ZFS_MAX_DATASET_NAME_LEN];
 		if (snprintf(full_tosnap_name, sizeof (full_tosnap_name),
 		    "%s@%s", zhp->zfs_name, tosnap) >=
 		    sizeof (full_tosnap_name)) {
 			err = EINVAL;
 			goto stderr_out;
-=======
-	if (flags->replicate || flags->doall || flags->props ||
-	    flags->holds || flags->backup) {
-		dmu_replay_record_t drr = { 0 };
-		char *packbuf = NULL;
-		size_t buflen = 0;
-		zio_cksum_t zc;
-
-		ZIO_SET_CHECKSUM(&zc, 0, 0, 0, 0);
-
-		if (flags->replicate || flags->props || flags->backup ||
-		    flags->holds) {
-			nvlist_t *hdrnv;
-
-			VERIFY(0 == nvlist_alloc(&hdrnv, NV_UNIQUE_NAME, 0));
-			if (fromsnap) {
-				VERIFY(0 == nvlist_add_string(hdrnv,
-				    "fromsnap", fromsnap));
-			}
-			VERIFY(0 == nvlist_add_string(hdrnv, "tosnap", tosnap));
-			if (!flags->replicate) {
-				VERIFY(0 == nvlist_add_boolean(hdrnv,
-				    "not_recursive"));
-			}
-			if (flags->raw) {
-				VERIFY(0 == nvlist_add_boolean(hdrnv, "raw"));
-			}
-
-			err = gather_nvlist(zhp->zfs_hdl, zhp->zfs_name,
-			    fromsnap, tosnap, flags->replicate, flags->raw,
-			    flags->verbose, flags->backup, flags->holds,
-			    flags->props, &fss, &fsavl);
-			if (err)
-				goto err_out;
-			VERIFY(0 == nvlist_add_nvlist(hdrnv, "fss", fss));
-			err = nvlist_pack(hdrnv, &packbuf, &buflen,
-			    NV_ENCODE_XDR, 0);
-			if (debugnvp)
-				*debugnvp = hdrnv;
-			else
-				nvlist_free(hdrnv);
-			if (err)
-				goto stderr_out;
-		}
-
-		if (!flags->dryrun) {
-			/* write first begin record */
-			drr.drr_type = DRR_BEGIN;
-			drr.drr_u.drr_begin.drr_magic = DMU_BACKUP_MAGIC;
-			DMU_SET_STREAM_HDRTYPE(drr.drr_u.drr_begin.
-			    drr_versioninfo, DMU_COMPOUNDSTREAM);
-			DMU_SET_FEATUREFLAGS(drr.drr_u.drr_begin.
-			    drr_versioninfo, featureflags);
-			if (snprintf(drr.drr_u.drr_begin.drr_toname,
-			    sizeof (drr.drr_u.drr_begin.drr_toname),
-			    "%s@%s", zhp->zfs_name, tosnap) >=
-			    sizeof (drr.drr_u.drr_begin.drr_toname)) {
-				err = EINVAL;
-				goto stderr_out;
-			}
-			drr.drr_payloadlen = buflen;
-
-			err = dump_record(&drr, packbuf, buflen, &zc, outfd);
-			free(packbuf);
-			if (err != 0)
-				goto stderr_out;
-
-			/* write end record */
-			bzero(&drr, sizeof (drr));
-			drr.drr_type = DRR_END;
-			drr.drr_u.drr_end.drr_checksum = zc;
-			err = write(outfd, &drr, sizeof (drr));
-			if (err == -1) {
-				err = errno;
-				goto stderr_out;
-			}
-
-			err = 0;
->>>>>>> 07237a7b
 		}
 		zfs_handle_t *tosnap = zfs_open(zhp->zfs_hdl,
 		    full_tosnap_name, ZFS_TYPE_SNAPSHOT);
 		err = send_prelim_records(tosnap, fromsnap, outfd,
-		    flags->replicate || flags->props, flags->replicate,
-		    flags->verbosity > 0, flags->dryrun, flags->raw,
-		    flags->backup, &fss, &fsavl);
+		    flags->replicate || flags->props || flags->holds,
+		    flags->replicate, flags->verbosity > 0, flags->dryrun,
+		    flags->raw, flags->backup, flags->holds, flags->props, &fss,
+		    &fsavl);
 		zfs_close(tosnap);
 		if (err != 0)
 			goto err_out;
@@ -2487,12 +2407,8 @@
 		sdd.cleanup_fd = -1;
 		sdd.snapholds = NULL;
 	}
-<<<<<<< HEAD
+
 	if (flags->verbosity != 0 || sdd.snapholds != NULL) {
-=======
-
-	if (flags->verbose || sdd.snapholds != NULL) {
->>>>>>> 07237a7b
 		/*
 		 * Do a verbose no-op dry run to get all the verbose output
 		 * or to gather snapshot hold's before generating any data,
@@ -2599,9 +2515,10 @@
 	int err;
 	(void) snprintf(errbuf, sizeof (errbuf), dgettext(TEXT_DOMAIN,
 	    "warning: cannot send '%s'"), zhp->zfs_name);
-	if (pipe(pipefd) != 0) {
+	if ((err = socketpair(AF_UNIX, SOCK_STREAM, 0, pipefd)) != 0) {
 		zfs_error_aux(zhp->zfs_hdl, strerror(errno));
-		return (zfs_error(zhp->zfs_hdl, EZFS_PIPEFAILED, errbuf));
+		return (zfs_error(zhp->zfs_hdl, EZFS_PIPEFAILED,
+		    errbuf));
 	}
 	dda->outputfd = fd;
 	dda->inputfd = pipefd[1];
@@ -2724,7 +2641,7 @@
 	/*
 	 * Send fs properties
 	 */
-	if (flags->props) {
+	if (flags->props || flags->holds) {
 		/*
 		 * Note: the header generated by send_prelim_records()
 		 * assumes that the incremental source is in the same
@@ -2737,7 +2654,7 @@
 		 */
 		err = send_prelim_records(zhp, NULL, fd, B_TRUE, B_FALSE,
 		    flags->verbosity > 0, flags->dryrun, flags->raw,
-		    flags->backup, NULL, NULL);
+		    flags->backup, flags->holds, flags->props, NULL, NULL);
 		if (err != 0)
 			return (err);
 	}
@@ -2814,7 +2731,7 @@
 		(void) pthread_join(ddtid, NULL);
 	}
 
-	if (flags->props) {
+	if (flags->props || flags->holds) {
 		/* Write the final end record. */
 		err = send_conclusion_record(orig_fd, NULL);
 		if (err != 0)
