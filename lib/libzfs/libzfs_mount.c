--- conflicted
+++ resolved
@@ -22,11 +22,7 @@
 /*
  * Copyright 2015 Nexenta Systems, Inc.  All rights reserved.
  * Copyright (c) 2005, 2010, Oracle and/or its affiliates. All rights reserved.
-<<<<<<< HEAD
  * Copyright (c) 2014, 2018 by Delphix. All rights reserved.
-=======
- * Copyright (c) 2014, 2017 by Delphix. All rights reserved.
->>>>>>> a10d50f9
  * Copyright 2016 Igor Kozhukhov <ikozhukhov@gmail.com>
  * Copyright 2017 RackTop Systems.
  * Copyright (c) 2018 Datto Inc.
