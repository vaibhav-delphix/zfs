<<<<<<< HEAD
SUBDIRS = bash_completion.d bpftrace dracut initramfs pyzfs zcp
DIST_SUBDIRS = bash_completion.d bpftrace dracut initramfs pyzfs zcp
=======
SUBDIRS = bash_completion.d pyzfs zcp
if BUILD_LINUX
SUBDIRS += bpftrace dracut initramfs
endif
if PAM_ZFS_ENABLED
SUBDIRS += pam_zfs_key
endif
DIST_SUBDIRS = bash_completion.d bpftrace dracut initramfs pam_zfs_key pyzfs zcp
>>>>>>> cab24ec5
<|MERGE_RESOLUTION|>--- conflicted
+++ resolved
@@ -1,7 +1,3 @@
-<<<<<<< HEAD
-SUBDIRS = bash_completion.d bpftrace dracut initramfs pyzfs zcp
-DIST_SUBDIRS = bash_completion.d bpftrace dracut initramfs pyzfs zcp
-=======
 SUBDIRS = bash_completion.d pyzfs zcp
 if BUILD_LINUX
 SUBDIRS += bpftrace dracut initramfs
@@ -9,5 +5,4 @@
 if PAM_ZFS_ENABLED
 SUBDIRS += pam_zfs_key
 endif
-DIST_SUBDIRS = bash_completion.d bpftrace dracut initramfs pam_zfs_key pyzfs zcp
->>>>>>> cab24ec5
+DIST_SUBDIRS = bash_completion.d bpftrace dracut initramfs pam_zfs_key pyzfs zcp