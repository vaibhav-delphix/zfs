/*
 * CDDL HEADER START
 *
 * The contents of this file are subject to the terms of the
 * Common Development and Distribution License (the "License").
 * You may not use this file except in compliance with the License.
 *
 * You can obtain a copy of the license at usr/src/OPENSOLARIS.LICENSE
 * or http://www.opensolaris.org/os/licensing.
 * See the License for the specific language governing permissions
 * and limitations under the License.
 *
 * When distributing Covered Code, include this CDDL HEADER in each
 * file and include the License file at usr/src/OPENSOLARIS.LICENSE.
 * If applicable, add the following below this CDDL HEADER, with the
 * fields enclosed by brackets "[]" replaced with your own identifying
 * information: Portions Copyright [yyyy] [name of copyright owner]
 *
 * CDDL HEADER END
 */

/*
 * Copyright (c) 2005, 2010, Oracle and/or its affiliates. All rights reserved.
 * Copyright (c) 2012, 2018 by Delphix. All rights reserved.
 * Copyright 2011 Nexenta Systems, Inc. All rights reserved.
 * Copyright (c) 2013, Joyent, Inc. All rights reserved.
 */

#ifndef _DMU_RECV_H
#define	_DMU_RECV_H

#include <sys/inttypes.h>
#include <sys/dsl_bookmark.h>
#include <sys/spa.h>
#include <sys/objlist.h>
#include <sys/dsl_bookmark.h>

extern const char *recv_clone_name;

typedef struct dmu_recv_cookie {
	struct dsl_dataset *drc_ds;
	struct dmu_replay_record *drc_drr_begin;
	struct drr_begin *drc_drrb;
	const char *drc_tofs;
	const char *drc_tosnap;
	boolean_t drc_newfs;
	boolean_t drc_byteswap;
	boolean_t drc_raw;
	uint64_t drc_featureflags;
	boolean_t drc_force;
	boolean_t drc_resumable;
	boolean_t drc_clone;
	struct avl_tree *drc_guid_to_ds_map;
	nvlist_t *drc_keynvl;
<<<<<<< HEAD
=======
	zio_cksum_t drc_cksum;
	uint64_t drc_fromsnapobj;
>>>>>>> 2bbec1c9
	uint64_t drc_newsnapobj;
	uint64_t drc_ivset_guid;
	void *drc_owner;
	cred_t *drc_cred;
	nvlist_t *drc_begin_nvl;

	objset_t *drc_os;
	vnode_t *drc_vp; /* The vnode to read the stream from */
	uint64_t drc_voff; /* The current offset in the stream */
	uint64_t drc_bytes_read;
	/*
	 * A record that has had its payload read in, but hasn't yet been handed
	 * off to the worker thread.
	 */
	struct receive_record_arg *drc_rrd;
	/* A record that has had its header read in, but not its payload. */
	struct receive_record_arg *drc_next_rrd;
	zio_cksum_t drc_cksum;
	zio_cksum_t drc_prev_cksum;
	int drc_err;
	/* Sorted list of objects not to issue prefetches for. */
	objlist_t *drc_ignore_objlist;
} dmu_recv_cookie_t;

int dmu_recv_begin(char *tofs, char *tosnap,
    struct dmu_replay_record *drr_begin, boolean_t force, boolean_t resumable,
    nvlist_t *localprops, nvlist_t *hidden_args, char *origin,
    dmu_recv_cookie_t *drc, vnode_t *vp, offset_t *voffp);
int dmu_recv_stream(dmu_recv_cookie_t *drc, int cleanup_fd,
    uint64_t *action_handlep, offset_t *voffp);
int dmu_recv_end(dmu_recv_cookie_t *drc, void *owner);
boolean_t dmu_objset_is_receiving(objset_t *os);

#endif /* _DMU_RECV_H */<|MERGE_RESOLUTION|>--- conflicted
+++ resolved
@@ -52,11 +52,7 @@
 	boolean_t drc_clone;
 	struct avl_tree *drc_guid_to_ds_map;
 	nvlist_t *drc_keynvl;
-<<<<<<< HEAD
-=======
-	zio_cksum_t drc_cksum;
 	uint64_t drc_fromsnapobj;
->>>>>>> 2bbec1c9
 	uint64_t drc_newsnapobj;
 	uint64_t drc_ivset_guid;
 	void *drc_owner;
